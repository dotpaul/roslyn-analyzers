--- conflicted
+++ resolved
@@ -7,13 +7,8 @@
     <UsingToolVSSDK>true</UsingToolVSSDK>
 
     <!-- Toolset -->
-<<<<<<< HEAD
-    <RoslynToolsRepoToolsetVersion>1.0.0-beta-62503-02</RoslynToolsRepoToolsetVersion>
+    <RoslynToolsRepoToolsetVersion>1.0.0-beta-62615-02</RoslynToolsRepoToolsetVersion>
     <VSWhereVersion>2.3.2</VSWhereVersion>
-=======
-    <RoslynToolsRepoToolsetVersion>1.0.0-beta-62615-02</RoslynToolsRepoToolsetVersion>
-    <VSWhereVersion>2.1.4</VSWhereVersion>
->>>>>>> 832e9895
     <MicrosoftVSSDKVersion>15.0.26201-alpha</MicrosoftVSSDKVersion>
 
     <!-- Roslyn -->
