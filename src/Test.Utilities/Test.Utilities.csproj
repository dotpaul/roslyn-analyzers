﻿<!-- Copyright (c)  Microsoft.  All Rights Reserved.  Licensed under the Apache License, Version 2.0.  See License.txt in the project root for license information. -->
<Project Sdk="Microsoft.NET.Sdk">
  <PropertyGroup>
    <TargetFramework>net46</TargetFramework>
    <!-- 
      Currently the tests depend on compiler having InternalsVisibleTo("Roslyn.Test.Utilities").
      See https://github.com/dotnet/roslyn-analyzers/issues/1225
    -->
    <AssemblyName>Roslyn.Test.Utilities</AssemblyName>
    
    <IsShipping>false</IsShipping>
  </PropertyGroup>
  <ItemGroup>
    <PackageReference Include="Microsoft.VisualBasic" Version="$(MicrosoftVisualBasicVersion)" />
    <PackageReference Include="Microsoft.CodeAnalysis" Version="$(MicrosoftCodeAnalysisVersion)" />
    <PackageReference Include="Microsoft.CodeAnalysis.Test.Resources.Proprietary" Version="$(MicrosoftCodeAnalysisTestResourcesProprietaryVersion)" />
    <PackageReference Include="Microsoft.CodeAnalysis.CSharp.CodeFix.Testing.XUnit" Version="$(MicrosoftCodeAnalysisTestingVersion)" />
    <PackageReference Include="Microsoft.CodeAnalysis.VisualBasic.CodeFix.Testing.XUnit" Version="$(MicrosoftCodeAnalysisTestingVersion)" />
    <PackageReference Include="xunit.assert" Version="$(XunitVersion)" />
    <PackageReference Include="Humanizer.Core" Version="$(HumanizerVersion)"/>
  </ItemGroup>
<<<<<<< HEAD
  <ItemGroup>
    <ProjectReference Include="..\TestReferenceAssembly\TestReferenceAssembly.csproj" />
  </ItemGroup>
  <ItemGroup>
    <Reference Include="System.Web" />
  </ItemGroup>
  <Import Project="..\Utilities\Analyzer.Utilities.projitems" Label="Shared" />
=======
  <Import Project="..\Utilities\Compiler\Analyzer.Utilities.projitems" Label="Shared" />
  <Import Project="..\Utilities\Workspaces\Workspaces.Utilities.projitems" Label="Shared" />
>>>>>>> 33b71104
</Project><|MERGE_RESOLUTION|>--- conflicted
+++ resolved
@@ -19,16 +19,12 @@
     <PackageReference Include="xunit.assert" Version="$(XunitVersion)" />
     <PackageReference Include="Humanizer.Core" Version="$(HumanizerVersion)"/>
   </ItemGroup>
-<<<<<<< HEAD
   <ItemGroup>
     <ProjectReference Include="..\TestReferenceAssembly\TestReferenceAssembly.csproj" />
   </ItemGroup>
   <ItemGroup>
     <Reference Include="System.Web" />
   </ItemGroup>
-  <Import Project="..\Utilities\Analyzer.Utilities.projitems" Label="Shared" />
-=======
   <Import Project="..\Utilities\Compiler\Analyzer.Utilities.projitems" Label="Shared" />
   <Import Project="..\Utilities\Workspaces\Workspaces.Utilities.projitems" Label="Shared" />
->>>>>>> 33b71104
 </Project>