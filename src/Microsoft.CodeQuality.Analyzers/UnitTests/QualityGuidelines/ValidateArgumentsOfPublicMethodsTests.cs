﻿// Copyright (c) Microsoft.  All Rights Reserved.  Licensed under the Apache License, Version 2.0.  See License.txt in the project root for license information.

using Microsoft.CodeAnalysis.Diagnostics;
using Test.Utilities;
using Xunit;

namespace Microsoft.CodeQuality.Analyzers.QualityGuidelines.UnitTests
{
    [Trait(Traits.DataflowAnalysis, Traits.Dataflow.ParameterValidationAnalysis)]
    [Trait(Traits.DataflowAnalysis, Traits.Dataflow.CopyAnalysis)]
    [Trait(Traits.DataflowAnalysis, Traits.Dataflow.NullAnalysis)]
    [Trait(Traits.DataflowAnalysis, Traits.Dataflow.PointsToAnalysis)]
    [Trait(Traits.DataflowAnalysis, Traits.Dataflow.PredicateAnalysis)]
    public partial class ValidateArgumentsOfPublicMethodsTests : DiagnosticAnalyzerTestBase
    {
        protected override DiagnosticAnalyzer GetBasicDiagnosticAnalyzer() => new ValidateArgumentsOfPublicMethods();
        protected override DiagnosticAnalyzer GetCSharpDiagnosticAnalyzer() => new ValidateArgumentsOfPublicMethods();

        private new DiagnosticResult GetCSharpResultAt(int line, int column, string methodSignature, string parameterName) =>
            GetCSharpResultAt(line, column, ValidateArgumentsOfPublicMethods.Rule, methodSignature, parameterName);

        private new DiagnosticResult GetBasicResultAt(int line, int column, string methodSignature, string parameterName) =>
            GetBasicResultAt(line, column, ValidateArgumentsOfPublicMethods.Rule, methodSignature, parameterName);

        [Fact]
        public void ValueTypeParameter_NoDiagnostic()
        {
            VerifyCSharp(@"
public struct C
{
    public int X;
}

public class Test
{
    public int M1(C c)
    {
        return c.X;
    }
}
");

            VerifyBasic(@"
Public Structure C
    Public X As Integer
End Structure

Public Class Test
    Public Function M1(c As C) As Integer
        Return c.X
    End Function
End Class");
        }

        [Fact]
        public void ReferenceTypeParameter_NoUsages_NoDiagnostic()
        {
            VerifyCSharp(@"
public class Test
{
    public void M1(string str)
    {
    }
}
");

            VerifyBasic(@"
Public Class Test
    Public Sub M1(str As String)
    End Sub
End Class");
        }

        [Fact]
        public void ReferenceTypeParameter_NoHazardousUsages_NoDiagnostic()
        {
            VerifyCSharp(@"
public class Test
{
    public void M1(string str)
    {
        var x = str;
        M2(str);
    }

    private void M2(string str)
    {
    }
}
");

            VerifyBasic(@"
Public Class Test
    Public Sub M1(str As String)
        Dim x = str
        M2(str)
    End Sub

    Private Sub M2(str As String)
    End Sub
End Class");
        }

        [Fact]
        public void NonExternallyVisibleMethod_NoDiagnostic()
        {
            VerifyCSharp(@"
public class C
{
    public int X;
}

public class Test
{
    private int M1(C c)
    {
        return c.X;
    }

    internal int M2(C c)
    {
        return c.X;
    }
}

internal class Test2
{
    public int M1(C c)
    {
        return c.X;
    }

    protected int M2(C c)
    {
        return c.X;
    }

    internal int M3(C c)
    {
        return c.X;
    }
}
");

            VerifyBasic(@"
Public Class C
    Public X As Integer
End Class

Public Class Test
    Private Function M1(c As C) As Integer
        Return c.X
    End Function

    Friend Function M2(c As C) As Integer
        Return c.X
    End Function
End Class

Friend Class Test2
    Public Function M1(c As C) As Integer
        Return c.X
    End Function

    Protected Function M2(c As C) As Integer
        Return c.X
    End Function

    Friend Function M3(c As C) As Integer
        Return c.X
    End Function
End Class");
        }

        [Fact]
        public void HazardousUsage_MethodReference_Diagnostic()
        {
            VerifyCSharp(@"
public class Test
{
    public void M1(string str)
    {
        var x = str.ToString();
    }
}
",
            // Test0.cs(6,17): warning CA1062: In externally visible method 'void Test.M1(string str)', validate parameter 'str' is non-null before using it. If appropriate, throw an ArgumentNullException when the argument is null or add a Code Contract precondition asserting non-null argument.
            GetCSharpResultAt(6, 17, "void Test.M1(string str)", "str"));

            VerifyBasic(@"
Public Class Test
    Public Sub M1(str As String)
        Dim x = str.ToString()
    End Sub
End Class
",
            // Test0.vb(4,17): warning CA1062: In externally visible method 'Sub Test.M1(str As String)', validate parameter 'str' is non-null before using it. If appropriate, throw an ArgumentNullException when the argument is null or add a Code Contract precondition asserting non-null argument.
            GetBasicResultAt(4, 17, "Sub Test.M1(str As String)", "str"));
        }

        [Fact]
        public void HazardousUsage_FieldReference_Diagnostic()
        {
            VerifyCSharp(@"
public class C
{
    public int X;
}

public class Test
{
    public void M1(C c)
    {
        var x = c.X;
    }
}
",
            // Test0.cs(11,17): warning CA1062: In externally visible method 'void Test.M1(C c)', validate parameter 'c' is non-null before using it. If appropriate, throw an ArgumentNullException when the argument is null or add a Code Contract precondition asserting non-null argument.
            GetCSharpResultAt(11, 17, "void Test.M1(C c)", "c"));

            VerifyBasic(@"
Public Class C
    Public X As Integer
End Class

Public Class Test
    Public Sub M1(c As C)
        Dim x = c.X
    End Sub
End Class
",
            // Test0.vb(8,17): warning CA1062: In externally visible method 'Sub Test.M1(c As C)', validate parameter 'c' is non-null before using it. If appropriate, throw an ArgumentNullException when the argument is null or add a Code Contract precondition asserting non-null argument.
            GetBasicResultAt(8, 17, "Sub Test.M1(c As C)", "c"));
        }

        [Fact]
        public void HazardousUsage_PropertyReference_Diagnostic()
        {
            VerifyCSharp(@"
public class C
{
    public int X { get; }
}

public class Test
{
    public void M1(C c)
    {
        var x = c.X;
    }
}
",
            // Test0.cs(11,17): warning CA1062: In externally visible method 'void Test.M1(C c)', validate parameter 'c' is non-null before using it. If appropriate, throw an ArgumentNullException when the argument is null or add a Code Contract precondition asserting non-null argument.
            GetCSharpResultAt(11, 17, "void Test.M1(C c)", "c"));

            VerifyBasic(@"
Public Class C
    Public ReadOnly Property X As Integer
End Class

Public Class Test
    Public Sub M1(c As C)
        Dim x = c.X
    End Sub
End Class
",
            // Test0.vb(8,17): warning CA1062: In externally visible method 'Sub Test.M1(c As C)', validate parameter 'c' is non-null before using it. If appropriate, throw an ArgumentNullException when the argument is null or add a Code Contract precondition asserting non-null argument.
            GetBasicResultAt(8, 17, "Sub Test.M1(c As C)", "c"));
        }

        [Fact]
        public void HazardousUsage_EventReference_Diagnostic()
        {
            VerifyCSharp(@"
public class C
{
    public delegate void MyDelegate();
    public event MyDelegate X;
}

public class Test
{
    public void M1(C c)
    {
        c.X += MyHandler;
    }

    private void MyHandler()
    {
    }
}
",
            // Test0.cs(12,9): warning CA1062: In externally visible method 'void Test.M1(C c)', validate parameter 'c' is non-null before using it. If appropriate, throw an ArgumentNullException when the argument is null or add a Code Contract precondition asserting non-null argument.
            GetCSharpResultAt(12, 9, "void Test.M1(C c)", "c"));

            VerifyBasic(@"
Public Class C
    Public Event X()
End Class

Public Class Test
    Public Sub M1(c As C)
        AddHandler c.X, AddressOf MyHandler
    End Sub

    Private Sub MyHandler()
    End Sub
End Class
",
            // Test0.vb(8,20): warning CA1062: In externally visible method 'Sub Test.M1(c As C)', validate parameter 'c' is non-null before using it. If appropriate, throw an ArgumentNullException when the argument is null or add a Code Contract precondition asserting non-null argument.
            GetBasicResultAt(8, 20, "Sub Test.M1(c As C)", "c"));
        }

        [Fact]
        public void HazardousUsage_ArrayElementReference_Diagnostic()
        {
            VerifyCSharp(@"
public class Test
{
    public void M1(Test[] tArray)
    {
        var x = tArray[0];
    }
}
",
            // Test0.cs(6,17): warning CA1062: In externally visible method 'void Test.M1(Test[] tArray)', validate parameter 'tArray' is non-null before using it. If appropriate, throw an ArgumentNullException when the argument is null or add a Code Contract precondition asserting non-null argument.
            GetCSharpResultAt(6, 17, "void Test.M1(Test[] tArray)", "tArray"));

            VerifyBasic(@"
Public Class Test
    Public Sub M1(tArray As Test())
        Dim x = tArray(0)
    End Sub
End Class
",
            // Test0.vb(4,17): warning CA1062: In externally visible method 'Sub Test.M1(tArray As Test())', validate parameter 'tArray' is non-null before using it. If appropriate, throw an ArgumentNullException when the argument is null or add a Code Contract precondition asserting non-null argument.
            GetBasicResultAt(4, 17, "Sub Test.M1(tArray As Test())", "tArray"));
        }

        [Fact]
        public void MultipleHazardousUsages_OneReportPerParameter_Diagnostic()
        {
            VerifyCSharp(@"
public class C
{
    public int X;
    public int Y;    
}

public class Test
{
    public void M1(C c1, C c2)
    {
        var x = c1.X;   // Diagnostic
        var y = c1.Y;
        var x2 = c1.X;

        var x3 = c2.X;   // Diagnostic
        var y2 = c2.Y;
        var x4 = c2.X;
    }
}
",
        // Test0.cs(12,17): warning CA1062: In externally visible method 'void Test.M1(C c1, C c2)', validate parameter 'c1' is non-null before using it. If appropriate, throw an ArgumentNullException when the argument is null or add a Code Contract precondition asserting non-null argument.
        GetCSharpResultAt(12, 17, "void Test.M1(C c1, C c2)", "c1"),
        // Test0.cs(16,18): warning CA1062: In externally visible method 'void Test.M1(C c1, C c2)', validate parameter 'c2' is non-null before using it. If appropriate, throw an ArgumentNullException when the argument is null or add a Code Contract precondition asserting non-null argument.
        GetCSharpResultAt(16, 18, "void Test.M1(C c1, C c2)", "c2"));

            VerifyBasic(@"
Public Class C
    Public X As Integer
    Public Y As Integer
End Class

Public Class Test

    Public Sub M1(c1 As C, c2 As C)
        Dim x = c1.X    ' Diagnostic
        Dim y = c1.Y
        Dim x2 = c1.X

        Dim x3 = c2.X    ' Diagnostic
        Dim y2 = c2.Y
        Dim x4 = c2.X
    End Sub
End Class
",
            // Test0.vb(10,17): warning CA1062: In externally visible method 'Sub Test.M1(c1 As C, c2 As C)', validate parameter 'c1' is non-null before using it. If appropriate, throw an ArgumentNullException when the argument is null or add a Code Contract precondition asserting non-null argument.
            GetBasicResultAt(10, 17, "Sub Test.M1(c1 As C, c2 As C)", "c1"),
            // Test0.vb(14,18): warning CA1062: In externally visible method 'Sub Test.M1(c1 As C, c2 As C)', validate parameter 'c2' is non-null before using it. If appropriate, throw an ArgumentNullException when the argument is null or add a Code Contract precondition asserting non-null argument.
            GetBasicResultAt(14, 18, "Sub Test.M1(c1 As C, c2 As C)", "c2"));
        }

        [Fact]
        public void HazardousUsage_OptionalParameter_Diagnostic()
        {
            VerifyCSharp(@"
public class Test
{
    private const string _constStr = """";
    public void M1(string str = _constStr)
    {
        var x = str.ToString();
    }
}
",
            // Test0.cs(7,17): warning CA1062: In externally visible method 'void Test.M1(string str = "")', validate parameter 'str' is non-null before using it. If appropriate, throw an ArgumentNullException when the argument is null or add a Code Contract precondition asserting non-null argument.
            GetCSharpResultAt(7, 17, @"void Test.M1(string str = """")", "str"));

            VerifyBasic(@"
Public Class Test
    Private Const _constStr As String = """"
    Public Sub M1(Optional str As String = _constStr)
        Dim x = str.ToString()
    End Sub
End Class
",
            // Test0.vb(5,17): warning CA1062: In externally visible method 'Sub Test.M1(str As String = "")', validate parameter 'str' is non-null before using it. If appropriate, throw an ArgumentNullException when the argument is null or add a Code Contract precondition asserting non-null argument.
            GetBasicResultAt(5, 17, @"Sub Test.M1(str As String = """")", "str"));
        }

        [Fact]
        public void ConditionalAccessUsages_NoDiagnostic()
        {
            VerifyCSharp(@"
public class C
{
    public int X;
}

public class Test
{
    public void M1(string str, C c)
    {
        var x = str;
        var y = x?.ToString();
        
        var z = c?.X;
    }
}
");

            VerifyBasic(@"
Public Class C
    Public X As Integer
End Class

Public Class Test
    Public Sub M1(str As String, c As C)
        Dim x = str
        Dim y = x?.ToString()

        Dim z = c?.X
    End Sub
End Class");
        }

        [Fact]
        public void ValidatedNonNullAttribute_PossibleNullRefUsage_NoDiagnostic()
        {
            VerifyCSharp(@"
public class ValidatedNotNullAttribute : System.Attribute
{
}

public class Test
{
    public void M1([ValidatedNotNullAttribute]string str)
    {
        var x = str.ToString();
    }
}
");

            VerifyBasic(@"
Public Class ValidatedNotNullAttribute
    Inherits System.Attribute
End Class

Public Class Test
    Public Sub M1(<ValidatedNotNullAttribute>str As String)
        Dim x = str.ToString()
    End Sub
End Class
");
        }

        [Fact]
        public void ValidatedNonNullAttribute_PossibleNullRefUsageOnDifferentParam_Diagnostic()
        {
            VerifyCSharp(@"
public class ValidatedNotNullAttribute : System.Attribute
{
}

public class Test
{
    public void M1([ValidatedNotNullAttribute]string str, string str2)
    {
        var x = str.ToString() + str2.ToString();
    }
}
",
            // Test0.cs(10,34): warning CA1062: In externally visible method 'void Test.M1(string str, string str2)', validate parameter 'str2' is non-null before using it. If appropriate, throw an ArgumentNullException when the argument is null or add a Code Contract precondition asserting non-null argument.
            GetCSharpResultAt(10, 34, "void Test.M1(string str, string str2)", "str2"));

            VerifyBasic(@"
Public Class ValidatedNotNullAttribute
    Inherits System.Attribute
End Class

Public Class Test
    Public Sub M1(<ValidatedNotNullAttribute>str As String, str2 As String)
        Dim x = str.ToString() + str2.ToString()
    End Sub
End Class
",
            // Test0.vb(8,34): warning CA1062: In externally visible method 'Sub Test.M1(str As String, str2 As String)', validate parameter 'str2' is non-null before using it. If appropriate, throw an ArgumentNullException when the argument is null or add a Code Contract precondition asserting non-null argument.
            GetBasicResultAt(8, 34, "Sub Test.M1(str As String, str2 As String)", "str2"));
        }

        [Fact]
        public void DefiniteSimpleAssignment_BeforeHazardousUsages_NoDiagnostic()
        {
            VerifyCSharp(@"
public class C
{
    public int X;
}

public class Test
{
    public void M1(string str, C c)
    {
        var x = str;
        x = ""newString"";
        var y = x.ToString();

        c = new C();
        var z = c.X;
    }
}
");

            VerifyBasic(@"
Public Class C
    Public X As Integer
End Class

Public Class Test
    Public Sub M1(str As String, c As C)
        Dim x = str
        x = ""newString""
        Dim y = x.ToString()

        c = New C()
        Dim z = c.X
    End Sub
End Class");
        }

        [Fact]
        public void AssignedToFieldAndValidated_BeforeHazardousUsages_NoDiagnostic()
        {
            VerifyCSharp(@"
using System;

public class C
{
    public int X;
}

public class Test
{
    private C _c;
    private Test _t;
    public void M1(C c)
    {
        _c = c;
        _t._c = c;
        if (c == null)
        {
            throw new ArgumentNullException(nameof(c));
        }

        var z = _c.X + _t._c.X + c.X;
    }
}
");

            VerifyBasic(@"
Imports System

Public Class C
    Public X As Integer
End Class

Public Class Test
    Private _c As C
    Private _t As Test
    Public Sub M1(c As C)
        _c = c
        _t._c = c
        If c Is Nothing Then
            Throw New ArgumentNullException(NameOf(c))
        End If

        Dim z = _c.X + _t._c.X + c.X
    End Sub
End Class");
        }

        [Fact]
        public void AssignedToFieldAndNotValidated_BeforeHazardousUsages_Diagnostic()
        {
            VerifyCSharp(@"
using System;

public class C
{
    public int X;
}

public class Test
{
    private C _c;
    private Test _t;
    public void M1(C c)
    {
        _t._c = c;
        var z = _t._c.X;
        if (c == null)
        {
            throw new ArgumentNullException(nameof(c));
        }
    }

    public void M2(C c)
    {
        _c = c;
        _t._c = c;
        var z = _c.X + _t._c.X;
        if (c == null)
        {
            throw new ArgumentNullException(nameof(c));
        }
    }
}
",
            // Test0.cs(16,17): warning CA1062: In externally visible method 'void Test.M1(C c)', validate parameter 'c' is non-null before using it. If appropriate, throw an ArgumentNullException when the argument is null or add a Code Contract precondition asserting non-null argument.
            GetCSharpResultAt(16, 17, "void Test.M1(C c)", "c"),
            // Test0.cs(27,17): warning CA1062: In externally visible method 'void Test.M2(C c)', validate parameter 'c' is non-null before using it. If appropriate, throw an ArgumentNullException when the argument is null or add a Code Contract precondition asserting non-null argument.
            GetCSharpResultAt(27, 17, "void Test.M2(C c)", "c"));

            VerifyBasic(@"
Imports System

Public Class C
    Public X As Integer
End Class

Public Class Test
    Private _c As C
    Private _t As Test
    Public Sub M1(c As C)
        _t._c = c
        Dim z = _t._c.X
        If c Is Nothing Then
            Throw New ArgumentNullException(NameOf(c))
        End If
    End Sub

    Public Sub M2(c As C)
        _c = c
        _t._c = c
        Dim z = _c.X + _t._c.X
        If c Is Nothing Then
            Throw New ArgumentNullException(NameOf(c))
        End If
    End Sub
End Class",
            // Test0.vb(13,17): warning CA1062: In externally visible method 'Sub Test.M1(c As C)', validate parameter 'c' is non-null before using it. If appropriate, throw an ArgumentNullException when the argument is null or add a Code Contract precondition asserting non-null argument.
            GetBasicResultAt(13, 17, "Sub Test.M1(c As C)", "c"),
            // Test0.vb(22,17): warning CA1062: In externally visible method 'Sub Test.M2(c As C)', validate parameter 'c' is non-null before using it. If appropriate, throw an ArgumentNullException when the argument is null or add a Code Contract precondition asserting non-null argument.
            GetBasicResultAt(22, 17, "Sub Test.M2(c As C)", "c"));
        }

        [Fact]
        public void MayBeAssigned_BeforeHazardousUsages_Diagnostic()
        {
            VerifyCSharp(@"
public class C
{
    public int X;
}

public class Test
{
    public void M1(string str, C c, bool flag)
    {
        var x = str;
        if (flag)
        {
            x = ""newString"";
            c = new C();
        }

        // Below may or may not cause null refs
        var y = x.ToString();
        var z = c.X;
    }
}
",
            // Test0.cs(19,17): warning CA1062: In externally visible method 'void Test.M1(string str, C c, bool flag)', validate parameter 'str' is non-null before using it. If appropriate, throw an ArgumentNullException when the argument is null or add a Code Contract precondition asserting non-null argument.
            GetCSharpResultAt(19, 17, "void Test.M1(string str, C c, bool flag)", "str"),
            // Test0.cs(20,17): warning CA1062: In externally visible method 'void Test.M1(string str, C c, bool flag)', validate parameter 'c' is non-null before using it. If appropriate, throw an ArgumentNullException when the argument is null or add a Code Contract precondition asserting non-null argument.
            GetCSharpResultAt(20, 17, "void Test.M1(string str, C c, bool flag)", "c"));

            VerifyBasic(@"
Public Class C
    Public X As Integer
End Class

Public Class Test
    Public Sub M1(str As String, c As C, flag As Boolean)
        Dim x = str

        If flag Then
            x = ""newString""
            c = New C()
        End If
        
        ' Below may or may not cause null refs
        Dim y = x.ToString()
        Dim z = c.X
    End Sub
End Class",
            // Test0.vb(16,17): warning CA1062: In externally visible method 'Sub Test.M1(str As String, c As C, flag As Boolean)', validate parameter 'str' is non-null before using it. If appropriate, throw an ArgumentNullException when the argument is null or add a Code Contract precondition asserting non-null argument.
            GetBasicResultAt(16, 17, "Sub Test.M1(str As String, c As C, flag As Boolean)", "str"),
            // Test0.vb(17,17): warning CA1062: In externally visible method 'Sub Test.M1(str As String, c As C, flag As Boolean)', validate parameter 'c' is non-null before using it. If appropriate, throw an ArgumentNullException when the argument is null or add a Code Contract precondition asserting non-null argument.
            GetBasicResultAt(17, 17, "Sub Test.M1(str As String, c As C, flag As Boolean)", "c"));
        }

        [Fact]
        public void ConditionalButDefiniteNonNullAssigned_BeforeHazardousUsages_NoDiagnostic()
        {
            VerifyCSharp(@"
public class C
{
    public int X;
}

public class Test
{
    public void M1(string str, C c, bool flag)
    {
        var x = str;
        if (str == null || c == null)
        {
            x = ""newString"";
            c = new C();
        }

        // x and c are both non-null here.
        var y = x.ToString();
        var z = c.X;
    }

    public void M2(string str, C c, bool flag)
    {
        var x = str;
        if (str == null)
        {
            x = ""newString"";
        }

        if (c == null)
        {
            c = new C();
        }

        // x and c are both non-null here.
        var y = x.ToString();
        var z = c.X;
    }

    public void M3(string str, C c, bool flag)
    {
        var x = str ?? ""newString"";
        c = c ?? new C();

        // x and c are both non-null here.
        var y = x.ToString();
        var z = c.X;
    }

    public void M4(string str, C c, bool flag)
    {
        var x = str != null ? str : ""newString"";
        c = c != null ? c : new C();

        // x and c are both non-null here.
        var y = x.ToString();
        var z = c.X;
    }
}
");

            VerifyBasic(@"
Public Class C
    Public X As Integer
End Class

Public Class Test
    Public Sub M1(ByVal str As String, ByVal c As C, ByVal flag As Boolean)
        Dim x = str
        If str Is Nothing OrElse c Is Nothing Then
            x = ""newString""
            c = New C()
        End If

        ' x and c are both non-null here.
        Dim y = x.ToString()
        Dim z = c.X
    End Sub

    Public Sub M2(ByVal str As String, ByVal c As C, ByVal flag As Boolean)
        Dim x = str
        If str Is Nothing Then
            x = ""newString""
        End If

        If c Is Nothing Then
            c = New C()
        End If

        ' x and c are both non-null here.
        Dim y = x.ToString()
        Dim z = c.X
    End Sub

    Public Sub M3(ByVal str As String, ByVal c As C, ByVal flag As Boolean)
        Dim x = If(str, ""newString"")
        c = If(c, New C())

        ' x and c are both non-null here.
        Dim y = x.ToString()
        Dim z = c.X
    End Sub

    Public Sub M4(ByVal str As String, ByVal c As C, ByVal flag As Boolean)
        Dim x = If(str IsNot Nothing, str, ""newString"")
        c = If(c IsNot Nothing, c, New C())

        ' x and c are both non-null here.
        Dim y = x.ToString()
        Dim z = c.X
    End Sub

End Class");
        }

        [Fact]
        public void ThrowOnNull_BeforeHazardousUsages_NoDiagnostic()
        {
            VerifyCSharp(@"
using System;

public class C
{
    public int X;
}

public class Test
{
    public void M1(string str, C c)
    {
        var x = str;
        if (str == null)
        {
            throw new ArgumentNullException(nameof(str));
        }

        if (c == null)
        {
            throw new ArgumentNullException(nameof(c));
        }

        var y = x.ToString();
        var z = c.X;
    }

    public void M2(string str, C c)
    {
        var x = str;
        if (str == null || c == null)
        {
            throw new ArgumentException();
        }

        var y = x.ToString();
        var z = c.X;
    }
}
");

            VerifyBasic(@"
Imports System

Public Class C
    Public X As Integer
End Class

Public Class Test
    Public Sub M1(ByVal str As String, ByVal c As C)
        Dim x = str
        If str Is Nothing Then
            Throw New ArgumentNullException(NameOf(str))
        End If

        If c Is Nothing Then
            Throw New ArgumentNullException(NameOf(c))
        End If

        Dim y = x.ToString()
        Dim z = c.X
    End Sub

    Public Sub M2(ByVal str As String, ByVal c As C)
        Dim x = str
        If str Is Nothing OrElse c Is Nothing Then
            Throw New ArgumentException()
        End If

        Dim y = x.ToString()
        Dim z = c.X
    End Sub
End Class");
        }

        [Fact]
        public void ThrowOnNullForSomeParameter_HazardousUsageForDifferentParameter_Diagnostic()
        {
            VerifyCSharp(@"
public class C
{
    public int X;
}

public class Test
{
    public void M1(string str, C c)
    {
        if (str == null)
        {
            throw new System.ArgumentNullException(nameof(str));
        }

        var x = str;
        var y = x.ToString();

        var z = c.X;
    }

    public void M2(string str, C c)
    {
        var x = str;
        if (str == null)
        {
            if (c == null)
            {
                throw new System.ArgumentNullException(nameof(c));
            }

            throw new System.ArgumentNullException(nameof(str));
        }

        var y = x.ToString();

        var z = c.X;
    }
}
",
            // Test0.cs(19,17): warning CA1062: In externally visible method 'void Test.M1(string str, C c)', validate parameter 'c' is non-null before using it. If appropriate, throw an ArgumentNullException when the argument is null or add a Code Contract precondition asserting non-null argument.
            GetCSharpResultAt(19, 17, "void Test.M1(string str, C c)", "c"),
            // Test0.cs(37,17): warning CA1062: In externally visible method 'void Test.M2(string str, C c)', validate parameter 'c' is non-null before using it. If appropriate, throw an ArgumentNullException when the argument is null or add a Code Contract precondition asserting non-null argument.
            GetCSharpResultAt(37, 17, "void Test.M2(string str, C c)", "c"));

            VerifyBasic(@"
Public Class C
    Public X As Integer
End Class

Public Class Test
    Public Sub M1(str As String, c As C)
        If str Is Nothing Then
            Throw New System.ArgumentNullException(NameOf(str))
        End If

        Dim x = str
        Dim y = x.ToString()

        Dim z = c.X
    End Sub

    Public Sub M2(str As String, c As C)
        Dim x = str
        If str Is Nothing Then
            If c Is Nothing Then
                Throw New System.ArgumentNullException(NameOf(c))
            End If

            Throw New System.ArgumentNullException(NameOf(str))
        End If

        Dim y = x.ToString()

        Dim z = c.X
    End Sub
End Class
",
            // Test0.vb(15,17): warning CA1062: In externally visible method 'Sub Test.M1(str As String, c As C)', validate parameter 'c' is non-null before using it. If appropriate, throw an ArgumentNullException when the argument is null or add a Code Contract precondition asserting non-null argument.
            GetBasicResultAt(15, 17, "Sub Test.M1(str As String, c As C)", "c"),
            // Test0.vb(30,17): warning CA1062: In externally visible method 'Sub Test.M2(str As String, c As C)', validate parameter 'c' is non-null before using it. If appropriate, throw an ArgumentNullException when the argument is null or add a Code Contract precondition asserting non-null argument.
            GetBasicResultAt(30, 17, "Sub Test.M2(str As String, c As C)", "c"));
        }

        [Fact]
        public void ThrowOnNull_AfterHazardousUsages_Diagnostic()
        {
            VerifyCSharp(@"
public class C
{
    public int X;
}

public class Test
{
    public void M1(C c)
    {
        var z = c.X;
        if (c == null)
        {
            throw new System.ArgumentNullException(nameof(c));
        }
    }
}
",
            // Test0.cs(11,17): warning CA1062: In externally visible method 'void Test.M1(C c)', validate parameter 'c' is non-null before using it. If appropriate, throw an ArgumentNullException when the argument is null or add a Code Contract precondition asserting non-null argument.
            GetCSharpResultAt(11, 17, "void Test.M1(C c)", "c"));

            VerifyBasic(@"
Public Class C
    Public X As Integer
End Class

Public Class Test
    Public Sub M1(c As C)
        Dim z = c.X
        If c Is Nothing Then
            Throw New System.ArgumentNullException(NameOf(c))
        End If
    End Sub
End Class
",
            // Test0.vb(8,17): warning CA1062: In externally visible method 'Sub Test.M1(c As C)', validate parameter 'c' is non-null before using it. If appropriate, throw an ArgumentNullException when the argument is null or add a Code Contract precondition asserting non-null argument.
            GetBasicResultAt(8, 17, "Sub Test.M1(c As C)", "c"));
        }

        [Fact]
        public void NullCoalescingThrowExpressionOnNull_BeforeHazardousUsages_NoDiagnostic()
        {
            VerifyCSharp(@"
using System;

public class C
{
    public int X;
}

public class Test
{
    public void M1(string str, C c)
    {
        var x = str ?? throw new ArgumentNullException(nameof(str));
        var y = x.ToString();

        c = c ?? throw new ArgumentNullException(nameof(c));
        var z = c.X;
    }
}
");
            // Throw expression not supported for VB.
        }

        [Fact]
        public void ThrowOnNull_UncommonNullCheckSyntax_BeforeHazardousUsages_NoDiagnostic()
        {
            VerifyCSharp(@"
using System;

public class C
{
    public int X;
}

public class Test
{
    public void M1(string str, C c)
    {
        var x = str;
        if (null == str)
        {
            throw new ArgumentNullException(nameof(str));
        }

        if (null == c)
        {
            throw new ArgumentNullException(nameof(c));
        }

        var y = x.ToString();
        var z = c.X;
    }

    public void M2(string str, C c)
    {
        var x = str;
        if ((object)str == null)
        {
            throw new ArgumentNullException(nameof(str));
        }

        if (null == (object)c)
        {
            throw new ArgumentNullException(nameof(c));
        }

        var y = x.ToString();
        var z = c.X;
    }

    public void M3(string str, C c)
    {
        var x = str;
        object myNullObject = null;
        if (str == myNullObject || myNullObject == c)
        {
            throw new ArgumentException();
        }

        var y = x.ToString();
        var z = c.X;
    }
}
");

            VerifyBasic(@"
Imports System

Public Class C
    Public X As Integer
End Class

Public Class Test
    Public Sub M1(ByVal str As String, ByVal c As C)
        Dim x = str
        If Nothing Is str Then
            Throw New ArgumentNullException(NameOf(str))
        End If

        If Nothing Is c Then
            Throw New ArgumentNullException(NameOf(c))
        End If

        Dim y = x.ToString()
        Dim z = c.X
    End Sub

    Public Sub M2(ByVal str As String, ByVal c As C)
        Dim x = str
        If DirectCast(str, System.Object) Is Nothing Then
            Throw New ArgumentNullException(NameOf(str))
        End If

        If Nothing Is CType(c, System.Object) Then
            Throw New ArgumentNullException(NameOf(c))
        End If

        Dim y = x.ToString()
        Dim z = c.X
    End Sub

    Public Sub M3(ByVal str As String, ByVal c As C)
        Dim x = str
        Dim myNullObject As System.Object = Nothing
        If str Is myNullObject OrElse myNullObject Is c Then
            Throw New ArgumentException()
        End If

        Dim y = x.ToString()
        Dim z = c.X
    End Sub
End Class");
        }

        [Fact]
        public void ContractCheck_NoDiagnostic()
        {
            VerifyCSharp(@"
public class C
{
    public int X;
}

public class Test
{
    public void M1(string str, C c)
    {
        var x = str;
        System.Diagnostics.Contracts.Contract.Requires(x != null);
        System.Diagnostics.Contracts.Contract.Requires(c != null);
        var y = str.ToString();
        var z = c.X;
    }

    public void M2(string str, C c)
    {
        var x = str;
        System.Diagnostics.Contracts.Contract.Requires(x != null && c != null);
        var y = str.ToString();
        var z = c.X;
    }

    public void M3(C c1, C c2)
    {
        System.Diagnostics.Contracts.Contract.Requires(c1 != null && c1 == c2);
        var z = c1.X + c2.X;
    }

    void M4_Assume(C c)
    {
        System.Diagnostics.Contracts.Contract.Assume(c != null);
        var z = c.X;
    }

    void M5_Assert(C c)
    {
        System.Diagnostics.Contracts.Contract.Assert(c != null);
        var z = c.X;
    }
}
");

            VerifyBasic(@"
Public Class C

    Public X As Integer
End Class

Public Class Test

    Public Sub M1(str As String, c As C)
        Dim x = str
        System.Diagnostics.Contracts.Contract.Requires(x IsNot Nothing)
        System.Diagnostics.Contracts.Contract.Requires(c IsNot Nothing)
        Dim y = str.ToString()
        Dim z = c.X
    End Sub

    Public Sub M2(str As String, c As C)
        Dim x = str
        System.Diagnostics.Contracts.Contract.Requires(x IsNot Nothing AndAlso c IsNot Nothing)
        Dim y = str.ToString()
        Dim z = c.X
    End Sub

    Public Sub M3(c1 As C, c2 As C)
        System.Diagnostics.Contracts.Contract.Requires(c1 IsNot Nothing AndAlso c1 Is c2)
        Dim z = c1.X + c2.X
    End Sub

    Private Sub M4_Assume(c As C)
        System.Diagnostics.Contracts.Contract.Assume(c IsNot Nothing)
        Dim z = c.X
    End Sub

    Private Sub M5_Assert(c As C)
        System.Diagnostics.Contracts.Contract.Assert(c IsNot Nothing)
        Dim z = c.X
    End Sub
End Class
");
        }

        [Trait(Traits.DataflowAnalysis, Traits.Dataflow.PredicateAnalysis)]
        [Fact]
        public void ContractCheck_Diagnostic()
        {
            VerifyCSharp(@"
public class C
{
    public int X;
}

public class Test
{
    private C _c;
    public void M1(string str, C c)
    {
        var x = str;
        System.Diagnostics.Contracts.Contract.Requires(x == null);
        System.Diagnostics.Contracts.Contract.Requires(c == _c);
        var y = str.ToString();
        var z = c.X;
    }

    public void M2(string str, C c)
    {
        var x = str;
        System.Diagnostics.Contracts.Contract.Requires(x != null || c != null);
        var y = str.ToString();
        var z = c.X;
    }

    public void M3(C c1, C c2)
    {
        System.Diagnostics.Contracts.Contract.Requires(c1 == null && c1 == c2);
        var z = c2.X;
    }

    public void M4(C c1, C c2)
    {
        System.Diagnostics.Contracts.Contract.Requires(c1 == null && c1 == c2 && c2 != null);   // Infeasible condition
        var z = c2.X;
    }
}
",
            // Test0.cs(15,17): warning CA1062: In externally visible method 'void Test.M1(string str, C c)', validate parameter 'str' is non-null before using it. If appropriate, throw an ArgumentNullException when the argument is null or add a Code Contract precondition asserting non-null argument.
            GetCSharpResultAt(15, 17, "void Test.M1(string str, C c)", "str"),
            // Test0.cs(16,17): warning CA1062: In externally visible method 'void Test.M1(string str, C c)', validate parameter 'c' is non-null before using it. If appropriate, throw an ArgumentNullException when the argument is null or add a Code Contract precondition asserting non-null argument.
            GetCSharpResultAt(16, 17, "void Test.M1(string str, C c)", "c"),
            // Test0.cs(23,17): warning CA1062: In externally visible method 'void Test.M2(string str, C c)', validate parameter 'str' is non-null before using it. If appropriate, throw an ArgumentNullException when the argument is null or add a Code Contract precondition asserting non-null argument.
            GetCSharpResultAt(23, 17, "void Test.M2(string str, C c)", "str"),
            // Test0.cs(24,17): warning CA1062: In externally visible method 'void Test.M2(string str, C c)', validate parameter 'c' is non-null before using it. If appropriate, throw an ArgumentNullException when the argument is null or add a Code Contract precondition asserting non-null argument.
            GetCSharpResultAt(24, 17, "void Test.M2(string str, C c)", "c"),
            // Test0.cs(30,17): warning CA1062: In externally visible method 'void Test.M3(C c1, C c2)', validate parameter 'c2' is non-null before using it. If appropriate, throw an ArgumentNullException when the argument is null or add a Code Contract precondition asserting non-null argument.
            GetCSharpResultAt(30, 17, "void Test.M3(C c1, C c2)", "c2"));

            VerifyBasic(@"
Public Class C

    Public X As Integer
End Class

Public Class Test

    Private _c As C

    Public Sub M1(str As String, c As C)
        Dim x = str
        System.Diagnostics.Contracts.Contract.Requires(x Is Nothing)
        System.Diagnostics.Contracts.Contract.Requires(c Is _c)
        Dim y = str.ToString()
        Dim z = c.X
    End Sub

    Public Sub M2(str As String, c As C)
        Dim x = str
        System.Diagnostics.Contracts.Contract.Requires(x IsNot Nothing OrElse c IsNot Nothing)
        Dim y = str.ToString()
        Dim z = c.X
    End Sub

    Public Sub M3(c1 As C, c2 As C)
        System.Diagnostics.Contracts.Contract.Requires(c1 Is Nothing AndAlso c1 Is c2)
        Dim z = c2.X
    End Sub

    Public Sub M4(c1 As C, c2 As C)
        System.Diagnostics.Contracts.Contract.Requires(c1 Is Nothing AndAlso c1 Is c2 AndAlso c2 IsNot Nothing) ' Infeasible condition
        Dim z = c2.X
    End Sub
End Class",
            // Test0.vb(15,17): warning CA1062: In externally visible method 'Sub Test.M1(str As String, c As C)', validate parameter 'str' is non-null before using it. If appropriate, throw an ArgumentNullException when the argument is null or add a Code Contract precondition asserting non-null argument.
            GetBasicResultAt(15, 17, "Sub Test.M1(str As String, c As C)", "str"),
            // Test0.vb(16,17): warning CA1062: In externally visible method 'Sub Test.M1(str As String, c As C)', validate parameter 'c' is non-null before using it. If appropriate, throw an ArgumentNullException when the argument is null or add a Code Contract precondition asserting non-null argument.
            GetBasicResultAt(16, 17, "Sub Test.M1(str As String, c As C)", "c"),
            // Test0.vb(22,17): warning CA1062: In externally visible method 'Sub Test.M2(str As String, c As C)', validate parameter 'str' is non-null before using it. If appropriate, throw an ArgumentNullException when the argument is null or add a Code Contract precondition asserting non-null argument.
            GetBasicResultAt(22, 17, "Sub Test.M2(str As String, c As C)", "str"),
            // Test0.vb(23,17): warning CA1062: In externally visible method 'Sub Test.M2(str As String, c As C)', validate parameter 'c' is non-null before using it. If appropriate, throw an ArgumentNullException when the argument is null or add a Code Contract precondition asserting non-null argument.
            GetBasicResultAt(23, 17, "Sub Test.M2(str As String, c As C)", "c"),
            // Test0.vb(28,17): warning CA1062: In externally visible method 'Sub Test.M3(c1 As C, c2 As C)', validate parameter 'c2' is non-null before using it. If appropriate, throw an ArgumentNullException when the argument is null or add a Code Contract precondition asserting non-null argument.
            GetBasicResultAt(28, 17, "Sub Test.M3(c1 As C, c2 As C)", "c2"));
        }

        [Fact]
        public void ReturnOnNull_BeforeHazardousUsages_NoDiagnostic()
        {
            VerifyCSharp(@"
public class C
{
    public int X;
}

public class Test
{
    public void M1(string str, C c)
    {
        if (str == null)
        {
            return;
        }

        if (c == null)
        {
            return;
        }

        var x = str;
        var y = x.ToString();

        var z = c.X;
    }

    public void M2(string str, C c)
    {
        if (str == null || c == null)
        {
            return;
        }

        var x = str;
        var y = x.ToString();

        var z = c.X;
    }

    public void M3(string str, C c)
    {
        if (str == null || c == null)
        {
            return;
        }
        else
        {
            var x = str;
            var y = x.ToString();

            var z = c.X;
        }
    }
}
");

            VerifyBasic(@"
Public Class C
    Public X As Integer
End Class

Public Class Test
    Public Sub M1(str As String, c As C)
        If str Is Nothing Then
            Return
        End If

        If c Is Nothing Then
            Return
        End If

        Dim x = str
        Dim y = x.ToString()

        Dim z = c.X
    End Sub

    Public Sub M2(str As String, c As C)
        If str Is Nothing OrElse c Is Nothing Then
            Return
        End If

        Dim x = str
        Dim y = x.ToString()

        Dim z = c.X
    End Sub

    Public Sub M3(str As String, c As C)
        If str Is Nothing OrElse c Is Nothing Then
            Return
        Else
            Dim x = str
            Dim y = x.ToString()

            Dim z = c.X
        End If
    End Sub
End Class
");
        }

        [Fact]
        public void ReturnOnNullForSomeParameter_HazardousUsageForDifferentParameter_Diagnostic()
        {
            VerifyCSharp(@"
public class C
{
    public int X;
}

public class Test
{
    public void M1(string str, C c)
    {
        if (str == null)
        {
            return;
        }

        var x = str;
        var y = x.ToString();

        var z = c.X;
    }

    public void M2(string str, C c)
    {
        var x = str;
        if (str == null)
        {
            if (c == null)
            {
                return;
            }

            return;
        }

        var y = x.ToString();

        var z = c.X;
    }
}
",
            // Test0.cs(19,17): warning CA1062: In externally visible method 'void Test.M1(string str, C c)', validate parameter 'c' is non-null before using it. If appropriate, throw an ArgumentNullException when the argument is null or add a Code Contract precondition asserting non-null argument.
            GetCSharpResultAt(19, 17, "void Test.M1(string str, C c)", "c"),
            // Test0.cs(37,17): warning CA1062: In externally visible method 'void Test.M2(string str, C c)', validate parameter 'c' is non-null before using it. If appropriate, throw an ArgumentNullException when the argument is null or add a Code Contract precondition asserting non-null argument.
            GetCSharpResultAt(37, 17, "void Test.M2(string str, C c)", "c"));

            VerifyBasic(@"
Public Class C
    Public X As Integer
End Class

Public Class Test
    Public Sub M1(str As String, c As C)
        If str Is Nothing Then
            Return
        End If

        Dim x = str
        Dim y = x.ToString()

        Dim z = c.X
    End Sub

    Public Sub M2(str As String, c As C)
        Dim x = str
        If str Is Nothing Then
            If c Is Nothing Then
                Return
            End If

            Return
        End If

        Dim y = x.ToString()

        Dim z = c.X
    End Sub
End Class
",
            // Test0.vb(15,17): warning CA1062: In externally visible method 'Sub Test.M1(str As String, c As C)', validate parameter 'c' is non-null before using it. If appropriate, throw an ArgumentNullException when the argument is null or add a Code Contract precondition asserting non-null argument.
            GetBasicResultAt(15, 17, "Sub Test.M1(str As String, c As C)", "c"),
            // Test0.vb(30,17): warning CA1062: In externally visible method 'Sub Test.M2(str As String, c As C)', validate parameter 'c' is non-null before using it. If appropriate, throw an ArgumentNullException when the argument is null or add a Code Contract precondition asserting non-null argument.
            GetBasicResultAt(30, 17, "Sub Test.M2(str As String, c As C)", "c"));
        }

        [Fact]
        public void StringIsNullCheck_BeforeHazardousUsages_NoDiagnostic()
        {
            VerifyCSharp(@"
public class Test
{
    public void M1(string str)
    {
        if (!string.IsNullOrEmpty(str))
        {
            var y = str.ToString();
        }
    }
}
");

            VerifyBasic(@"
Public Class Test
    Public Sub M1(ByVal str As String)
        If Not String.IsNullOrEmpty(str) Then
            Dim y = str.ToString()
        End If
    End Sub
End Class");
        }

        [Fact]
        public void StringIsNullCheck_WithCopyAnalysis_BeforeHazardousUsages_NoDiagnostic()
        {
            VerifyCSharp(@"
public class Test
{
    public void M1(string str)
    {
        var x = str;
        if (!string.IsNullOrEmpty(str))
        {
            var y = x.ToString();
        }
    }
}
");

            VerifyBasic(@"
Public Class Test
    Public Sub M1(ByVal str As String)
        Dim x = str
        If Not String.IsNullOrEmpty(str) Then
            Dim y = x.ToString()
        End If
    End Sub
End Class");
        }

        [Fact]
        public void SpecialCase_ExceptionGetObjectData_NoDiagnostic()
        {
            VerifyCSharp(@"
using System;
using System.Runtime.Serialization;

public class MyException : Exception
{
    public MyException(SerializationInfo info, StreamingContext context)
        : base(info, context)
    {
    }

    public override void GetObjectData(SerializationInfo info, StreamingContext context)
    {
    }
}

public class Test
{
    public void M1(MyException ex, SerializationInfo info, StreamingContext context)
    {
        if (ex != null)
        {
            ex.GetObjectData(info, context);
            var name = info.AssemblyName;
        }
    }

    public void M2(SerializationInfo info, StreamingContext context)
    {
        var ex = new MyException(info, context);
        var name = info.AssemblyName;
    }
}
");

            VerifyBasic(@"
Imports System
Imports System.Runtime.Serialization

Public Class MyException
    Inherits Exception
    Public Sub New(info As SerializationInfo, context As StreamingContext)
        MyBase.New(info, context)
    End Sub

    Public Overrides Sub GetObjectData(info As SerializationInfo, context As StreamingContext)
    End Sub
End Class

Public Class Test
    Public Sub M1(ex As MyException, info As SerializationInfo, context As StreamingContext)
        If ex IsNot Nothing Then
            ex.GetObjectData(info, context)
            Dim name = info.AssemblyName
        End If
    End Sub

    Public Sub M2(info As SerializationInfo, context As StreamingContext)
        Dim ex = New MyException(info, context)
        Dim name = info.AssemblyName
    End Sub
End Class
");
        }

        [Fact]
        public void NullCheckWithNegationBasedCondition_BeforeHazardousUsages_NoDiagnostic()
        {
            VerifyCSharp(@"
using System;

public class C
{
    public int X;
}

public class Test
{
    public void M1(string str, C c)
    {
        var x = str;
        if (!(str == null || !(null != c)))
        {
            var y = x.ToString();
            var z = c.X;
        }        
    }
}
");

            VerifyBasic(@"
Imports System

Public Class C
    Public X As Integer
End Class

Public Class Test
    Public Sub M1(ByVal str As String, ByVal c As C)
        Dim x = str
        If Not (str Is Nothing OrElse Not (Nothing IsNot c)) Then
            Dim y = x.ToString()
            Dim z = c.X
        End If
    End Sub
End Class");
        }

        [Fact]
        public void HazardousUsageInInvokedMethod_PrivateMethod_Diagnostic()
        {
            VerifyCSharp(@"
public class C
{
    public int X;
}

public class Test
{
    public void M1(C c1, C c2)
    {
        M2(c1); // No diagnostic
        M3(c2); // Diagnostic
    }

    private static void M2(C c)
    {
    }

    private static void M3(C c)
    {
        var x = c.X;
    }
}
",
            // Test0.cs(12,12): warning CA1062: In externally visible method 'void Test.M1(C c1, C c2)', validate parameter 'c2' is non-null before using it. If appropriate, throw an ArgumentNullException when the argument is null or add a Code Contract precondition asserting non-null argument.
            GetCSharpResultAt(12, 12, "void Test.M1(C c1, C c2)", "c2"));

            VerifyBasic(@"
Public Class C
    Public X As Integer
End Class

Public Class Test
    Public Sub M1(c1 As C, c2 As C)
        M2(c1) ' No diagnostic
        M3(c2) ' Diagnostic
    End Sub

    Private Shared Sub M2(c As C)
    End Sub

    Private Shared Sub M3(c As C)
        Dim x = c.X
    End Sub
End Class
",
            // Test0.vb(9,12): warning CA1062: In externally visible method 'Sub Test.M1(c1 As C, c2 As C)', validate parameter 'c2' is non-null before using it. If appropriate, throw an ArgumentNullException when the argument is null or add a Code Contract precondition asserting non-null argument.
            GetBasicResultAt(9, 12, "Sub Test.M1(c1 As C, c2 As C)", "c2"));
        }

        [Fact, WorkItem(1707, "https://github.com/dotnet/roslyn-analyzers/issues/1707")]
        public void HazardousUsageInInvokedMethod_PrivateMethod_Generic_Diagnostic()
        {
            VerifyCSharp(@"
public class C
{
    public int X;
}

public class Test
{
    public void M1(C c1, C c2)
    {
        M2(c1); // No diagnostic
        M3(c2); // Diagnostic
    }

    private static void M2<T>(T c) where T: C
    {
    }

    private static void M3<T>(T c) where T: C
    {
        var x = c.X;
    }
}
",
            // Test0.cs(12,12): warning CA1062: In externally visible method 'void Test.M1(C c1, C c2)', validate parameter 'c2' is non-null before using it. If appropriate, throw an ArgumentNullException when the argument is null or add a Code Contract precondition asserting non-null argument.
            GetCSharpResultAt(12, 12, "void Test.M1(C c1, C c2)", "c2"));

            VerifyBasic(@"
Public Class C
    Public X As Integer
End Class

Public Class Test
    Public Sub M1(c1 As C, c2 As C)
        M2(c1) ' No diagnostic
        M3(c2) ' Diagnostic
    End Sub

    Private Shared Sub M2(Of T As C)(c As T)
    End Sub

    Private Shared Sub M3(Of T As C)(c As T)
        Dim x = c.X
    End Sub
End Class
",
            // Test0.vb(9,12): warning CA1062: In externally visible method 'Sub Test.M1(c1 As C, c2 As C)', validate parameter 'c2' is non-null before using it. If appropriate, throw an ArgumentNullException when the argument is null or add a Code Contract precondition asserting non-null argument.
            GetBasicResultAt(9, 12, "Sub Test.M1(c1 As C, c2 As C)", "c2"));
        }

        [Fact]
        public void HazardousUsageInInvokedMethod_PublicMethod_Diagnostic()
        {
            VerifyCSharp(@"
public class C
{
    public int X;
}

public class Test
{
    public void M1(C c1, C c2)
    {
        M2(c1); // No diagnostic
        M3(c2); // No diagnostic here, diagnostic in M3
    }

    public void M2(C c)
    {
    }

    public void M3(C c)
    {
        var x = c.X;    // Diagnostic
    }
}
",
            // Test0.cs(21,17): warning CA1062: In externally visible method 'void Test.M3(C c)', validate parameter 'c' is non-null before using it. If appropriate, throw an ArgumentNullException when the argument is null or add a Code Contract precondition asserting non-null argument.
            GetCSharpResultAt(21, 17, "void Test.M3(C c)", "c"));

            VerifyBasic(@"
Public Class C
    Public X As Integer
End Class

Public Class Test
    Public Sub M1(c1 As C, c2 As C)
        M2(c1) ' No diagnostic
        M3(c2) ' No diagnostic here, diagnostic in M3
    End Sub

    Public Sub M2(c As C)
    End Sub

    Public Sub M3(c As C)
        Dim x = c.X     ' Diagnostic
    End Sub
End Class
",
            // Test0.vb(16,17): warning CA1062: In externally visible method 'Sub Test.M3(c As C)', validate parameter 'c' is non-null before using it. If appropriate, throw an ArgumentNullException when the argument is null or add a Code Contract precondition asserting non-null argument.
            GetBasicResultAt(16, 17, "Sub Test.M3(c As C)", "c"));
        }

        [Fact, WorkItem(1707, "https://github.com/dotnet/roslyn-analyzers/issues/1707")]
        public void HazardousUsageInInvokedMethod_PublicMethod_Generic_Diagnostic()
        {
            VerifyCSharp(@"
public class C
{
    public int X;
}

public class Test
{
    public void M1(C c1, C c2)
    {
        M2(c1); // No diagnostic
        M3(c2); // No diagnostic here, diagnostic in M3
    }

    public void M2<T>(T c) where T: C
    {
    }

    public void M3<T>(T c) where T: C
    {
        var x = c.X;    // Diagnostic
    }
}
",
            // Test0.cs(21,17): warning CA1062: In externally visible method 'void Test.M3<T>(T c)', validate parameter 'c' is non-null before using it. If appropriate, throw an ArgumentNullException when the argument is null or add a Code Contract precondition asserting non-null argument.
            GetCSharpResultAt(21, 17, "void Test.M3<T>(T c)", "c"));

            VerifyBasic(@"
Public Class C
    Public X As Integer
End Class

Public Class Test
    Public Sub M1(c1 As C, c2 As C)
        M2(c1) ' No diagnostic
        M3(c2) ' No diagnostic here, diagnostic in M3
    End Sub

    Public Sub M2(Of T As C)(c As T)
    End Sub

    Public Sub M3(Of T As C)(c As T)
        Dim x = c.X
    End Sub
End Class
",
            // Test0.vb(16,17): warning CA1062: In externally visible method 'Sub Test.M3(Of T)(c As T)', validate parameter 'c' is non-null before using it. If appropriate, throw an ArgumentNullException when the argument is null or add a Code Contract precondition asserting non-null argument.
            GetBasicResultAt(16, 17, "Sub Test.M3(Of T)(c As T)", "c"));
        }

        [Fact]
        public void HazardousUsageInInvokedMethod_PrivateMethod_MultipleLevelsDown_NoDiagnostic()
        {
            VerifyCSharp(@"
public class C
{
    public int X;
}

public class Test
{
    public void M1(C c)
    {
        M2(c); // No diagnostic, currently we do not analyze invocations in invoked method.
    }

    private static void M2(C c)
    {
        M3(c);
    }

    private static void M3(C c)
    {
        var x = c.X;
    }
}
");

            VerifyBasic(@"
Public Class C
    Public X As Integer
End Class

Public Class Test
    Public Sub M1(c As C)
        M2(c) ' No diagnostic, currently we do not analyze invocations in invoked method.
    End Sub

    Private Shared Sub M2(c As C)
        M3(c)
    End Sub

    Private Shared Sub M3(c As C)
        Dim x = c.X
    End Sub
End Class
");
        }

        [Fact]
        public void HazardousUsageInInvokedMethod_WithInvocationCycles_Diagnostic()
        {
            // Code with cyclic call graph to verify we don't analyze indefinitely.
            VerifyCSharp(@"
public class C
{
    public int X;
}

public class Test
{
    public void M1(C c1, C c2)
    {
        M2(c1); // No diagnostic
        M3(c2); // Diagnostic
    }

    private static void M2(C c)
    {
        M3(c);
    }

    private static void M3(C c)
    {
        M2(c);
        var x = c.X;
    }
}
",
            // Test0.cs(12,12): warning CA1062: In externally visible method 'void Test.M1(C c1, C c2)', validate parameter 'c2' is non-null before using it. If appropriate, throw an ArgumentNullException when the argument is null or add a Code Contract precondition asserting non-null argument.
            GetCSharpResultAt(12, 12, "void Test.M1(C c1, C c2)", "c2"));

            VerifyBasic(@"
Public Class C
    Public X As Integer
End Class

Public Class Test
    Public Sub M1(c1 As C, c2 As C)
        M2(c1) ' No diagnostic
        M3(c2) ' Diagnostic
    End Sub

    Private Shared Sub M2(c As C)
    End Sub

    Private Shared Sub M3(c As C)
        Dim x = c.X
    End Sub
End Class
",
            // Test0.vb(9,12): warning CA1062: In externally visible method 'Sub Test.M1(c1 As C, c2 As C)', validate parameter 'c2' is non-null before using it. If appropriate, throw an ArgumentNullException when the argument is null or add a Code Contract precondition asserting non-null argument.
            GetBasicResultAt(9, 12, "Sub Test.M1(c1 As C, c2 As C)", "c2"));
        }

        [Fact]
        public void HazardousUsageInInvokedMethod_InvokedAfterValidation_NoDiagnostic()
        {
            VerifyCSharp(@"
public class C
{
    public int X;
}

public class Test
{
    public void M1(C c)
    {
        if (c != null)
        {
            M2(c); // No diagnostic
        }
    }

    private static void M2(C c)
    {
        var x = c.X;
    }
}
");

            VerifyBasic(@"
Public Class C
    Public X As Integer
End Class

Public Class Test
    Public Sub M1(c As C)
        If c IsNot Nothing Then
            M2(c) ' No diagnostic
        End If
    End Sub

    Private Shared Sub M2(c As C)
        Dim x = c.X
    End Sub
End Class
");
        }

        [Fact]
        public void ValidatedInInvokedMethod_NoDiagnostic()
        {
            VerifyCSharp(@"
using System;

public class C
{
    public int X;
}

public class Test
{
    public void M1(C c)
    {
        M2(c); // Validation method
        var x = c.X;    // No diagnostic here.
    }

    private static void M2(C c)
    {
        if (c == null)
        {
            throw new ArgumentNullException(nameof(c));
        }
    }
}
");

            VerifyBasic(@"
Imports System

Public Class C
    Public X As Integer
End Class

Public Class Test
    Public Sub M1(c As C)
        M2(c) ' Validation method
        Dim x = c.X
    End Sub

    Private Shared Sub M2(c As C)
        If c Is Nothing Then
            Throw New ArgumentNullException(NameOf(c))
        End If
    End Sub
End Class");
        }

        [Fact, WorkItem(1707, "https://github.com/dotnet/roslyn-analyzers/issues/1707")]
        public void ValidatedInInvokedMethod_Generic_NoDiagnostic()
        {
            VerifyCSharp(@"
using System;

public class C
{
    public int X;
}

public class Test
{
    public void M1(C c)
    {
        M2(c); // Validation method
        var x = c.X;    // No diagnostic here.
    }

    private static void M2<T>(T c) where T: class
    {
        if (c == null)
        {
            throw new ArgumentNullException(nameof(c));
        }
    }
}
");

            VerifyBasic(@"
Imports System

Public Class C
    Public X As Integer
End Class

Public Class Test
    Public Sub M1(c As C)
        M2(c) ' Validation method
        Dim x = c.X    ' No diagnostic here.
    End Sub

    Private Shared Sub M2(Of T As Class)(c As T)
        If c Is Nothing Then
            Throw New ArgumentNullException(NameOf(c))
        End If
    End Sub
End Class");
        }

        [Fact]
        public void MaybeValidatedInInvokedMethod_Diagnostic()
        {
            VerifyCSharp(@"
using System;

public class C
{
    public int X;
}

public class Test
{
    private bool _flag;

    public void M1(C c)
    {
        M2(c); // Validation method - validates 'c' on some paths.
        var x = c.X;    // Diagnostic.
    }

    private void M2(C c)
    {
        if (_flag && c == null)
        {
            throw new ArgumentNullException(nameof(c));
        }
    }
}
",
            // Test0.cs(16,17): warning CA1062: In externally visible method 'void Test.M1(C c)', validate parameter 'c' is non-null before using it. If appropriate, throw an ArgumentNullException when the argument is null or add a Code Contract precondition asserting non-null argument.
            GetCSharpResultAt(16, 17, "void Test.M1(C c)", "c"));

            VerifyBasic(@"
Imports System

Public Class C
    Public X As Integer
End Class

Public Class Test
    Private _flag As Boolean

    Public Sub M1(c As C)
        M2(c) ' Validation method - validates 'c' on some paths.
        Dim x = c.X     ' Diagnostic
    End Sub

    Private Sub M2(c As C)
        If _flag AndAlso c Is Nothing Then
            Throw New ArgumentNullException(NameOf(c))
        End If
    End Sub
End Class",
            // Test0.vb(13,17): warning CA1062: In externally visible method 'Sub Test.M1(c As C)', validate parameter 'c' is non-null before using it. If appropriate, throw an ArgumentNullException when the argument is null or add a Code Contract precondition asserting non-null argument.
            GetBasicResultAt(13, 17, "Sub Test.M1(c As C)", "c"));
        }

        [Fact]
        public void ValidatedButNoExceptionThrownInInvokedMethod_Diagnostic()
        {
            VerifyCSharp(@"
using System;

public class C
{
    public int X;
}

public class Test
{
    public void M1(C c)
    {
        M2(c);
        var x = c.X;    // Diagnostic.
    }

    public void M2(C c)
    {
        if (c == null)
        {
            return;
        }

        var x = c.X;    // No Diagnostic.
    }
}
",
            // Test0.cs(14,17): warning CA1062: In externally visible method 'void Test.M1(C c)', validate parameter 'c' is non-null before using it. If appropriate, throw an ArgumentNullException when the argument is null or add a Code Contract precondition asserting non-null argument.
            GetCSharpResultAt(14, 17, "void Test.M1(C c)", "c"));

            VerifyBasic(@"
Imports System

Public Class C
    Public X As Integer
End Class

Public Class Test
    Public Sub M1(c As C)
        M2(c)
        Dim x = c.X     ' Diagnostic
    End Sub

    Public Sub M2(c As C)
        If c Is Nothing Then
            Return
        End If

        Dim x = c.X     ' No Diagnostic
    End Sub
End Class",
            // Test0.vb(11,17): warning CA1062: In externally visible method 'Sub Test.M1(c As C)', validate parameter 'c' is non-null before using it. If appropriate, throw an ArgumentNullException when the argument is null or add a Code Contract precondition asserting non-null argument.
            GetBasicResultAt(11, 17, "Sub Test.M1(c As C)", "c"));
        }

        [Fact]
        public void ValidatedInInvokedMethod_AfterHazardousUsage_Diagnostic()
        {
            VerifyCSharp(@"
using System;

public class C
{
    public int X;
}

public class Test
{
    public void M1(C c)
    {
        var x = c.X;    // Diagnostic.
        M2(c); // Validation method
    }

    private static void M2(C c)
    {
        if (c == null)
        {
            throw new ArgumentNullException(nameof(c));
        }
    }
}
",
            // Test0.cs(13,17): warning CA1062: In externally visible method 'void Test.M1(C c)', validate parameter 'c' is non-null before using it. If appropriate, throw an ArgumentNullException when the argument is null or add a Code Contract precondition asserting non-null argument.
            GetCSharpResultAt(13, 17, "void Test.M1(C c)", "c"));

            VerifyBasic(@"
Imports System

Public Class C
    Public X As Integer
End Class

Public Class Test
    Public Sub M1(c As C)
        Dim x = c.X     ' Diagnostic
        M2(c) ' Validation method
    End Sub

    Private Shared Sub M2(c As C)
        If c Is Nothing Then
            Throw New ArgumentNullException(NameOf(c))
        End If
    End Sub
End Class",
            // Test0.vb(10,17): warning CA1062: In externally visible method 'Sub Test.M1(c As C)', validate parameter 'c' is non-null before using it. If appropriate, throw an ArgumentNullException when the argument is null or add a Code Contract precondition asserting non-null argument.
            GetBasicResultAt(10, 17, "Sub Test.M1(c As C)", "c"));
        }

        [Fact]
        public void WhileLoop_NullCheckInCondition_NoDiagnostic()
        {
            VerifyCSharp(@"
public class C
{
    public int X;
}

public class Test
{
    public void M1(string str, C c)
    {
        var x = str;
        while (str != null && c != null)
        {
            var y = x.ToString();
            var z = c.X;
        }
    }
}
");

            VerifyBasic(@"
Public Class C
    Public X As Integer
End Class

Public Class Test
    Sub M1(str As String, c As C)
        Dim x = str
        While str IsNot Nothing AndAlso c IsNot Nothing
            Dim y = x.ToString()
            Dim z = c.X
        End While
    End Sub
End Class");
        }

        [Fact]
        public void WhileLoop_NullCheckInCondition_HazardousUsageOnExit_Diagnostic()
        {
            VerifyCSharp(@"
public class C
{
    public int X;
}

public class Test
{
    public void M1(string str, C c)
    {
        var x = str;
        while (str != null && c != null)
        {
            var y = x.ToString();
            var z = c.X;
        }

        x = str.ToString();
        var z2 = c.X;
    }
}
",
            // Test0.cs(18,13): warning CA1062: In externally visible method 'void Test.M1(string str, C c)', validate parameter 'str' is non-null before using it. If appropriate, throw an ArgumentNullException when the argument is null or add a Code Contract precondition asserting non-null argument.
            GetCSharpResultAt(18, 13, "void Test.M1(string str, C c)", "str"),
            // Test0.cs(19,18): warning CA1062: In externally visible method 'void Test.M1(string str, C c)', validate parameter 'c' is non-null before using it. If appropriate, throw an ArgumentNullException when the argument is null or add a Code Contract precondition asserting non-null argument.
            GetCSharpResultAt(19, 18, "void Test.M1(string str, C c)", "c"));

            VerifyBasic(@"
Public Class C
    Public X As Integer
End Class

Public Class Test
    Public Sub M1(str As String, c As C)
        Dim x = str
        While str IsNot Nothing AndAlso c IsNot Nothing
            Dim y = x.ToString()
            Dim z = c.X
        End While

        x = str.ToString()
        Dim z2 = c.X
    End Sub
End Class",
            // Test0.vb(14,13): warning CA1062: In externally visible method 'Sub Test.M1(str As String, c As C)', validate parameter 'str' is non-null before using it. If appropriate, throw an ArgumentNullException when the argument is null or add a Code Contract precondition asserting non-null argument.
            GetBasicResultAt(14, 13, "Sub Test.M1(str As String, c As C)", "str"),
            // Test0.vb(15,18): warning CA1062: In externally visible method 'Sub Test.M1(str As String, c As C)', validate parameter 'c' is non-null before using it. If appropriate, throw an ArgumentNullException when the argument is null or add a Code Contract precondition asserting non-null argument.
            GetBasicResultAt(15, 18, "Sub Test.M1(str As String, c As C)", "c"));
        }

        [Fact]
        public void ForLoop_NullCheckInCondition_NoDiagnostic()
        {
            VerifyCSharp(@"
public class C
{
    public int X;
}

public class Test
{
    public void M1(string str, C c)
    {
        for (var x = str; str != null && c != null;)
        {
            var y = x.ToString();
            var z = c.X;
        }
    }
}
");
        }

        [Fact]
        public void ForLoop_NullCheckInCondition_HazardousUsageOnExit_Diagnostic()
        {
            VerifyCSharp(@"
public class C
{
    public int X;
}

public class Test
{
    public void M1(string str, C c)
    {
        for (var x = str; str != null;)
        {
            var y = x.ToString();
            var z = c.X;    // Diagnostic
        }

        var x2 = str.ToString();    // Diagnostic
        var z2 = c.X;
    }
}
",
            // Test0.cs(14,21): warning CA1062: In externally visible method 'void Test.M1(string str, C c)', validate parameter 'c' is non-null before using it. If appropriate, throw an ArgumentNullException when the argument is null or add a Code Contract precondition asserting non-null argument.
            GetCSharpResultAt(14, 21, "void Test.M1(string str, C c)", "c"),
            // Test0.cs(17,18): warning CA1062: In externally visible method 'void Test.M1(string str, C c)', validate parameter 'str' is non-null before using it. If appropriate, throw an ArgumentNullException when the argument is null or add a Code Contract precondition asserting non-null argument.
            GetCSharpResultAt(17, 18, "void Test.M1(string str, C c)", "str"));
        }

        [Fact]
        public void LocalFunctionInvocation_EmptyBody_Diagnostic()
        {
            VerifyCSharp(@"
public class C
{
    public int X;
}

public class Test
{
    public void M1(string str, C c)
    {
        var x = str;

        void MyLocalFunction()
        {
        };

        MyLocalFunction();    // This should not change state of parameters.
        var y = x.ToString();
        var z = c.X;
    }
}
",
            // Test0.cs(18,17): warning CA1062: In externally visible method 'void Test.M1(string str, C c)', validate parameter 'str' is non-null before using it. If appropriate, throw an ArgumentNullException when the argument is null or add a Code Contract precondition asserting non-null argument.
            GetCSharpResultAt(18, 17, "void Test.M1(string str, C c)", "str"),
            // Test0.cs(19,17): warning CA1062: In externally visible method 'void Test.M1(string str, C c)', validate parameter 'c' is non-null before using it. If appropriate, throw an ArgumentNullException when the argument is null or add a Code Contract precondition asserting non-null argument.
            GetCSharpResultAt(19, 17, "void Test.M1(string str, C c)", "c"));

            // VB has no local functions.
        }

        [Fact]
        public void LocalFunction_HazardousUsagesInBody_Diagnostic()
        {
            VerifyCSharp(@"
public class C
{
    public int X;
}

public class Test
{
    public void M1(string str, C c)
    {
        var x = str;

        void MyLocalFunction()
        {
            // Below should fire diagnostics.
            var y = x.ToString();
            var z = c.X;
        };

        MyLocalFunction();
        MyLocalFunction(); // Do not fire duplicate diagnostics
    }
}
",
            // Test0.cs(16,21): warning CA1062: In externally visible method 'void Test.M1(string str, C c)', validate parameter 'str' is non-null before using it. If appropriate, throw an ArgumentNullException when the argument is null or add a Code Contract precondition asserting non-null argument.
            GetCSharpResultAt(16, 21, "void Test.M1(string str, C c)", "str"),
            // Test0.cs(17,21): warning CA1062: In externally visible method 'void Test.M1(string str, C c)', validate parameter 'c' is non-null before using it. If appropriate, throw an ArgumentNullException when the argument is null or add a Code Contract precondition asserting non-null argument.
            GetCSharpResultAt(17, 21, "void Test.M1(string str, C c)", "c"));

            // VB has no local functions.
        }

        [Fact]
        public void LambdaInvocation_EmptyBody_Diagnostic()
        {
            VerifyCSharp(@"
public class C
{
    public int X;
}

public class Test
{
    public void M1(string str, C c)
    {
        var x = str;

        System.Action myLambda = () =>
        {
        };

        myLambda();    // This should not change state of parameters.
        var y = x.ToString();
        var z = c.X;
    }
}
",
            // Test0.cs(18,17): warning CA1062: In externally visible method 'void Test.M1(string str, C c)', validate parameter 'str' is non-null before using it. If appropriate, throw an ArgumentNullException when the argument is null or add a Code Contract precondition asserting non-null argument.
            GetCSharpResultAt(18, 17, "void Test.M1(string str, C c)", "str"),
            // Test0.cs(19,17): warning CA1062: In externally visible method 'void Test.M1(string str, C c)', validate parameter 'c' is non-null before using it. If appropriate, throw an ArgumentNullException when the argument is null or add a Code Contract precondition asserting non-null argument.
            GetCSharpResultAt(19, 17, "void Test.M1(string str, C c)", "c"));

            VerifyBasic(@"
Public Class C
    Public X As Integer
End Class

Public Class Test
    Public Sub M1(str As String, c As C)
        Dim x = str

        Dim myLambda As System.Action = Sub()
                                        End Sub

        myLambda()      ' This should not change state of parameters.
        Dim y = x.ToString()
        Dim z = c.X
    End Sub
End Class",
            // Test0.vb(14,17): warning CA1062: In externally visible method 'Sub Test.M1(str As String, c As C)', validate parameter 'str' is non-null before using it. If appropriate, throw an ArgumentNullException when the argument is null or add a Code Contract precondition asserting non-null argument.
            GetBasicResultAt(14, 17, "Sub Test.M1(str As String, c As C)", "str"),
            // Test0.vb(15,17): warning CA1062: In externally visible method 'Sub Test.M1(str As String, c As C)', validate parameter 'c' is non-null before using it. If appropriate, throw an ArgumentNullException when the argument is null or add a Code Contract precondition asserting non-null argument.
            GetBasicResultAt(15, 17, "Sub Test.M1(str As String, c As C)", "c"));
        }

        [Fact]
        public void Lambda_HazardousUsagesInBody_Diagnostic()
        {
            VerifyCSharp(@"
public class C
{
    public int X;
}

public class Test
{
    public void M1(string str, C c)
    {
        var x = str;

        System.Action myLambda = () =>
        {
            // Below should fire diagnostics.
            var y = x.ToString();
            var z = c.X;
        };

        myLambda();
        myLambda(); // Do not fire duplicate diagnostics
    }
}
",
            // Test0.cs(16,21): warning CA1062: In externally visible method 'void Test.M1(string str, C c)', validate parameter 'str' is non-null before using it. If appropriate, throw an ArgumentNullException when the argument is null or add a Code Contract precondition asserting non-null argument.
            GetCSharpResultAt(16, 21, "void Test.M1(string str, C c)", "str"),
            // Test0.cs(17,21): warning CA1062: In externally visible method 'void Test.M1(string str, C c)', validate parameter 'c' is non-null before using it. If appropriate, throw an ArgumentNullException when the argument is null or add a Code Contract precondition asserting non-null argument.
            GetCSharpResultAt(17, 21, "void Test.M1(string str, C c)", "c"));

            VerifyBasic(@"
Public Class C
    Public X As Integer
End Class

Public Class Test
    Public Sub M1(str As String, c As C)
        Dim x = str

        Dim myLambda As System.Action = Sub()
                                            ' Below should fire diagnostics.
                                            Dim y = x.ToString()
                                            Dim z = c.X
                                        End Sub

        myLambda()
        myLambda() ' Do not fire duplicate diagnostics
    End Sub
End Class",
            // Test0.vb(12,53): warning CA1062: In externally visible method 'Sub Test.M1(str As String, c As C)', validate parameter 'str' is non-null before using it. If appropriate, throw an ArgumentNullException when the argument is null or add a Code Contract precondition asserting non-null argument.
            GetBasicResultAt(12, 53, "Sub Test.M1(str As String, c As C)", "str"),
            // Test0.vb(13,53): warning CA1062: In externally visible method 'Sub Test.M1(str As String, c As C)', validate parameter 'c' is non-null before using it. If appropriate, throw an ArgumentNullException when the argument is null or add a Code Contract precondition asserting non-null argument.
            GetBasicResultAt(13, 53, "Sub Test.M1(str As String, c As C)", "c"));
        }

        [Fact]
        public void DelegateInvocation_ValidatedArguments_NoDiagnostic()
        {
            VerifyCSharp(@"
using System;

public class C
{
    public int X;
}

public class Test
{
    public void M1(string str, C c)
    {
        var x = str;

        System.Action<string, C> myDelegate = M2;
        myDelegate(x, c);

        var y = x.ToString();
        var z = c.X;
    }

    private void M2(string x, C c)
    {
        if (x == null)
        {
            throw new ArgumentNullException(nameof(x));
        }

        if (c == null)
        {
            throw new ArgumentNullException(nameof(c));
        }
    }
}
");

            VerifyBasic(@"
Imports System

Public Class C
    Public X As Integer
End Class

Public Class Test
    Public Sub M1(str As String, c As C)
        Dim x = str

        Dim myDelegate As System.Action(Of String, C) = AddressOf M2
        myDelegate(x, c)

        Dim y = x.ToString()
        Dim z = c.X
    End Sub

    Private Sub M2(x As String, c As C)
        If x Is Nothing Then
            Throw New System.ArgumentNullException(NameOf(x))
        End If

        If c Is Nothing Then
            Throw New System.ArgumentNullException(NameOf(c))
        End If
    End Sub
End Class");
        }

        [Fact]
        public void DelegateInvocation_EmptyBody_Diagnostic()
        {
            VerifyCSharp(@"
public class C
{
    public int X;
}

public class Test
{
    public void M1(string str, C c)
    {
        var x = str;

        System.Action<string, C> myDelegate = M2;
        myDelegate(x, c);

        var y = x.ToString();
        var z = c.X;
    }

    private void M2(string x, C c)
    {
    }
}
",
            // Test0.cs(16,17): warning CA1062: In externally visible method 'void Test.M1(string str, C c)', validate parameter 'str' is non-null before using it. If appropriate, throw an ArgumentNullException when the argument is null or add a Code Contract precondition asserting non-null argument.
            GetCSharpResultAt(16, 17, "void Test.M1(string str, C c)", "str"),
            // Test0.cs(17,17): warning CA1062: In externally visible method 'void Test.M1(string str, C c)', validate parameter 'c' is non-null before using it. If appropriate, throw an ArgumentNullException when the argument is null or add a Code Contract precondition asserting non-null argument.
            GetCSharpResultAt(17, 17, "void Test.M1(string str, C c)", "c"));

            VerifyBasic(@"
Public Class C
    Public X As Integer
End Class

Public Class Test
    Public Sub M1(str As String, c As C)
        Dim x = str

        Dim myDelegate As System.Action(Of String, C) = AddressOf M2
        myDelegate(x, c)

        Dim y = x.ToString()
        Dim z = c.X
    End Sub

    Private Sub M2(x As String, c As C)
    End Sub
End Class",
            // Test0.vb(13,17): warning CA1062: In externally visible method 'Sub Test.M1(str As String, c As C)', validate parameter 'str' is non-null before using it. If appropriate, throw an ArgumentNullException when the argument is null or add a Code Contract precondition asserting non-null argument.
            GetBasicResultAt(13, 17, "Sub Test.M1(str As String, c As C)", "str"),
            // Test0.vb(14,17): warning CA1062: In externally visible method 'Sub Test.M1(str As String, c As C)', validate parameter 'c' is non-null before using it. If appropriate, throw an ArgumentNullException when the argument is null or add a Code Contract precondition asserting non-null argument.
            GetBasicResultAt(14, 17, "Sub Test.M1(str As String, c As C)", "c"));
        }

        [Fact]
        public void DelegateInvocation_HazardousUsagesInBody_Diagnostic()
        {
            VerifyCSharp(@"
public class C
{
    public int X;
}

public class Test
{
    public void M1(string str, C c)
    {
        var x = str;

        System.Action<string, C> myDelegate = M2;
        myDelegate(x, c);
    }

    private void M2(string x, C c)
    {
        var y = x.ToString();
        var z = c.X;
    }
}
",
            // Test0.cs(14,20): warning CA1062: In externally visible method 'void Test.M1(string str, C c)', validate parameter 'str' is non-null before using it. If appropriate, throw an ArgumentNullException when the argument is null or add a Code Contract precondition asserting non-null argument.
            GetCSharpResultAt(14, 20, "void Test.M1(string str, C c)", "str"),
            // Test0.cs(14,23): warning CA1062: In externally visible method 'void Test.M1(string str, C c)', validate parameter 'c' is non-null before using it. If appropriate, throw an ArgumentNullException when the argument is null or add a Code Contract precondition asserting non-null argument.
            GetCSharpResultAt(14, 23, "void Test.M1(string str, C c)", "c"));

            VerifyBasic(@"
Public Class C
    Public X As Integer
End Class

Public Class Test
    Public Sub M1(str As String, c As C)
        Dim x = str

        Dim myDelegate As System.Action(Of String, C) = AddressOf M2
        myDelegate(x, c)
    End Sub

    Private Sub M2(x As String, c As C)
        Dim y = x.ToString()
        Dim z = c.X
    End Sub
End Class",
            // Test0.vb(11,20): warning CA1062: In externally visible method 'Sub Test.M1(str As String, c As C)', validate parameter 'str' is non-null before using it. If appropriate, throw an ArgumentNullException when the argument is null or add a Code Contract precondition asserting non-null argument.
            GetBasicResultAt(11, 20, "Sub Test.M1(str As String, c As C)", "str"),
            // Test0.vb(11,23): warning CA1062: In externally visible method 'Sub Test.M1(str As String, c As C)', validate parameter 'c' is non-null before using it. If appropriate, throw an ArgumentNullException when the argument is null or add a Code Contract precondition asserting non-null argument.
            GetBasicResultAt(11, 23, "Sub Test.M1(str As String, c As C)", "c"));
        }

        [Fact]
        public void TryCast_NoDiagnostic()
        {
            VerifyCSharp(@"
public class A
{
}

public class B : A
{
}

public class Test
{
    public void M1(A a)
    {
        if (a is B)
        {
        }

        if (a is B b)
        {
        }

        var c = a as B;
    }
}
");

            VerifyBasic(@"
Public Class A
End Class

Public Class B
    Inherits A
End Class
Public Class Test
    Public Sub M1(a As A)
        If TypeOf(a) Is B Then
        End If

        Dim b = TryCast(a, b)
    End Sub
End Class");
        }

        [Fact]
        public void DirectCastToObject_BeforeNullCheck_NoDiagnostic()
        {
            VerifyCSharp(@"
public class C
{
    public int X;
}

public class Test
{
    public void M1(C c)
    {
        if ((object)c == null)
        {
            return;
        }

        var x = c.X;
    }
}
");

            VerifyBasic(@"
Public Class C
    Public X As Integer
End Class

Public Class Test
    Public Sub M1(c As C)
        If DirectCast(c, Object) Is Nothing Then
            Return
        End If

        Dim x = c.X
    End Sub
End Class");
        }

        [Fact]
        public void StaticObjectReferenceEquals_BeforeHazardousUsages_NoDiagnostic()
        {
            VerifyCSharp(@"
public class C
{
    public int X;
}

public class Test
{
    public void M1(C c)
    {
        if (ReferenceEquals(c, null))
        {
            return;
        }

        var x = c.X;
    }
}
");

            VerifyBasic(@"
Public Class C
    Public X As Integer
End Class

Public Class Test
    Public Sub M1(c As C)
        If ReferenceEquals(c, Nothing) Then
            Return
        End If

        Dim x = c.X
    End Sub
End Class");
        }

        [Fact]
        public void StaticObjectEquals_BeforeHazardousUsages_NoDiagnostic()
        {
            VerifyCSharp(@"
public class C
{
    public int X;
}

public class Test
{
    public void M1(C c)
    {
        if (object.Equals(c, null))
        {
            return;
        }

        var x = c.X;
    }
}
");

            VerifyBasic(@"
Public Class C
    Public X As Integer
End Class

Public Class Test
    Public Sub M1(c As C)
        If Object.Equals(c, Nothing) Then
            Return
        End If

        Dim x = c.X
    End Sub
End Class");
        }

        [Fact]
        public void ObjectEquals_BeforeHazardousUsages_NoDiagnostic()
        {
            VerifyCSharp(@"
public class C
{
    public int X;
}

public class Test
{
    public void M1(C c, C c2)
    {
        if (c == null || !c.Equals(c2))
        {
            return;
        }

        var x = c2.X;
    }
}
");

            VerifyBasic(@"
Public Class C
    Public X As Integer
End Class

Public Class Test
    Public Sub M1(c As C, c2 As C)
        If c Is Nothing OrElse Not c.Equals(c2) Then
            Return
        End If

        Dim x = c2.X
    End Sub
End Class");
        }

        [Fact]
        public void ObjectEqualsOverride_BeforeHazardousUsages_NoDiagnostic()
        {
            VerifyCSharp(@"
public class C
{
    public int X;

    public override bool Equals(object other) => true;
}

public class Test
{
    public void M1(C c, C c2)
    {
        if (c == null || !c.Equals(c2))
        {
            return;
        }

        var x = c2.X;
    }
}
");

            VerifyBasic(@"
Public Class C
    Public X As Integer

    Public Overrides Function Equals(other As Object) As Boolean
        Return True
    End Function
End Class

Public Class Test
    Public Sub M1(c As C, c2 As C)
        If c Is Nothing OrElse Not c.Equals(c2) Then
            Return
        End If

        Dim x = c2.X
    End Sub
End Class");
        }

        [Fact]
        public void IEquatableEquals_ExplicitImplementation_BeforeHazardousUsages_NoDiagnostic()
        {
            VerifyCSharp(@"
using System;

public class C : IEquatable<C>
{
    public int X;

    bool IEquatable<C>.Equals(C other) => true;
}

public class Test
{
    public void M1(C c, C c2)
    {
        if (c == null || !c.Equals(c2))
        {
            return;
        }

        var x = c2.X;
    }
}
");

            VerifyBasic(@"
Imports System

Public Class C
    Implements IEquatable(Of C)

    Public X As Integer
    Public Function Equals(other As C) As Boolean Implements IEquatable(Of C).Equals
        Return True
    End Function
End Class

Public Class Test
    Public Sub M1(c As C, c2 As C)
        If c Is Nothing OrElse Not c.Equals(c2) Then
            Return
        End If

        Dim x = c2.X
    End Sub
End Class");
        }

        [Fact]
        public void IEquatableEquals_ImplicitImplementation_BeforeHazardousUsages_NoDiagnostic()
        {
            VerifyCSharp(@"
using System;

public class C : IEquatable<C>
{
    public int X;

    public bool Equals(C other) => true;
}

public class Test
{
    public void M1(C c, C c2)
    {
        if (c == null || !c.Equals(c2))
        {
            return;
        }

        var x = c2.X;
    }
}
");
        }

        [Fact]
        public void IEquatableEquals_Override_BeforeHazardousUsages_NoDiagnostic()
        {
            VerifyCSharp(@"
using System;

public abstract class MyEquatable<T> : IEquatable<T>
{
    public abstract bool Equals(T other);
}

public class C : MyEquatable<C>
{
    public int X;
    public override bool Equals(C other) => true;
}

public class Test
{
    public void M1(C c, C c2)
    {
        if (c == null || !c.Equals(c2))
        {
            return;
        }

        var x = c2.X;
    }
}
");
        }

        [Fact, WorkItem(1852, "https://github.com/dotnet/roslyn-analyzers/issues/1852")]
        public void Issue1852()
        {
            VerifyCSharp(@"
using System;
using System.IO;
using System.Runtime.Serialization;
using System.Runtime.Serialization.Formatters.Binary;
using System.Runtime.Remoting.Messaging;

namespace Blah
{
    public class Program
    {
        delegate object Des(Stream s);

        public object Deserialize(byte[] bytes)
        {
            BinaryFormatter formatter = new BinaryFormatter();
            return DoDeserialization(formatter.Deserialize, new MemoryStream(bytes));
        }

        private object DoDeserialization(Des des, Stream stream)
        {
            return des(stream);
        }
    }
}");
        }

<<<<<<< HEAD
        [Fact]
=======
        [Fact, WorkItem(1856, "https://github.com/dotnet/roslyn-analyzers/issues/1856")]
        public void PointsToDataFlowOperationVisitor_VisitInstanceReference_Assert()
        {
            VerifyCSharp(@"
using System;
using System.Xml.Linq;
 namespace Blah
{
    public class ContentContext
    {
        public XElement Data { get; set; }
         public XElement Element(string elementName)
        {
            var element = Data.Element(elementName);
            if (element == null)
            {
                element = new XElement(elementName);
                Data.Add(element);
            }
            return element;
        }
    }
     public interface IDef
    {
        string Name { get; }
    }
     public interface IContent
    {
        T As<T>();
        IDef Definition { get; }
    }
     public class Container
    {
        private XElement _element;
         private void SetElement(XElement value)
        {
            _element = value;
        }
         public XElement Element
        {
            get
            {
                return _element ?? (_element = new XElement(""Data""));
            }
        }
         public string Data
        {
            get
            {
                return _element == null ? null : Element.ToString(SaveOptions.DisableFormatting);
            }
            set
            {
                SetElement(string.IsNullOrEmpty(value) ? null : XElement.Parse(value, LoadOptions.PreserveWhitespace));
            }
        }
    }
     public class ContainerPart
    {
        public Container Container;
        public Container VersionContainer;
    }
     public abstract class Idk<TContent> where TContent : IContent, new()
    {
        public static void ExportInfo(TContent part, ContentContext context)
        {
            var containerPart = part.As<ContainerPart>();
             if (containerPart == null)
            {
                return;
            }
             Action<XElement, bool> exportInfo = (element, versioned) => {
                if (element == null)
                {
                    return;
                }
                 var elementName = GetContainerXmlElementName(part, versioned);
                foreach (var attribute in element.Attributes())
                {
                    context.Element(elementName).SetAttributeValue(attribute.Name, attribute.Value);
                }
            };
             exportInfo(containerPart.VersionContainer.Element.Element(part.Definition.Name), true);
            exportInfo(containerPart.Container.Element.Element(part.Definition.Name), false);
        }
         private static string GetContainerXmlElementName(TContent part, bool versioned)
        {
            return part.Definition.Name + ""-"" + (versioned ? ""VersionInfoset"" : ""Infoset"");
        }
    }
}",
            // Test0.cs(77,21): warning CA1062: In externally visible method 'void Idk<TContent>.ExportInfo(TContent part, ContentContext context)', validate parameter 'context' is non-null before using it. If appropriate, throw an ArgumentNullException when the argument is null or add a Code Contract precondition asserting non-null argument.
            GetCSharpResultAt(77, 21, "void Idk<TContent>.ExportInfo(TContent part, ContentContext context)", "context"));
        }

        [Fact, WorkItem(1856, "https://github.com/dotnet/roslyn-analyzers/issues/1856")]
        public void InvocationThroughAnUninitializedLocalInstance()
        {
            VerifyCSharp(@"
public class C
{
    private int _field;
    public void M(C c)
    {
        C c2;
        c2.M2(c);
    }

    private void M2(C c)
    {
        var x = c._field;
    }
}
", validationMode: TestValidationMode.AllowCompileErrors, expected:
            // Test0.cs(8,15): warning CA1062: In externally visible method 'void C.M(C c)', validate parameter 'c' is non-null before using it. If appropriate, throw an ArgumentNullException when the argument is null or add a Code Contract precondition asserting non-null argument.
            GetCSharpResultAt(8, 15, "void C.M(C c)", "c"));
        }

        [Fact, WorkItem(1870, "https://github.com/dotnet/roslyn-analyzers/issues/1870")]
>>>>>>> d7d02911
        public void Issue1870()
        {
            VerifyCSharp(@"
using System;
using System.Collections.Generic;
using System.Dynamic;
using System.Runtime.CompilerServices;
using System.Reflection;
<<<<<<< HEAD

namespace ANamespace {
    public interface IInterface {
    }

    public class PropConvert {
        public static IInterface ToSettings(object o) {
            if (IsATypeOfSomeSort(o.GetType())) {
                dynamic b = new PropBag();

                foreach (var p in o.GetType().GetProperties()) {
                    b[p.Name] = p.GetValue(o, null);
                }

                return b;
            }

            return null;
        }

        private static bool IsATypeOfSomeSort(Type type) {
=======
 namespace ANamespace {
    public interface IInterface {
    }
     public class PropConvert {
        public static IInterface ToSettings(object o) {
            if (IsATypeOfSomeSort(o.GetType())) {
                dynamic b = new PropBag();
                 foreach (var p in o.GetType().GetProperties()) {
                    b[p.Name] = p.GetValue(o, null);
                }
                 return b;
            }
             return null;
        }
         private static bool IsATypeOfSomeSort(Type type) {
>>>>>>> d7d02911
            return type.IsGenericType
                && Attribute.IsDefined(type, typeof(CompilerGeneratedAttribute), false);
        }
    }
<<<<<<< HEAD

    public class PropBag : DynamicObject, IInterface {
        internal readonly Dictionary<string, IInterface> _properties = new Dictionary<string, IInterface>();

        public static dynamic New() {
            return new PropBag();
        }

        public void SetMember(string name, object value) {
=======
     public class PropBag : DynamicObject, IInterface {
        internal readonly Dictionary<string, IInterface> _properties = new Dictionary<string, IInterface>();
         public static dynamic New() {
            return new PropBag();
        }
         public void SetMember(string name, object value) {
>>>>>>> d7d02911
            if (value == null && _properties.ContainsKey(name)) {
                _properties.Remove(name);
            }
            else {
                _properties[name] = PropConvert.ToSettings(value);
            }
        }
    }
<<<<<<< HEAD
}");
        }

        [Fact]
        public void Issue1870_2()
        {
            VerifyCSharp(@"
using System;
using System.Collections.Generic;

namespace ANamespace
{
    public static class SomeExtensions
    {
        public static Dictionary<string, string> Merge(this Dictionary<string, string> dictionary, Dictionary<string, string> dictionaryToMerge) {
            if (dictionaryToMerge == null)
                return dictionary;

            var newDictionary = new Dictionary<string, string>(dictionary);

            foreach (var valueDictionary in dictionaryToMerge)
                newDictionary[valueDictionary.Key] = valueDictionary.Value;

            return newDictionary;
        }
    }
}");
=======
}",
            // Test0.cs(14,36): warning CA1062: In externally visible method 'IInterface PropConvert.ToSettings(object o)', validate parameter 'o' is non-null before using it. If appropriate, throw an ArgumentNullException when the argument is null or add a Code Contract precondition asserting non-null argument.
            GetCSharpResultAt(14, 36, "IInterface PropConvert.ToSettings(object o)", "o"));
>>>>>>> d7d02911
        }
    }
}<|MERGE_RESOLUTION|>--- conflicted
+++ resolved
@@ -3274,9 +3274,6 @@
 }");
         }
 
-<<<<<<< HEAD
-        [Fact]
-=======
         [Fact, WorkItem(1856, "https://github.com/dotnet/roslyn-analyzers/issues/1856")]
         public void PointsToDataFlowOperationVisitor_VisitInstanceReference_Assert()
         {
@@ -3396,7 +3393,6 @@
         }
 
         [Fact, WorkItem(1870, "https://github.com/dotnet/roslyn-analyzers/issues/1870")]
->>>>>>> d7d02911
         public void Issue1870()
         {
             VerifyCSharp(@"
@@ -3405,29 +3401,6 @@
 using System.Dynamic;
 using System.Runtime.CompilerServices;
 using System.Reflection;
-<<<<<<< HEAD
-
-namespace ANamespace {
-    public interface IInterface {
-    }
-
-    public class PropConvert {
-        public static IInterface ToSettings(object o) {
-            if (IsATypeOfSomeSort(o.GetType())) {
-                dynamic b = new PropBag();
-
-                foreach (var p in o.GetType().GetProperties()) {
-                    b[p.Name] = p.GetValue(o, null);
-                }
-
-                return b;
-            }
-
-            return null;
-        }
-
-        private static bool IsATypeOfSomeSort(Type type) {
-=======
  namespace ANamespace {
     public interface IInterface {
     }
@@ -3443,29 +3416,16 @@
              return null;
         }
          private static bool IsATypeOfSomeSort(Type type) {
->>>>>>> d7d02911
             return type.IsGenericType
                 && Attribute.IsDefined(type, typeof(CompilerGeneratedAttribute), false);
         }
     }
-<<<<<<< HEAD
-
-    public class PropBag : DynamicObject, IInterface {
-        internal readonly Dictionary<string, IInterface> _properties = new Dictionary<string, IInterface>();
-
-        public static dynamic New() {
-            return new PropBag();
-        }
-
-        public void SetMember(string name, object value) {
-=======
      public class PropBag : DynamicObject, IInterface {
         internal readonly Dictionary<string, IInterface> _properties = new Dictionary<string, IInterface>();
          public static dynamic New() {
             return new PropBag();
         }
          public void SetMember(string name, object value) {
->>>>>>> d7d02911
             if (value == null && _properties.ContainsKey(name)) {
                 _properties.Remove(name);
             }
@@ -3474,8 +3434,9 @@
             }
         }
     }
-<<<<<<< HEAD
-}");
+}",
+            // Test0.cs(14,36): warning CA1062: In externally visible method 'IInterface PropConvert.ToSettings(object o)', validate parameter 'o' is non-null before using it. If appropriate, throw an ArgumentNullException when the argument is null or add a Code Contract precondition asserting non-null argument.
+            GetCSharpResultAt(14, 36, "IInterface PropConvert.ToSettings(object o)", "o"));
         }
 
         [Fact]
@@ -3502,11 +3463,6 @@
         }
     }
 }");
-=======
-}",
-            // Test0.cs(14,36): warning CA1062: In externally visible method 'IInterface PropConvert.ToSettings(object o)', validate parameter 'o' is non-null before using it. If appropriate, throw an ArgumentNullException when the argument is null or add a Code Contract precondition asserting non-null argument.
-            GetCSharpResultAt(14, 36, "IInterface PropConvert.ToSettings(object o)", "o"));
->>>>>>> d7d02911
         }
     }
 }