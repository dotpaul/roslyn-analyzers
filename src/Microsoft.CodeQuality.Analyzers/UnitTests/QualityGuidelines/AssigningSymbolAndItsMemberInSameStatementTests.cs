--- conflicted
+++ resolved
@@ -287,13 +287,7 @@
         a.Field = a = b;
     }
 }
-<<<<<<< HEAD
-",
-                DiagnosticResult.CompilerError("CS0523").WithLocation(4, 14).WithMessage("Struct member 'S.Field' of type 'S' causes a cycle in the struct layout"),
-                DiagnosticResult.CompilerError("CS0165").WithLocation(12, 23).WithMessage("Use of unassigned local variable 'b'"));
-=======
-");
->>>>>>> 51c6a7de
+");
         }
 
         [Fact]
@@ -313,15 +307,7 @@
         a.Property = a = b;
     }
 }
-<<<<<<< HEAD
-",
-                DiagnosticResult.CompilerError("CS0523").WithLocation(4, 14).WithMessage("Struct member 'S.Property' of type 'S' causes a cycle in the struct layout"),
-                DiagnosticResult.CompilerError("CS0165").WithLocation(12, 9).WithMessage("Use of unassigned local variable 'a'"),
-                DiagnosticResult.CompilerError("CS0103").WithLocation(12, 22).WithMessage("The name 'c' does not exist in the current context"),
-                DiagnosticResult.CompilerError("CS0165").WithLocation(12, 30).WithMessage("Use of unassigned local variable 'b'"));
-=======
-");
->>>>>>> 51c6a7de
+");
         }
 
         [Fact]
