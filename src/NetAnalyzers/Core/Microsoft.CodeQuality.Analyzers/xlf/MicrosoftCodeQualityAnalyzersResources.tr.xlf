﻿<?xml version="1.0" encoding="utf-8"?>
<xliff xmlns="urn:oasis:names:tc:xliff:document:1.2" xmlns:xsi="http://www.w3.org/2001/XMLSchema-instance" version="1.2" xsi:schemaLocation="urn:oasis:names:tc:xliff:document:1.2 xliff-core-1.2-transitional.xsd">
  <file datatype="xml" source-language="en" target-language="tr" original="../MicrosoftCodeQualityAnalyzersResources.resx">
    <body>
      <trans-unit id="AppendConfigureAwaitTrue">
        <source>Append .ConfigureAwait(true)</source>
        <target state="translated">Ekle .ConfigureAwait(true)</target>
        <note />
      </trans-unit>
      <trans-unit id="AssigningSymbolAndItsMemberInSameStatementDescription">
        <source>Assigning to a symbol and its member (field/property) in the same statement is not recommended. It is not clear if the member access was intended to use symbol's old value prior to the assignment or new value from the assignment in this statement. For clarity, consider splitting the assignments into separate statements.</source>
        <target state="translated">Bir simgeye ve aynı deyimdeki üyesine (alan/özellik) atama önerilmez. Üye erişiminin bu deyimde simgenin atamadan önceki eski değerini kullanması veya bu deyimdeki yeni değeri kullanmasının amaçlandığı belirlenemiyor. Daha net olması için atamaları ayrı ifadelere bölmeniz faydalı olabilir.</target>
        <note />
      </trans-unit>
      <trans-unit id="AssigningSymbolAndItsMemberInSameStatementMessage">
        <source>Symbol '{0}' and its member '{1}' are both assigned in the same statement. You are at risk of assigning the member of an unintended object.</source>
        <target state="translated">'{0}' sembolü ve '{1}' üyesi aynı deyimde atandı. İstenmeyen bir nesnenin üyesini atıyor olabilirsiniz.</target>
        <note />
      </trans-unit>
      <trans-unit id="AssigningSymbolAndItsMemberInSameStatementTitle">
        <source>Assigning symbol and its member in the same statement</source>
        <target state="needs-review-translation">Sembol ve üyesi aynı deyimde atanıyor.</target>
        <note />
      </trans-unit>
      <trans-unit id="AvoidAsyncVoidTitle">
        <source>Avoid Async Void</source>
        <target state="translated">Async Void Kullanmayın</target>
        <note />
      </trans-unit>
      <trans-unit id="AvoidAsyncVoidDescription">
        <source>#N/A</source>
        <target state="translated">#N/A</target>
        <note />
      </trans-unit>
      <trans-unit id="AvoidAsyncVoidMessage">
        <source>Avoid Async Void</source>
        <target state="translated">Async Void Kullanmayın</target>
        <note />
      </trans-unit>
      <trans-unit id="AsyncMethodNamesShouldEndInAsyncTitle">
        <source>Async Method Names Should End in Async</source>
        <target state="translated">Zaman Uyumsuz Yöntem Adları Async ile Bitmelidir</target>
        <note />
      </trans-unit>
      <trans-unit id="AsyncMethodNamesShouldEndInAsyncDescription">
        <source>#N/A</source>
        <target state="translated">#N/A</target>
        <note />
      </trans-unit>
      <trans-unit id="AsyncMethodNamesShouldEndInAsyncMessage">
        <source>Async Method Names Should End in Async</source>
        <target state="translated">Zaman Uyumsuz Yöntem Adları Async ile Bitmelidir</target>
        <note />
      </trans-unit>
      <trans-unit id="AvoidExcessiveParametersOnGenericTypesDescription">
        <source>The more type parameters a generic type contains, the more difficult it is to know and remember what each type parameter represents.</source>
        <target state="translated">Genel bir tür ne kadar fazla tür parametresi içeriyorsa, her bir tür parametresinin neyi temsil ettiğini bilmek ve hatırlamak o kadar zorlaşır.</target>
        <note />
      </trans-unit>
      <trans-unit id="AvoidExcessiveParametersOnGenericTypesMessage">
        <source>Consider a design where '{0}' has no more than {1} type parameters</source>
        <target state="needs-review-translation">'{0}' öğesinin {1} taneden fazla tür parametresine sahip olmadığı bir tasarım kullanabilirsiniz.</target>
        <note />
      </trans-unit>
      <trans-unit id="AvoidExcessiveParametersOnGenericTypesTitle">
        <source>Avoid excessive parameters on generic types</source>
        <target state="translated">Genel türlerde aşırı parametre kullanmaktan kaçının</target>
        <note />
      </trans-unit>
      <trans-unit id="AvoidInfiniteRecursionMessageMaybe">
        <source>Do not assign the property within its setter. This call might result in an infinite recursion.</source>
        <target state="translated">Özelliği kendi ayarlayıcısı içinde atamayın. Bu çağrı sonsuz özyineleme ile sonuçlanabilir.</target>
        <note />
      </trans-unit>
      <trans-unit id="AvoidInfiniteRecursionMessageSure">
        <source>Do not assign the property within its setter. This call will result in an infinite recursion.</source>
        <target state="translated">Özelliği kendi ayarlayıcısı içinde atamayın. Bu çağrı sonsuz özyineleme ile sonuçlanır.</target>
        <note />
      </trans-unit>
      <trans-unit id="AvoidInfiniteRecursionTitle">
        <source>Avoid infinite recursion</source>
        <target state="translated">Sonsuz özyinelemeyi önleme</target>
        <note />
      </trans-unit>
      <trans-unit id="AvoidOutParametersDescription">
        <source>Passing types by reference (using 'out' or 'ref') requires experience with pointers, understanding how value types and reference types differ, and handling methods with multiple return values. Also, the difference between 'out' and 'ref' parameters is not widely understood.</source>
        <target state="translated">Türleri başvuruya göre geçirmek ('out' veya 'ref' kullanılarak) için işaretçiler konusunda deneyim, değer ve başvuru türleri arasındaki farkları anlamak ve birden çok dönüş değeri içeren yöntemleri işlemeyi bilmek gerekir. Ayrıca 'out' ve 'ref' parametreleri arasındaki fark yaygın olarak anlaşılmadı.</target>
        <note />
      </trans-unit>
      <trans-unit id="AvoidOutParametersMessage">
        <source>Avoid 'out' parameters as they are not designed for general audience</source>
        <target state="needs-review-translation">Genel hedef kitle için tasarlanmadığından 'out' parametrelerini kullanmaktan kaçının.</target>
        <note />
      </trans-unit>
      <trans-unit id="AvoidOutParametersTitle">
        <source>Avoid out parameters</source>
        <target state="translated">out parametrelerinden kaçının</target>
        <note />
      </trans-unit>
      <trans-unit id="DoNotCatchGeneralExceptionTypesDescription">
        <source>A general exception such as System.Exception or System.SystemException or a disallowed exception type is caught in a catch statement, or a general catch clause is used. General and disallowed exceptions should not be caught.</source>
        <target state="translated">System.Exception veya System.SystemException gibi genel bir ifade veya izin verilmeyen bir özel durum türü bir catch ifadesinde yakalandı ya da genel bir catch ifadesi kullanıldı. Genel özel durumlar yakalanmamalıdır.</target>
        <note />
      </trans-unit>
      <trans-unit id="DoNotCatchGeneralExceptionTypesMessage">
        <source>Modify '{0}' to catch a more specific allowed exception type, or rethrow the exception</source>
        <target state="needs-review-translation">Daha belirli bir izin verilen özel durum türünü yakalamak için '{0}' öğesini değiştirin veya özel durumu yeniden oluşturun.</target>
        <note />
      </trans-unit>
      <trans-unit id="DoNotCatchGeneralExceptionTypesTitle">
        <source>Do not catch general exception types</source>
        <target state="translated">Genel özel durum türlerini yakalama</target>
        <note />
      </trans-unit>
      <trans-unit id="DoNotDeclareProtectedMembersInSealedTypesDescription">
        <source>Types declare protected members so that inheriting types can access or override the member. By definition, you cannot inherit from a sealed type, which means that protected methods on sealed types cannot be called.</source>
        <target state="translated">Türler, korumalı üyeleri, devralan türlerin erişebilmesi veya geçersiz kılabilmesi için bildirir. Tanım olarak, kapalı bir türü devralamazsınız; yani kapalı türlerin korumalı üyeleri çağrılamaz.</target>
        <note />
      </trans-unit>
      <trans-unit id="DoNotDeclareProtectedMembersInSealedTypesMessage">
        <source>'{0}' is a new protected member in the 'NonInheritable' class '{1}'</source>
        <target state="needs-review-translation">'{0}', '{1}' adlı 'Devralınamaz' sınıfta yeni bir korumalı üye.</target>
        <note />
      </trans-unit>
      <trans-unit id="DoNotDeclareProtectedMembersInSealedTypesTitle">
        <source>Do not declare protected member in sealed type</source>
        <target state="translated">Bir kapalı türde korumalı üye bildirme</target>
        <note />
      </trans-unit>
      <trans-unit id="DoNotIgnoreMethodResultsMessageLinqMethod">
        <source>'{0}' calls '{1}' but does not use the value the method returns. Linq methods are known to not have side effects. Use the result in a conditional statement, assign the result to a variable, or pass it as an argument to another method.</source>
        <target state="translated">'{0}' '{1}' çağırıyor ancak metodun döndürdüğü değeri kullanmıyor. Linq metotlarının yan etkileri yoktur. Bir koşullu ifadedeki sonucu kullanın, sonucu bir değişkene atayın veya bir bağımsız değişken olarak başka bir metoda geçirin.</target>
        <note />
      </trans-unit>
      <trans-unit id="DoNotIgnoreMethodResultsMessageUserDefinedMethod">
        <source>'{0}' calls '{1}' but does not use the value the method returns. This method is defined as a user-option. Use the result in a conditional statement, assign the result to a variable, or pass it as an argument to another method.</source>
        <target state="translated">'{0}', '{1}' metodunu çağırıyor ancak metodun döndürdüğü değeri kullanmıyor. Bu metot kullanıcı seçeneği olarak tanımlanır. Sonucu bir koşullu ifadede kullanın, bir değişkene atayın veya başka bir metoda bağımsız değişken olarak geçirin.</target>
        <note />
      </trans-unit>
      <trans-unit id="DoNotInitializeUnnecessarilyFix">
        <source>Remove the unnecessary assignment.</source>
        <target state="translated">Gereksiz atamayı kaldırın.</target>
        <note />
      </trans-unit>
      <trans-unit id="DoNotNameEnumValuesReservedDescription">
        <source>This rule assumes that an enumeration member that has a name that contains "reserved" is not currently used but is a placeholder to be renamed or removed in a future version. Renaming or removing a member is a breaking change.</source>
        <target state="translated">Bu kural, "ayrılmış" içeren bir ada sahip bir numaralandırma üyesinin şu anda kullanılmadığını ancak ileride yeniden adlandırılabilecek veya kaldırılabilecek bir yer tutucu olduğunu varsayar. Bir üyeyi yeniden adlandırmak veya kaldırmak hataya neden olan bir değişikliktir.</target>
        <note />
      </trans-unit>
      <trans-unit id="DoNotNameEnumValuesReservedMessage">
        <source>If '{0}.{1}' is not used in the current implementation, remove it. Otherwise give it a meaningful name.</source>
        <target state="translated">'{0}.{1}' geçerli uygulamada kullanılmıyorsa kaldırın. Kullanılıyorsa ona anlamlı bir ad verin.</target>
        <note />
      </trans-unit>
      <trans-unit id="DoNotNameEnumValuesReservedTitle">
        <source>Do not name enum values 'Reserved'</source>
        <target state="translated">Sabit listesi değerlerini 'Reserved' olarak adlandırmayın</target>
        <note />
      </trans-unit>
      <trans-unit id="DoNotExposeGenericListsDescription">
        <source>System.Collections.Generic.List&lt;T&gt; is a generic collection that's designed for performance and not inheritance. List&lt;T&gt; does not contain virtual members that make it easier to change the behavior of an inherited class.</source>
        <target state="translated">System.Collections.Generic.List&lt;T&gt;, devralma için değil performans için tasarlanmış genel amaçlı bir koleksiyondur. List&lt;T&gt;, devralınan bir sınıfın davranışını değiştirmeyi kolaylaştıran sanal üyeler içermez.</target>
        <note />
      </trans-unit>
      <trans-unit id="DoNotExposeGenericListsMessage">
        <source>Change '{0}' in '{1}' to use 'Collection&lt;T&gt;', 'ReadOnlyCollection&lt;T&gt;' or 'KeyedCollection&lt;K,V&gt;'</source>
        <target state="translated">'Collection&lt;T&gt;', 'ReadOnlyCollection&lt;T&gt;' veya 'KeyedCollection&lt;K,V&gt;' kullanmak için '{1}' içindeki '{0}' öğesini değiştirin</target>
        <note />
      </trans-unit>
      <trans-unit id="DoNotExposeGenericListsTitle">
        <source>Do not expose generic lists</source>
        <target state="translated">Genel listeleri gösterme</target>
        <note />
      </trans-unit>
      <trans-unit id="DoNotDeclareEventFieldsAsVirtualDescription">
        <source>Do not declare virtual events in a base class. Overridden events in a derived class have undefined behavior. The C# compiler does not handle this correctly and it is unpredictable whether a subscriber to the derived event will actually be subscribing to the base class event.</source>
        <target state="translated">Bir temel sınıfta sanal olayları bildirmeyin. Türetilmiş bir sınıfta geçersiz kılınan olaylar tanımlanmamış davranışa sahiptir. C# derleyicisi bunları doğru işlemez ve türetilen olayın abonesinin gerçekte temel sınıf olayına abone olup olmayacağı öngörülemez.</target>
        <note />
      </trans-unit>
      <trans-unit id="DoNotDeclareEventFieldsAsVirtualMessage">
        <source>Event '{0}' should not be declared virtual</source>
        <target state="translated">'{0}' olayı sanal olarak bildirilmemelidir</target>
        <note />
      </trans-unit>
      <trans-unit id="DoNotDeclareEventFieldsAsVirtualTitle">
        <source>Do not declare event fields as virtual</source>
        <target state="translated">Olay alanlarını sanal olarak bildirme</target>
        <note />
      </trans-unit>
      <trans-unit id="DoNotOverloadOperatorEqualsOnReferenceTypesDescription">
        <source>For reference types, the default implementation of the equality operator is almost always correct. By default, two references are equal only if they point to the same object. If the operator is providing meaningful value equality, the type should implement the generic 'System.IEquatable' interface.</source>
        <target state="translated">Başvuru türleri için, eşitlik işlecinin varsayılan uygulaması neredeyse her zaman doğrudur. Varsayılan olarak, iki başvuru yalnızca aynı nesneye işaret ettiklerinde eşittir. İşleç anlamlı bir değer eşitliği sağlıyorsa tür genel 'System.IEquatable' arabirimini uygulamalıdır.</target>
        <note />
      </trans-unit>
      <trans-unit id="DoNotOverloadOperatorEqualsOnReferenceTypesMessage">
        <source>'{0}' should not overload the equality operator</source>
        <target state="needs-review-translation">'{0}' eşitlik işlecini aşırı yüklememelidir.</target>
        <note />
      </trans-unit>
      <trans-unit id="DoNotOverloadOperatorEqualsOnReferenceTypesTitle">
        <source>Do not overload equality operator on reference types</source>
        <target state="translated">Eşitlik işlecini başvuru türlerinde aşırı yüklemeyin</target>
        <note />
      </trans-unit>
      <trans-unit id="DoNotPassAsyncLambdasAsVoidReturningDelegateTypesTitle">
        <source>Don't Pass Async Lambdas as Void Returning Delegate Types</source>
        <target state="translated">Temsilci Türlerini Döndüren Void Olarak Async Lambdaları Geçirme</target>
        <note />
      </trans-unit>
      <trans-unit id="DoNotPassAsyncLambdasAsVoidReturningDelegateTypesDescription">
        <source>#N/A</source>
        <target state="translated">#N/A</target>
        <note />
      </trans-unit>
      <trans-unit id="DoNotPassAsyncLambdasAsVoidReturningDelegateTypesMessage">
        <source>Don't Pass Async Lambdas as Void Returning Delegate Types</source>
        <target state="translated">Temsilci Türlerini Döndüren Void Olarak Async Lambdaları Geçirme</target>
        <note />
      </trans-unit>
      <trans-unit id="DoNotPassTypesByReferenceDescription">
        <source>Passing types by reference (using out or ref) requires experience with pointers, understanding how value types and reference types differ, and handling methods that have multiple return values. Also, the difference between out and ref parameters is not widely understood.</source>
        <target state="translated">Türleri başvuruya göre geçirmek (out veya ref kullanılarak) için işaretçiler konusunda deneyim sahibi olmak, değer ve başvuru türleri arasındaki farkları anlamak ve birden çok dönüş değeri içeren yöntemleri işlemeyi bilmek gerekir. Ayrıca out ve ref parametreleri arasındaki fark yaygın olarak anlaşılmaz.</target>
        <note />
      </trans-unit>
      <trans-unit id="DoNotPassTypesByReferenceMessage">
        <source>Consider a design that does not require that '{0}' be a reference parameter</source>
        <target state="needs-review-translation">'{0}' öğesinin bir başvuru parametresi olmasını gerektirmeyen bir tasarım kullanabilirsiniz.</target>
        <note />
      </trans-unit>
      <trans-unit id="DoNotPassTypesByReferenceTitle">
        <source>Do not pass types by reference</source>
        <target state="translated">Türleri başvuruya göre geçmeyin</target>
        <note />
      </trans-unit>
      <trans-unit id="DoNotPrefixEnumValuesWithTypeNameDescription">
        <source>An enumeration's values should not start with the type name of the enumeration.</source>
        <target state="translated">Numaralandırma değeri numaralandırmanın tür adıyla başlamamalıdır.</target>
        <note />
      </trans-unit>
      <trans-unit id="DoNotPrefixEnumValuesWithTypeNameMessage">
        <source>Do not prefix enum values with the name of the enum type '{0}'. .</source>
        <target state="needs-review-translation">Numaralandırma değerlerinin önüne '{0}' numaralandırma türünün adını eklemeyin.</target>
        <note />
      </trans-unit>
      <trans-unit id="DoNotPrefixEnumValuesWithTypeNameTitle">
        <source>Do not prefix enum values with type name</source>
        <target state="translated">Numaralandırma değerlerinin önüne tür adını ekleme</target>
        <note />
      </trans-unit>
      <trans-unit id="DoNotStoreAsyncLambdasAsVoidReturningDelegateTypesTitle">
        <source>Don't Store Async Lambdas as Void Returning Delegate Types</source>
        <target state="translated">Temsilci Türlerini Döndüren Void Olarak Async Lambdaları Depolamayın</target>
        <note />
      </trans-unit>
      <trans-unit id="DoNotStoreAsyncLambdasAsVoidReturningDelegateTypesDescription">
        <source>#N/A</source>
        <target state="translated">#N/A</target>
        <note />
      </trans-unit>
      <trans-unit id="DoNotStoreAsyncLambdasAsVoidReturningDelegateTypesMessage">
        <source>Don't Store Async Lambdas as Void Returning Delegate Types</source>
        <target state="translated">Temsilci Türlerini Döndüren Void Olarak Async Lambdaları Depolamayın</target>
        <note />
      </trans-unit>
      <trans-unit id="EnumShouldNotHaveDuplicatedValuesMessageDuplicatedBitwiseValuePart">
        <source>The field reference '{0}' is duplicated in this bitwise initialization</source>
        <target state="needs-review-translation">'{0}' alan başvurusu bu bit düzeyinde başlatmada yineleniyor.</target>
        <note />
      </trans-unit>
      <trans-unit id="EnumShouldNotHaveDuplicatedValuesMessageDuplicatedValue">
        <source>The enum member '{0}' has the same constant value '{1}' as member '{2}'</source>
        <target state="needs-review-translation">'{0}' sabit listesi üyesi, '{2}' üyesiyle aynı '{1}' sabit değerine sahip.</target>
        <note />
      </trans-unit>
      <trans-unit id="EnumShouldNotHaveDuplicatedValuesTitle">
        <source>Enums values should not be duplicated</source>
        <target state="translated">Sabit liste değerleri yinelenmemeli</target>
        <note />
      </trans-unit>
      <trans-unit id="EventsShouldNotHaveBeforeOrAfterPrefixDescription">
        <source>Event names should describe the action that raises the event. To name related events that are raised in a specific sequence, use the present or past tense to indicate the relative position in the sequence of actions. For example, when naming a pair of events that is raised when closing a resource, you might name it 'Closing' and 'Closed', instead of 'BeforeClose' and 'AfterClose'.</source>
        <target state="translated">Olay adları, olayı oluşturan eylemi açıklamalıdır. Belirli bir sırada oluşturulan ilgili olayları adlandırırken eylem sırasındaki göreli konumlarını belirtmek üzere şimdiki veya geçmiş zaman kullanın. Örneğin, bir kaynağı kapatırken oluşan bir olay çiftini adlandırırken, bu olayları 'BeforeClose' ve 'AfterClose' yerine 'Closing' ve 'Closed' olarak adlandırabilirsiniz.</target>
        <note />
      </trans-unit>
      <trans-unit id="EventsShouldNotHaveBeforeOrAfterPrefixMessage">
        <source>Events should not have 'Before' or 'After' prefix</source>
        <target state="translated">Olaylar 'Before' ya da 'After' ön ekine sahip olmamalıdır</target>
        <note />
      </trans-unit>
      <trans-unit id="EventsShouldNotHaveBeforeOrAfterPrefixTitle">
        <source>Events should not have 'Before' or 'After' prefix</source>
        <target state="translated">Olaylar 'Before' ya da 'After' ön ekine sahip olmamalıdır</target>
        <note />
      </trans-unit>
      <trans-unit id="ImplementIDisposableCorrectlyMessageFinalizeOverride">
        <source>Remove the finalizer from type '{0}', override Dispose(bool disposing), and put the finalization logic in the code path where 'disposing' is false. Otherwise, it might lead to duplicate Dispose invocations as the Base type '{1}' also provides a finalizer.</source>
        <target state="translated">'{0}' türünden sonlandırıcıyı kaldırın, Dispose(bool disposing) metodunu geçersiz kılın ve sonlandırma mantığını 'disposing' değerinin false olduğu kod yoluna yerleştirin. Aksi takdirde, '{1}' Temel türü de bir sonlandırıcı sağladığından yinelenen Dispose çağrılarına yol açabilir.</target>
        <note />
      </trans-unit>
      <trans-unit id="PropagateCancellationTokensWhenPossibleTitle">
        <source>Propagate CancellationTokens When Possible</source>
        <target state="translated">Mümkün Olduğunda CancellationToken’ları Yay</target>
        <note />
      </trans-unit>
      <trans-unit id="PropagateCancellationTokensWhenPossibleDescription">
        <source>#N/A</source>
        <target state="translated">#N/A</target>
        <note />
      </trans-unit>
      <trans-unit id="PropagateCancellationTokensWhenPossibleMessage">
        <source>Propagate CancellationTokens When Possible</source>
        <target state="translated">Mümkün Olduğunda CancellationToken’ları Yay</target>
        <note />
      </trans-unit>
      <trans-unit id="DoNotMixBlockingAndAsyncTitle">
        <source>Don't Mix Blocking and Async</source>
        <target state="translated">Engelleyen ile Zaman Uyumsuzu Karıştırma</target>
        <note />
      </trans-unit>
      <trans-unit id="DoNotMixBlockingAndAsyncDescription">
        <source>#N/A</source>
        <target state="translated">#N/A</target>
        <note />
      </trans-unit>
      <trans-unit id="DoNotMixBlockingAndAsyncMessage">
        <source>Don't Mix Blocking and Async</source>
        <target state="translated">Engelleyen ile Zaman Uyumsuzu Karıştırma</target>
        <note />
      </trans-unit>
      <trans-unit id="RemoveRedundantElementInitializationCodeFixTitle">
        <source>Remove redundant element initializer</source>
        <target state="translated">Gereksiz öğe başlatıcısını kaldır</target>
        <note />
      </trans-unit>
      <trans-unit id="TypesThatOwnDisposableFieldsShouldBeDisposableTitle">
        <source>Types that own disposable fields should be disposable</source>
        <target state="translated">Atılabilir alanlara sahip olan türler atılabilir olmalıdır</target>
        <note />
      </trans-unit>
      <trans-unit id="TypesThatOwnDisposableFieldsShouldBeDisposableDescription">
        <source>A class declares and implements an instance field that is a System.IDisposable type, and the class does not implement IDisposable. A class that declares an IDisposable field indirectly owns an unmanaged resource and should implement the IDisposable interface.</source>
        <target state="translated">Bir sınıf, System.IDisposable türü olan bir örnek alanını bildirip uygular ve sınıf tarafından IDisposable uygulanmaz. IDisposable alanı bildiren bir sınıf dolaylı olarak yönetilmeyen bir kaynağa sahip olur ve IDisposable arabirimini uygulamalıdır.</target>
        <note />
      </trans-unit>
      <trans-unit id="TypesThatOwnDisposableFieldsShouldBeDisposableMessageNonBreaking">
        <source>Type '{0}' owns disposable field(s) '{1}' but is not disposable</source>
        <target state="translated">'{0}' türü '{1}' atılabilir alanlarını içeriyor ancak atılabilir değil</target>
        <note />
      </trans-unit>
      <trans-unit id="UseGenericEventHandlerInstancesTitle">
        <source>Use generic event handler instances</source>
        <target state="translated">Genel olay işleyicisi örnekleri kullanın</target>
        <note />
      </trans-unit>
      <trans-unit id="EnumsShouldHaveZeroValueTitle">
        <source>Enums should have zero value</source>
        <target state="translated">Sabit listelerinin sıfır değeri olmalıdır</target>
        <note />
      </trans-unit>
      <trans-unit id="EnumsShouldHaveZeroValueDescription">
        <source>The default value of an uninitialized enumeration, just as other value types, is zero. A nonflags-attributed enumeration should define a member by using the value of zero so that the default value is a valid value of the enumeration. If an enumeration that has the FlagsAttribute attribute applied defines a zero-valued member, its name should be ""None"" to indicate that no values have been set in the enumeration.</source>
        <target state="translated">Başlatılmamış bir sabit listesinin varsayılan değeri, diğer değer türleri gibi sıfır olmalıdır. Bir nonflags-attributed sabit listesi, sabit listesinin varsayılan değerinin geçerli bir değer olması için sıfır değerini kullanarak bir üye tanımlamalıdır. FlagsAttribute özniteliği uygulanmış bir sabit listesi sıfır değerli bir üye tanımlarsa, sabit listesinde değer ayarlanmadığını göstermek için adı ""None"" olmalıdır.</target>
        <note />
      </trans-unit>
      <trans-unit id="EnumsShouldHaveZeroValueMessageFlagsRename">
        <source>In enum {0}, change the name of {1} to 'None'</source>
        <target state="needs-review-translation">{0} sabit listesinde {1} öğesinin adını 'None' olarak değiştirin.</target>
        <note />
      </trans-unit>
      <trans-unit id="EnumsShouldHaveZeroValueMessageFlagsMultipleZeros">
        <source>Remove all members that have the value zero from {0} except for one member that is named 'None'</source>
        <target state="needs-review-translation">{0} öğesinden 'None' olarak adlandırılmış tek üye dışındaki sıfır değerine sahip tüm üyeleri kaldırın.</target>
        <note />
      </trans-unit>
      <trans-unit id="EnumsShouldHaveZeroValueMessageNotFlagsNoZeroValue">
        <source>Add a member to {0} that has a value of zero with a suggested name of 'None'</source>
        <target state="needs-review-translation">{0} öğesine, değeri sıfır olan ve önerilen 'None' adına sahip bir üye ekleyin.</target>
        <note />
      </trans-unit>
      <trans-unit id="AbstractTypesShouldNotHaveConstructorsTitle">
        <source>Abstract types should not have public constructors</source>
        <target state="new">Abstract types should not have public constructors</target>
        <note />
      </trans-unit>
      <trans-unit id="AbstractTypesShouldNotHaveConstructorsDescription">
        <source>Constructors on abstract types can be called only by derived types. Because public constructors create instances of a type, and you cannot create instances of an abstract type, an abstract type that has a public constructor is incorrectly designed.</source>
        <target state="translated">Soyut türlerdeki oluşturucular yalnızca türetilmiş türler tarafından çağrılabilir. Genel oluşturucular bir türün örneklerini oluşturduğundan ve soyut bir tür oluşturamayacağınızdan, genel oluşturucusu olan bir soyut tür yanlış tasarlanmıştır.</target>
        <note />
      </trans-unit>
      <trans-unit id="AbstractTypesShouldNotHaveConstructorsMessage">
        <source>Abstract type '{0}' should not have public constructors</source>
        <target state="new">Abstract type '{0}' should not have public constructors</target>
        <note />
      </trans-unit>
      <trans-unit id="MarkAssembliesWithClsCompliantTitle">
        <source>Mark assemblies with CLSCompliant</source>
        <target state="translated">Bütünleştirilmiş kodları CLSCompliant ile işaretleyin</target>
        <note />
      </trans-unit>
      <trans-unit id="MarkAssembliesWithClsCompliantDescription">
        <source>The Common Language Specification (CLS) defines naming restrictions, data types, and rules to which assemblies must conform if they will be used across programming languages. Good design dictates that all assemblies explicitly indicate CLS compliance by using CLSCompliantAttribute . If this attribute is not present on an assembly, the assembly is not compliant.</source>
        <target state="translated">Ortak Dil Belirtimi (CLS), farklı programlama dillerinde kullanılacaksa bütünleştirilmiş kodların uyması gereken adlandırma kısıtlamalarını, veri türlerini ve kuralları tanımlar. İyi bir tasarım için tüm bütünleştirilmiş kodlar CLSCompliantAttribute kullanarak CLS uyumluluğunu açıkça belirtmelidir. Bütünleştirilmiş kodda bu öznitelik yoksa bütünleştirilmiş kod uyumlu değildir.</target>
        <note />
      </trans-unit>
      <trans-unit id="MarkAssembliesWithClsCompliantMessage">
        <source>Mark assemblies with CLSCompliant</source>
        <target state="translated">Bütünleştirilmiş kodları CLSCompliant ile işaretleyin</target>
        <note />
      </trans-unit>
      <trans-unit id="MarkAssembliesWithAssemblyVersionTitle">
        <source>Mark assemblies with assembly version</source>
        <target state="translated">Bütünleştirilmiş kodları bütünleştirilmiş kod sürümüyle işaretleyin</target>
        <note />
      </trans-unit>
      <trans-unit id="MarkAssembliesWithAssemblyVersionDescription">
        <source>The .NET Framework uses the version number to uniquely identify an assembly, and to bind to types in strongly named assemblies. The version number is used together with version and publisher policy. By default, applications run only with the assembly version with which they were built.</source>
        <target state="translated">.NET Framework, bir bütünleştirilmiş kodu benzersiz olarak tanımlamak ve adı kesin olarak belirlenmiş türlere bağlamak için sürüm numarasını kullanır. Sürüm numarası, sürüm ve yayımcı ilkesiyle birlikte kullanılır. Varsayılan olarak, uygulamalar yalnızca kendilerini oluşturmak için kullanılan bütünleştirilmiş kod sürümüyle çalışır.</target>
        <note />
      </trans-unit>
      <trans-unit id="MarkAssembliesWithAssemblyVersionMessage">
        <source>Mark assemblies with assembly version</source>
        <target state="translated">Bütünleştirilmiş kodları bütünleştirilmiş kod sürümüyle işaretleyin</target>
        <note />
      </trans-unit>
      <trans-unit id="MarkAssembliesWithComVisibleTitle">
        <source>Mark assemblies with ComVisible</source>
        <target state="translated">Bütünleştirilmiş kodları ComVisible ile işaretleyin</target>
        <note />
      </trans-unit>
      <trans-unit id="MarkAssembliesWithComVisibleDescription">
        <source>ComVisibleAttribute determines how COM clients access managed code. Good design dictates that assemblies explicitly indicate COM visibility. COM visibility can be set for the whole assembly and then overridden for individual types and type members. If this attribute is not present, the contents of the assembly are visible to COM clients.</source>
        <target state="translated">ComVisibleAttribute, COM istemcilerinin yönetilen koda nasıl erişeceğini belirler. İyi bir tasarım için bütünleştirilmiş kodlar COM görünürlüğünü açıkça belirtmelidir. COM görünürlüğü bütünleştirilmiş kodun tamamı için ayarlanabilir ve sonra tek tek türler ve tür üyeleri için geçersiz kılınabilir. Bu öznitelik yoksa, bütünleştirilmiş kodun içeriğini COM istemcileri görebilir.</target>
        <note />
      </trans-unit>
      <trans-unit id="MarkAssembliesWithComVisibleMessageNoAttribute">
        <source>Because {0} exposes externally visible types, mark it with ComVisible(false) at the assembly level and then mark all types within the assembly that should be exposed to COM clients with ComVisible(true).</source>
        <target state="translated">{0} öğesi dışarıdan görünen türleri kullanıma sunduğundan, bunu bütünleştirilmiş kod düzeyinde ComVisible(false) ile işaretleyin, sonra bütünleştirilmiş kodda bulunan ve COM istemcilerinin kullanımına sunulması gereken tüm türleri ComVisible(true) ile işaretleyin.</target>
        <note />
      </trans-unit>
      <trans-unit id="MarkAssembliesWithComVisibleMessageAttributeTrue">
        <source>Consider changing the ComVisible attribute on {0} to false, and opting in at the type level.</source>
        <target state="translated">{0} öğesindeki ComVisible özniteliğini false olarak değiştirmeyi ve tür düzeyinde kabul etmeyi deneyin.</target>
        <note />
      </trans-unit>
      <trans-unit id="MarkAttributesWithAttributeUsageTitle">
        <source>Mark attributes with AttributeUsageAttribute</source>
        <target state="translated">Öznitelikleri AttributeUsageAttribute ile işaretleyin</target>
        <note />
      </trans-unit>
      <trans-unit id="MarkAttributesWithAttributeUsageDescription">
        <source>When you define a custom attribute, mark it by using AttributeUsageAttribute to indicate where in the source code the custom attribute can be applied. The meaning and intended usage of an attribute will determine its valid locations in code.</source>
        <target state="translated">Özel bir öznitelik tanımladığınızda, özel özniteliğin kaynak kodunun neresinde uygulanabileceğini belirtmek için bunu AttributeUsageAttribute kullanarak işaretleyin. Bir özniteliğin anlamı ve amaçlanan kullanımı, koddaki geçerli konumlarını belirler.</target>
        <note />
      </trans-unit>
      <trans-unit id="MarkAttributesWithAttributeUsageMessageDefault">
        <source>Specify AttributeUsage on {0}</source>
        <target state="needs-review-translation">{0} üzerinde AttributeUsage belirtin.</target>
        <note />
      </trans-unit>
      <trans-unit id="MarkAttributesWithAttributeUsageMessageInherited">
        <source>Even though attribute {0} inherits AttributeUsage from its base type, you should consider explicitly specifying AttributeUsage on the type to improve code readability and documentation.</source>
        <target state="translated">{0} özniteliği AttributeUsage’ı temel türünden devralsa da kodun okunabilirliğini e belgeleri geliştirmek için AttributeUsage’ı açıkça belirtmeyi göz önünde bulundurmalısınız.</target>
        <note />
      </trans-unit>
      <trans-unit id="DefineAccessorsForAttributeArgumentsTitle">
        <source>Define accessors for attribute arguments</source>
        <target state="translated">Öznitelik bağımsız değişkenleri için erişimciler tanımlayın</target>
        <note />
      </trans-unit>
      <trans-unit id="DefineAccessorsForAttributeArgumentsDescription">
        <source>Attributes can define mandatory arguments that must be specified when you apply the attribute to a target. These are also known as positional arguments because they are supplied to attribute constructors as positional parameters. For every mandatory argument, the attribute should also provide a corresponding read-only property so that the value of the argument can be retrieved at execution time. Attributes can also define optional arguments, which are also known as named arguments. These arguments are supplied to attribute constructors by name and should have a corresponding read/write property.</source>
        <target state="translated">Öznitelikler, özniteliği bir hedefe uygularken belirtilmesi gereken zorunlu bağımsız değişkenler tanımlayabilir. Bunlar öznitelik oluşturuculara konumsal parametreler olarak sağlandığından konumsal bağımsız değişkenler olarak da bilinir. Her zorunlu bağımsız değişken için yürütme zamanında bağımsız değişkenin değerinin alınabilmesi amacıyla öznitelik tarafından buna karşılık gelen salt okunur bir özellik de sağlanmalıdır. Öznitelikler, adlandırılmış bağımsız değişkenler olarak da bilinen isteğe bağlı bağımsız değişkenler de tanımlayabilir. Bu bağımsız değişkenler, öznitelik oluşturuculara ada göre sağlanır ve karşılık gelen bir okuma/yazma özelliğine sahip olmalıdır.</target>
        <note />
      </trans-unit>
      <trans-unit id="DefineAccessorsForAttributeArgumentsMessageDefault">
        <source>Add a public read-only property accessor for positional argument {0} of Attribute {1}</source>
        <target state="needs-review-translation">{1} özniteliğinin {0} konumsal bağımsız değişkeni için genel bir salt okunur özellik erişimcisi ekleyin.</target>
        <note />
      </trans-unit>
      <trans-unit id="DefineAccessorsForAttributeArgumentsMessageRemoveSetter">
        <source>Remove the property setter from {0} or reduce its accessibility because it corresponds to positional argument {1}</source>
        <target state="needs-review-translation">{1} konumsal bağımsız değişkenine denk geldiğinden, {0} öğesinden özellik ayarlayıcısını kaldırın veya erişilebilirliğini azaltın.</target>
        <note />
      </trans-unit>
      <trans-unit id="DefineAccessorsForAttributeArgumentsMessageIncreaseVisibility">
        <source>If {0} is the property accessor for positional argument {1}, make it public</source>
        <target state="needs-review-translation">{0}, {1} konumsal bağımsız değişkeninin özellik erişimcisiyse bunu genel yapın.</target>
        <note />
      </trans-unit>
      <trans-unit id="UsePropertiesWhereAppropriateTitle">
        <source>Use properties where appropriate</source>
        <target state="translated">Uygun yerlerde özellikleri kullanın</target>
        <note />
      </trans-unit>
      <trans-unit id="UsePropertiesWhereAppropriateDescription">
        <source>A public or protected method has a name that starts with ""Get"", takes no parameters, and returns a value that is not an array. The method might be a good candidate to become a property.</source>
        <target state="translated">Genel veya korumalı bir yöntem, ""Get"" ile başlayan bir ada sahip olur, parametre almaz ve dizi olmayan bir değer döndürür. Yöntem, bir özelliğe dönüşmek için iyi bir aday olabilir.</target>
        <note />
      </trans-unit>
      <trans-unit id="UsePropertiesWhereAppropriateMessage">
        <source>Use properties where appropriate</source>
        <target state="translated">Uygun yerlerde özellikleri kullanın</target>
        <note />
      </trans-unit>
      <trans-unit id="MarkEnumsWithFlagsTitle">
        <source>Mark enums with FlagsAttribute</source>
        <target state="translated">Sabit listelerini FlagsAttribute ile işaretleyin</target>
        <note />
      </trans-unit>
      <trans-unit id="MarkEnumsWithFlagsDescription">
        <source>An enumeration is a value type that defines a set of related named constants. Apply FlagsAttribute to an enumeration when its named constants can be meaningfully combined.</source>
        <target state="translated">Sabit listesi, bir ilgili adlandırılmış sabitler kümesini tanımlayan bir değer türüdür. Bir sabit listesinin adlandırılmış sabitleri anlamlı bir şekilde birleştirilebiliyorsa sabit listesine FlagsAttribute uygulayın.</target>
        <note />
      </trans-unit>
      <trans-unit id="MarkEnumsWithFlagsMessage">
        <source>Mark enums with FlagsAttribute</source>
        <target state="translated">Sabit listelerini FlagsAttribute ile işaretleyin</target>
        <note />
      </trans-unit>
      <trans-unit id="InterfaceMethodsShouldBeCallableByChildTypesTitle">
        <source>Interface methods should be callable by child types</source>
        <target state="translated">Arabirim yöntemleri alt türler tarafından çağrılabilir olmalıdır</target>
        <note />
      </trans-unit>
      <trans-unit id="InterfaceMethodsShouldBeCallableByChildTypesDescription">
        <source>An unsealed externally visible type provides an explicit method implementation of a public interface and does not provide an alternative externally visible method that has the same name.</source>
        <target state="translated">Dışarıdan görünen mühürsüz bir tür, genel bir arabirimin açık yöntem uygulamasını sağlar ve aynı ada sahip alternatif bir dışarıdan görünen yöntem sağlamaz.</target>
        <note />
      </trans-unit>
      <trans-unit id="InterfaceMethodsShouldBeCallableByChildTypesMessage">
        <source>Make '{0}' sealed (a breaking change if this class has previously shipped), implement the method non-explicitly, or implement a new method that exposes the functionality of '{1}' and is visible to derived classes</source>
        <target state="needs-review-translation">'{0}' öğesini mühürlü yapın (bu sınıf daha önceden gönderildiyse bozucu bir değişikliktir), metodu açık olmayan bir şekilde uygulayın veya '{1}' işlevini açığa çıkaran ve türetilen sınıflara görünür olan yeni bir metot uygulayın.</target>
        <note />
      </trans-unit>
      <trans-unit id="OverrideMethodsOnComparableTypesTitle">
        <source>Override methods on comparable types</source>
        <target state="translated">Karşılaştırılabilir türlerde yöntemleri geçersiz kılın</target>
        <note />
      </trans-unit>
      <trans-unit id="OverrideMethodsOnComparableTypesDescription">
        <source>A public or protected type implements the System.IComparable interface. It does not override Object.Equals nor does it overload the language-specific operator for equality, inequality, less than, less than or equal, greater than or greater than or equal.</source>
        <target state="translated">Genel veya korumalı bir tür, System.IComparable arabirimini uygular. Object.Equals’ı geçersiz kılmaz veya eşitlik, eşitsizlik, küçüktür, küçük eşittir, büyüktür ya da büyük eşittir için dile özgü işleci aşırı yüklemez.</target>
        <note />
      </trans-unit>
      <trans-unit id="OverrideMethodsOnComparableTypesMessageEquals">
        <source>{0} should override Equals since it implements IComparable</source>
        <target state="needs-review-translation">{0} tarafından IComparable uygulandığından Equals geçersiz kılınmalıdır.</target>
        <note />
      </trans-unit>
      <trans-unit id="OverrideMethodsOnComparableTypesMessageOperator">
        <source>{0} should define operator(s) '{1}' since it implements IComparable</source>
        <target state="needs-review-translation">{0} tarafından IComparable uygulandığından '{1}' işleçleri tanımlanmalıdır.</target>
        <note>1 is a comma-separated list</note>
      </trans-unit>
      <trans-unit id="MovePInvokesToNativeMethodsClassTitle">
        <source>Move pinvokes to native methods class</source>
        <target state="translated">Pinvoke’ları yerel yöntemler sınıfına taşıyın</target>
        <note />
      </trans-unit>
      <trans-unit id="MovePInvokesToNativeMethodsClassDescription">
        <source>Platform Invocation methods, such as those that are marked by using the System.Runtime.InteropServices.DllImportAttribute attribute, or methods that are defined by using the Declare keyword in Visual Basic, access unmanaged code. These methods should be of the NativeMethods, SafeNativeMethods, or UnsafeNativeMethods class.</source>
        <target state="translated">System.Runtime.InteropServices.DllImportAttribute özniteliği kullanılarak işaretlenmiş olanlar gibi Platform Çağırma yöntemleri veya Visual Basic’te Declare anahtar sözcüğü kullanılarak tanımlanmış yöntemler yönetilmeyen koda erişir. Bu yöntemler NativeMethods, SafeNativeMethods veya UnsafeNativeMethods sınıfında olmalıdır.</target>
        <note />
      </trans-unit>
      <trans-unit id="MovePInvokesToNativeMethodsClassMessage">
        <source>Move pinvokes to native methods class</source>
        <target state="translated">Pinvoke’ları yerel yöntemler sınıfına taşıyın</target>
        <note />
      </trans-unit>
      <trans-unit id="IdentifiersShouldDifferByMoreThanCaseTitle">
        <source>Identifiers should differ by more than case</source>
        <target state="translated">Tanımlayıcılar arasındaki fark yalnızca büyük/küçük harf olmamalıdır</target>
        <note />
      </trans-unit>
      <trans-unit id="IdentifiersShouldDifferByMoreThanCaseDescription">
        <source>Identifiers for namespaces, types, members, and parameters cannot differ only by case because languages that target the common language runtime are not required to be case-sensitive.</source>
        <target state="translated">Ortak dil çalışma zamanını hedefleyen dillerin büyük/küçük harfe duyarlı olması gerekmediğinden, ad alanları, türler, üyeler ve parametreler arasındaki fark yalnızca büyük/küçük harf olamaz.</target>
        <note />
      </trans-unit>
      <trans-unit id="IdentifiersShouldDifferByMoreThanCaseMessage">
        <source>Names of '{0}' and '{1}' should differ by more than case</source>
        <target state="needs-review-translation">'{0}' ve '{1}' öğelerinin adları arasındaki fark yalnızca büyük/küçük harf olmamalıdır.</target>
        <note />
      </trans-unit>
      <trans-unit id="IdentifiersShouldHaveCorrectPrefixTitle">
        <source>Identifiers should have correct prefix</source>
        <target state="needs-review-translation">Tanımlayıcılar doğru ön eke sahip olmalıdır</target>
        <note />
      </trans-unit>
      <trans-unit id="IdentifiersShouldHaveCorrectPrefixDescription">
        <source>The name of an externally visible interface does not start with an uppercase ""I"". The name of a generic type parameter on an externally visible type or method does not start with an uppercase ""T"".</source>
        <target state="translated">Dışarıdan görünen bir arabirimin adı büyük ""I"" harfiyle başlamaz. Dışarıdan görünen bir tür veya yöntemdeki genel türde bir parametrenin adı büyük ""T"" harfiyle başlamaz.</target>
        <note />
      </trans-unit>
      <trans-unit id="IdentifiersShouldHaveCorrectPrefixMessageInterface">
        <source>Prefix interface name {0} with 'I'</source>
        <target state="needs-review-translation">{0} arabirim adının önüne 'I' ekini ekleyin.</target>
        <note />
      </trans-unit>
      <trans-unit id="IdentifiersShouldHaveCorrectPrefixMessageTypeParameter">
        <source>Prefix generic type parameter name {0} with 'T'</source>
        <target state="needs-review-translation">Genel türdeki {0} parametre adının önüne 'T' ekini ekleyin.</target>
        <note />
      </trans-unit>
      <trans-unit id="NonConstantFieldsShouldNotBeVisibleTitle">
        <source>Non-constant fields should not be visible</source>
        <target state="translated">Sabit olmayan alanlar görünür olmamalıdır</target>
        <note />
      </trans-unit>
      <trans-unit id="NonConstantFieldsShouldNotBeVisibleDescription">
        <source>Static fields that are neither constants nor read-only are not thread-safe. Access to such a field must be carefully controlled and requires advanced programming techniques to synchronize access to the class object.</source>
        <target state="translated">Sabit veya salt okunur olmayan statik alanlar iş parçacığı güvenli değildir. Böyle bir alana erişim dikkatli bir şekilde denetlenmelidir ve sınıf nesnesine erişimin eşitlenmesi için ileri düzey programlama teknikleri gerektirir.</target>
        <note />
      </trans-unit>
      <trans-unit id="NonConstantFieldsShouldNotBeVisibleMessage">
        <source>Non-constant fields should not be visible</source>
        <target state="translated">Sabit olmayan alanlar görünür olmamalıdır</target>
        <note />
      </trans-unit>
      <trans-unit id="DoNotMarkEnumsWithFlagsTitle">
        <source>Do not mark enums with FlagsAttribute</source>
        <target state="translated">Sabit listelerini FlagsAttribute ile işaretlemeyin</target>
        <note />
      </trans-unit>
      <trans-unit id="DoNotMarkEnumsWithFlagsDescription">
        <source>An externally visible enumeration is marked by using FlagsAttribute, and it has one or more values that are not powers of two or a combination of the other defined values on the enumeration.</source>
        <target state="translated">Dışarıdan görünen bir sabit listesi FlagsAttribute kullanılarak işaretlenir ve ikinin üssü olmayan bir veya daha fazla değere ya da sabit listesindeki diğer tanımlı değerlerin bir birleşimine sahip olur.</target>
        <note />
      </trans-unit>
      <trans-unit id="DoNotMarkEnumsWithFlagsMessage">
        <source>Do not mark enums with FlagsAttribute</source>
        <target state="translated">Sabit listelerini FlagsAttribute ile işaretlemeyin</target>
        <note />
      </trans-unit>
      <trans-unit id="OperatorOverloadsHaveNamedAlternatesTitle">
        <source>Operator overloads have named alternates</source>
        <target state="translated">İşleç aşırı yüklemelerinin adlandırılmış alternatifleri vardır</target>
        <note />
      </trans-unit>
      <trans-unit id="OperatorOverloadsHaveNamedAlternatesDescription">
        <source>An operator overload was detected, and the expected named alternative method was not found. The named alternative member provides access to the same functionality as the operator and is provided for developers who program in languages that do not support overloaded operators.</source>
        <target state="translated">Bir işleç aşırı yüklemesi algılandı ve beklenen ad alternatif yöntemi bulunamadı. Adlandırılmış alternatif üye, işleç ile aynı işlevselliğe erişim sağlar ve aşırı yüklenmiş işleçleri desteklemeyen dillerde programlama yapan geliştiriciler için sağlanır.</target>
        <note />
      </trans-unit>
      <trans-unit id="OperatorOverloadsHaveNamedAlternatesMessageDefault">
        <source>Provide a method named '{0}' as a friendly alternate for operator {1}</source>
        <target state="needs-review-translation">{1} işleci için kolay bir alternatif olarak '{0}' adlı bir yöntem sağlayın.</target>
        <note />
      </trans-unit>
      <trans-unit id="OperatorOverloadsHaveNamedAlternatesMessageProperty">
        <source>Provide a property named '{0}' as a friendly alternate for operator {1}</source>
        <target state="needs-review-translation">{1} işleci için kolay bir alternatif olarak '{0}' adlı bir özellik sağlayın.</target>
        <note />
      </trans-unit>
      <trans-unit id="OperatorOverloadsHaveNamedAlternatesMessageMultiple">
        <source>Provide a method named '{0}' or '{1}' as an alternate for operator {2}</source>
        <target state="needs-review-translation">{2} işleci için bir alternatif olarak '{0}' veya '{1}' adlı bir yöntem sağlayın.</target>
        <note />
      </trans-unit>
      <trans-unit id="OperatorOverloadsHaveNamedAlternatesMessageVisibility">
        <source>Mark {0} as public because it is a friendly alternate for operator {1}</source>
        <target state="needs-review-translation">{0}, {1} işleci için kolay bir alternatif olduğundan öğeyi genel olarak işaretleyin.</target>
        <note />
      </trans-unit>
      <trans-unit id="OperatorsShouldHaveSymmetricalOverloadsTitle">
        <source>Operators should have symmetrical overloads</source>
        <target state="translated">İşleçler simetrik aşırı yüklemelere sahip olmalıdır</target>
        <note />
      </trans-unit>
      <trans-unit id="OperatorsShouldHaveSymmetricalOverloadsDescription">
        <source>A type implements the equality or inequality operator and does not implement the opposite operator.</source>
        <target state="translated">Bir tür, eşitlik veya eşitsizlik işlecini uygular ve zıt işleci uygulamaz.</target>
        <note />
      </trans-unit>
      <trans-unit id="OperatorsShouldHaveSymmetricalOverloadsMessage">
        <source>Operators should have symmetrical overloads</source>
        <target state="translated">İşleçler simetrik aşırı yüklemelere sahip olmalıdır</target>
        <note />
      </trans-unit>
      <trans-unit id="CollectionPropertiesShouldBeReadOnlyTitle">
        <source>Collection properties should be read only</source>
        <target state="translated">Koleksiyon özellikleri salt okunur olmalıdır</target>
        <note />
      </trans-unit>
      <trans-unit id="CollectionPropertiesShouldBeReadOnlyDescription">
        <source>A writable collection property allows a user to replace the collection with a different collection. A read-only property stops the collection from being replaced but still allows the individual members to be set.</source>
        <target state="translated">Yazılabilir bir koleksiyon özelliği, bir kullanıcının koleksiyonu başka bir koleksiyonla değiştirmesine imkan tanır. Salt okunur bir özellik koleksiyonun değiştirilmesini engeller, ancak yine de bireysel üyelerin ayarlanmasına izin verir.</target>
        <note />
      </trans-unit>
      <trans-unit id="CollectionPropertiesShouldBeReadOnlyMessage">
        <source>Change '{0}' to be read-only by removing the property setter</source>
        <target state="needs-review-translation">Özellik ayarlayıcıyı kaldırarak '{0}' değerini salt okunur olarak değiştirin.</target>
        <note />
      </trans-unit>
      <trans-unit id="OverloadOperatorEqualsOnOverridingValueTypeEqualsTitle">
        <source>Overload operator equals on overriding value type Equals</source>
        <target state="translated">Aşırı yükleme işleci, Equals geçersiz kılma değer türüne eşittir</target>
        <note />
      </trans-unit>
      <trans-unit id="OverloadOperatorEqualsOnOverridingValueTypeEqualsDescription">
        <source>In most programming languages there is no default implementation of the equality operator (==) for value types. If your programming language supports operator overloads, you should consider implementing the equality operator. Its behavior should be identical to that of Equals.</source>
        <target state="needs-review-translation">Çoğu programlama dilinde, değer türleri için eşitlik işlecinin (==) varsayılan bir uygulaması yoktur. Programlama diliniz işleç aşırı yüklemelerini destekliyorsa eşitlik işlecini uygulamayı denemelisiniz. Bu işlecin davranışı Equals ile aynı olmalıdır</target>
        <note />
      </trans-unit>
      <trans-unit id="OverloadOperatorEqualsOnOverridingValueTypeEqualsMessage">
        <source>Overload operator equals on overriding value type Equals</source>
        <target state="translated">Aşırı yükleme işleci, Equals geçersiz kılma değer türüne eşittir</target>
        <note />
      </trans-unit>
      <trans-unit id="PassSystemUriObjectsInsteadOfStringsTitle">
        <source>Pass system uri objects instead of strings</source>
        <target state="translated">Dizeler yerine System.Uri nesneleri geçirin</target>
        <note />
      </trans-unit>
      <trans-unit id="PassSystemUriObjectsInsteadOfStringsDescription">
        <source>A call is made to a method that has a string parameter whose name contains "uri", "URI", "urn", "URN", "url", or "URL". The declaring type of the method contains a corresponding method overload that has a System.Uri parameter.</source>
        <target state="translated">Adı "uri", "URI", "urn", "URN", "url" veya "URL" içeren bir dize parametresine sahip bir yönteme çağrı yapılır. Yöntemin bildirim türü, bir System.Uri parametresine sahip karşılık gelen bir yöntem aşırı yüklemesi içerir.</target>
        <note />
      </trans-unit>
      <trans-unit id="PassSystemUriObjectsInsteadOfStringsMessage">
        <source>Modify '{0}' to call '{1}' instead of '{2}'</source>
        <target state="needs-review-translation">'{0}' öğesini '{2}' yerine '{1}' öğesini çağıracak şekilde değiştirin.</target>
        <note />
      </trans-unit>
      <trans-unit id="ImplementIEquatableWhenOverridingObjectEqualsTitle">
        <source>Implement IEquatable when overriding Object.Equals</source>
        <target state="translated">Object.Equals’ı geçersiz kılarken IEquatable uygulayın</target>
        <note />
      </trans-unit>
      <trans-unit id="ImplementIEquatableWhenOverridingObjectEqualsMessage">
        <source>Type {0} should implement IEquatable&lt;T&gt; because it overrides Equals</source>
        <target state="translated">{0} türü Equals metodunu geçersiz kıldığından IEquatable&lt;T&gt; uygulamalıdır</target>
        <note />
      </trans-unit>
      <trans-unit id="CancellationTokenParametersMustComeLastTitle">
        <source>CancellationToken parameters must come last</source>
        <target state="translated">CancellationToken parametreleri en sonda olmalıdır</target>
        <note />
      </trans-unit>
      <trans-unit id="CancellationTokenParametersMustComeLastMessage">
        <source>Method '{0}' should take CancellationToken as the last parameter</source>
        <target state="translated">'{0}' yöntemi, son parametre olarak CancellationToken’ı almalıdır</target>
        <note />
      </trans-unit>
      <trans-unit id="ConstructorMakeNoninheritableBaseClassInheritableTitle">
        <source>Constructor make noninheritable base class inheritable</source>
        <target state="translated">Oluşturucu, devralınamayan temel sınıfı devralınabilir hale getirir</target>
        <note />
      </trans-unit>
      <trans-unit id="ConstructorMakeNoninheritableBaseClassInheritableDescription">
        <source>When a base class is noninheritable because its constructor is internal, a derived class should not make it inheritable by having a public or protected constructor.</source>
        <target state="translated">Temel bir sınıf, oluşturucusu dahili olduğu için devralınamaz durumdaysa, türetilen bir sınıf tarafından genel veya korumalı bir oluşturucuya sahip olunarak devralınabilir hale getirilmemelidir.</target>
        <note />
      </trans-unit>
      <trans-unit id="ConstructorMakeNoninheritableBaseClassInheritableMessage">
        <source>Constructor make noninheritable base class inheritable</source>
        <target state="translated">Oluşturucu, devralınamayan temel sınıfı devralınabilir hale getirir</target>
        <note />
      </trans-unit>
      <trans-unit id="IdentifiersShouldNotContainTypeNamesTitle">
        <source>Identifier contains type name</source>
        <target state="translated">Tanımlayıcı tür adı içeriyor</target>
        <note />
      </trans-unit>
      <trans-unit id="IdentifiersShouldNotContainTypeNamesDescription">
        <source>Names of parameters and members are better used to communicate their meaning than to describe their type, which is expected to be provided by development tools. For names of members, if a data type name must be used, use a language-independent name instead of a language-specific one.</source>
        <target state="translated">Parametre ve üye adlarının, geliştirme araçları tarafından sağlanması beklenen tür bilgisi yerine bunların anlamını bildirmek için kullanılması daha iyidir. Bir veri türü adı kullanılması gerekiyorsa, üyelerin adları için dile özgü bir ad yerine dilden bağımsız bir ad kullanın.</target>
        <note />
      </trans-unit>
      <trans-unit id="IdentifiersShouldNotContainTypeNamesMessage">
        <source>Identifier '{0}' contains type name</source>
        <target state="translated">'{0}' tanımlayıcısı tür adı içeriyor</target>
        <note />
      </trans-unit>
      <trans-unit id="CreatePropertyAccessorForParameter">
        <source>Create a property accessor.</source>
        <target state="translated">Bir özellik erişimcisi oluşturun.</target>
        <note />
      </trans-unit>
      <trans-unit id="MakeGetterPublic">
        <source>Make the getter of the property public</source>
        <target state="translated">Özellik alıcısını genel yapın</target>
        <note />
      </trans-unit>
      <trans-unit id="MakeSetterNonPublic">
        <source>Make the setter of the property non-public</source>
        <target state="translated">Özellik ayarlayıcısını genel olmayan bir duruma getirin</target>
        <note />
      </trans-unit>
      <trans-unit id="AddAssemblyLevelComVisibleFalse">
        <source>Because {0} exposes externally visible types, mark it with ComVisible(false) at the assembly level and then mark all types within the assembly that should be exposed to COM clients with ComVisible(true)</source>
        <target state="needs-review-translation">{0} öğesi dışarıdan görünen türleri kullanıma sunduğundan, bunu bütünleştirilmiş kod düzeyinde ComVisible(false) ile işaretleyin, sonra bütünleştirilmiş kodda bulunan ve COM istemcilerinin kullanımına sunulması gereken tüm türleri ComVisible(true) ile işaretleyin.</target>
        <note />
      </trans-unit>
      <trans-unit id="ChangeAssemblyLevelComVisibleToFalse">
        <source>Consider changing the ComVisible attribute on {0} to false, and opting in at the type level</source>
        <target state="needs-review-translation">{0} öğesindeki ComVisible özniteliğini false olarak değiştirmeyi ve tür düzeyinde kabul etmeyi deneyin.</target>
        <note />
      </trans-unit>
      <trans-unit id="ImplementComparable">
        <source>Implement Equality and Comparison methods and operators</source>
        <target state="translated">Equality ve Comparison yöntemlerini ve işleçlerini uygulayın</target>
        <note />
      </trans-unit>
      <trans-unit id="ImplementEquatable">
        <source>Implement IEquatable</source>
        <target state="translated">IEquatable Uygulayın</target>
        <note />
      </trans-unit>
      <trans-unit id="ImplementIDisposableInterface">
        <source>Implement IDisposable Interface</source>
        <target state="translated">IDisposable Arabirimi Uygulayın</target>
        <note />
      </trans-unit>
      <trans-unit id="DoNotMarkEnumsWithFlagsCodeFix">
        <source>Remove FlagsAttribute from enum.</source>
        <target state="translated">Sabit listesinden FlagsAttribute öğesini kaldırın.</target>
        <note />
      </trans-unit>
      <trans-unit id="MarkEnumsWithFlagsCodeFix">
        <source>Apply FlagsAttribute to enum.</source>
        <target state="translated">Sabit listesine FlagsAttribute öğesini uygulayın.</target>
        <note />
      </trans-unit>
      <trans-unit id="EnumsShouldZeroValueFlagsMultipleZeroCodeFix">
        <source>Remove all members that have the value zero except for one member that is named 'None'.</source>
        <target state="translated">'None' olarak adlandırılmış tek üye dışındaki sıfır değerine sahip tüm üyeleri kaldırın.</target>
        <note />
      </trans-unit>
      <trans-unit id="EnumsShouldZeroValueFlagsRenameCodeFix">
        <source>Rename zero-valued enum field to 'None'.</source>
        <target state="translated">Sıfır değerli sabit listesi alanını 'None' olarak yeniden adlandırın.</target>
        <note />
      </trans-unit>
      <trans-unit id="EnumsShouldZeroValueNotFlagsNoZeroValueCodeFix">
        <source>Add a zero-valued member 'None' to enum.</source>
        <target state="translated">Sabit listesine sıfır değerli bir 'None' üyesi ekleyin.</target>
        <note />
      </trans-unit>
      <trans-unit id="AbstractTypesShouldNotHavePublicConstructorsCodeFix">
        <source>Change the accessibility of public constructors to protected.</source>
        <target state="translated">Genel oluşturucuların erişilebilirliğini korumalı olarak değiştirin.</target>
        <note />
      </trans-unit>
      <trans-unit id="DoNotDeclareStaticMembersOnGenericTypesTitle">
        <source>Do not declare static members on generic types</source>
        <target state="translated">Genel türlerde statik üyeler bildirmeyin</target>
        <note />
      </trans-unit>
      <trans-unit id="DoNotDeclareStaticMembersOnGenericTypesDescription">
        <source>When a static member of a generic type is called, the type argument must be specified for the type. When a generic instance member that does not support inference is called, the type argument must be specified for the member. In these two cases, the syntax for specifying the type argument is different and easily confused.</source>
        <target state="translated">Genel bir türün statik bir üyesi çağrıldığında, tür için tür bağımsız değişkeni belirtilmelidir. Çıkarımı desteklemeyen bir genel örnek üyesi çağrıldığında, üye için tür bağımsız değişkeni belirtilmelidir. Bu iki durumda, tür bağımsız değişkenini belirtmeye yönelik söz dizimi farklıdır ve kolayca karıştırılabilir.</target>
        <note />
      </trans-unit>
      <trans-unit id="DoNotDeclareStaticMembersOnGenericTypesMessage">
        <source>Do not declare static members on generic types</source>
        <target state="translated">Genel türlerde statik üyeler bildirmeyin</target>
        <note />
      </trans-unit>
      <trans-unit id="CollectionsShouldImplementGenericInterfaceTitle">
        <source>Generic interface should also be implemented</source>
        <target state="translated">Genel arabirim de uygulanmalıdır</target>
        <note />
      </trans-unit>
      <trans-unit id="CollectionsShouldImplementGenericInterfaceDescription">
        <source>To broaden the usability of a type, implement one of the generic interfaces. This is especially true for collections as they can then be used to populate generic collection types.</source>
        <target state="translated">Bir türün kullanılabilirliğini genişletmek için genel arabirimlerden birini uygulayın. Bu arabirimler daha sonra genel koleksiyon türlerini doldurmak için kullanılabileceğinden bu durum özellikle koleksiyonlar için geçerlidir.</target>
        <note />
      </trans-unit>
      <trans-unit id="CollectionsShouldImplementGenericInterfaceMessage">
        <source>Type '{0}' directly or indirectly inherits '{1}' without implementing '{2}'. Publicly-visible types should implement the generic version to broaden usability.</source>
        <target state="translated">'{0}' türü, '{2}' uygulamaksızın doğrudan veya dolaylı olarak şunu devralır: '{1}'. Genel olarak görülebilir türler, kullanılabilirliği genişletmek için genel sürümü uygulamalıdır.</target>
        <note />
      </trans-unit>
      <trans-unit id="EnumStorageShouldBeInt32Title">
        <source>Enum Storage should be Int32</source>
        <target state="translated">Sabit Listesi Depolama Alanı Int32 olmalıdır</target>
        <note />
      </trans-unit>
      <trans-unit id="EnumStorageShouldBeInt32Description">
        <source>An enumeration is a value type that defines a set of related named constants. By default, the System.Int32 data type is used to store the constant value. Although you can change this underlying type, it is not required or recommended for most scenarios.</source>
        <target state="translated">Sabit listesi, bir ilgili adlandırılmış sabitler kümesini tanımlayan bir değer türüdür. Sabit değerin depolanması için varsayılan olarak System.Int32 veri türü kullanılır. Bu temel türü değiştirebilirsiniz, ancak çoğu senaryoda bunu yapmanız gerekmez veya önerilmez.</target>
        <note />
      </trans-unit>
      <trans-unit id="EnumStorageShouldBeInt32Message">
        <source>If possible, make the underlying type of {0} System.Int32 instead of {1}</source>
        <target state="needs-review-translation">Mümkünse {0} temel türünü {1} yerine System.Int32 yapın.</target>
        <note />
      </trans-unit>
      <trans-unit id="UseEventsWhereAppropriateTitle">
        <source>Use events where appropriate</source>
        <target state="translated">Uygun durumlarda olayları kullanın</target>
        <note />
      </trans-unit>
      <trans-unit id="UseEventsWhereAppropriateDescription">
        <source>This rule detects methods that have names that ordinarily would be used for events. If a method is called in response to a clearly defined state change, the method should be invoked by an event handler. Objects that call the method should raise events instead of calling the method directly.</source>
        <target state="translated">Bu kural, normalde olaylar için kullanılan adlara sahip yöntemleri algılar. Açıkça tanımlanmış bir durum değişikliğine yanıt olarak bir yöntem çağrılırsa, yöntemin bir olay işleyicisi tarafından çağrılması gerekir. Yöntemi çağıran nesneler, yöntemi doğrudan çağırmak yerine olay tetiklemelidir.</target>
        <note />
      </trans-unit>
      <trans-unit id="UseEventsWhereAppropriateMessage">
        <source>Consider making '{0}' an event</source>
        <target state="needs-review-translation">'{0}' öğesini olaya dönüştürmeyi deneyin.</target>
        <note />
      </trans-unit>
      <trans-unit id="ImplementStandardExceptionConstructorsTitle">
        <source>Implement standard exception constructors</source>
        <target state="translated">Standart özel durum oluşturucuları uygulayın</target>
        <note />
      </trans-unit>
      <trans-unit id="ImplementStandardExceptionConstructorsDescription">
        <source>Failure to provide the full set of constructors can make it difficult to correctly handle exceptions.</source>
        <target state="translated">Oluşturucuların tam kümesinin sağlanmaması, özel durumların doğru bir şekilde işlenmesini zorlaştırabilir.</target>
        <note />
      </trans-unit>
      <trans-unit id="ImplementStandardExceptionConstructorsMessageMissingConstructor">
        <source>Add the following constructor to {0}: {1}</source>
        <target state="needs-review-translation">{0} öğesine şu oluşturucuyu ekleyin: {1}.</target>
        <note />
      </trans-unit>
      <trans-unit id="ImplementStandardExceptionConstructorsMessageAccessibility">
        <source>Change the accessibility of {0} to {1}.</source>
        <target state="translated">{0} öğesinin erişilebilirliğini {1} olarak değiştirin.</target>
        <note />
      </trans-unit>
      <trans-unit id="NestedTypesShouldNotBeVisibleTitle">
        <source>Nested types should not be visible</source>
        <target state="translated">İç içe türler görünür olmamalıdır</target>
        <note />
      </trans-unit>
      <trans-unit id="NestedTypesShouldNotBeVisibleDescription">
        <source>A nested type is a type that is declared in the scope of another type. Nested types are useful to encapsulate private implementation details of the containing type. Used for this purpose, nested types should not be externally visible.</source>
        <target state="translated">İç içe tür, başka bir türün kapsamında belirtilen bir türdür. İç içe türler, kendilerini barındıran türlerin özel uygulama ayrıntılarını kapsüllemek için kullanışlıdır. Bu amaç için kullanılan iç içe türler dışarıdan görünmemelidir.</target>
        <note />
      </trans-unit>
      <trans-unit id="NestedTypesShouldNotBeVisibleMessageDefault">
        <source>Do not nest type {0}. Alternatively, change its accessibility so that it is not externally visible.</source>
        <target state="translated">{0} türünü iç içe tür olarak kullanmayın. Alternatif olarak, erişilebilirliğini dışarıdan görünmeyecek şekilde değiştirin.</target>
        <note />
      </trans-unit>
      <trans-unit id="NestedTypesShouldNotBeVisibleMessageVisualBasicModule">
        <source>Do not nest type {0}. Alternatively, change its accessibility so that it is not externally visible. If this type is defined in a Visual Basic Module, it will be considered a nested type to other .NET languages. In that case, consider moving the type outside of the Module.</source>
        <target state="translated">{0} türünü iç içe tür olarak kullanmayın. Alternatif olarak, erişilebilirliğini dışarıdan görünmeyecek şekilde değiştirin. Bu tür bir Visual Basic Modülünde tanımlanırsa, diğer .NET dilleri tarafından iç içe bir tür olarak değerlendirilir. Bu durumda, türü Modülün dışına taşımayı deneyin.</target>
        <note />
      </trans-unit>
      <trans-unit id="AvoidEmptyInterfacesTitle">
        <source>Avoid empty interfaces</source>
        <target state="translated">Boş arabirimler kullanmayın</target>
        <note />
      </trans-unit>
      <trans-unit id="AvoidEmptyInterfacesDescription">
        <source>Interfaces define members that provide a behavior or usage contract. The functionality that is described by the interface can be adopted by any type, regardless of where the type appears in the inheritance hierarchy. A type implements an interface by providing implementations for the members of the interface. An empty interface does not define any members; therefore, it does not define a contract that can be implemented.</source>
        <target state="translated">Arabirimler, bir davranış veya kullanım sözleşmesi sağlayan üyeler tanımlar. Arabirim tarafından açıklanan işlevsellik, devralma hiyerarşisinin neresinde göründüğünden bağımsız olarak herhangi bir tür tarafından devralınabilir. Bir tür, bir arabirimin üyeleri için uygulama sağlayarak arabirimi uygular. Boş bir arabirim herhangi bir üye tanımlamadığından, uygulanabilecek bir sözleşme tanımlamaz.</target>
        <note />
      </trans-unit>
      <trans-unit id="AvoidEmptyInterfacesMessage">
        <source>Avoid empty interfaces</source>
        <target state="translated">Boş arabirimler kullanmayın</target>
        <note />
      </trans-unit>
      <trans-unit id="ProvideObsoleteAttributeMessageTitle">
        <source>Provide ObsoleteAttribute message</source>
        <target state="translated">ObsoleteAttribute iletisi sağlayın</target>
        <note />
      </trans-unit>
      <trans-unit id="ProvideObsoleteAttributeMessageDescription">
        <source>A type or member is marked by using a System.ObsoleteAttribute attribute that does not have its ObsoleteAttribute.Message property specified. When a type or member that is marked by using ObsoleteAttribute is compiled, the Message property of the attribute is displayed. This gives the user information about the obsolete type or member.</source>
        <target state="translated">Bir tür veya üye, ObsoleteAttribute.Message özelliği belirtilmemiş bir System.ObsoleteAttribute özniteliği kullanılarak işaretlenir. ObsoleteAttribute kullanılarak işaretlenmiş bir tür veya üye derlendiğinde, özniteliğin Message özelliği görüntülenir. Bu, kullanıcıya eski tür veya üye hakkında bilgi verir.</target>
        <note />
      </trans-unit>
      <trans-unit id="ProvideObsoleteAttributeMessageMessage">
        <source>Provide a message for the ObsoleteAttribute that marks {0} as Obsolete</source>
        <target state="translated">{0} öğesini Obsolete olarak işaretleyen ObsoleteAttribute için bir ileti sağlayın</target>
        <note />
      </trans-unit>
      <trans-unit id="PropertiesShouldNotBeWriteOnlyTitle">
        <source>Properties should not be write only</source>
        <target state="translated">Özellikler salt yazılır olmamalıdır</target>
        <note />
      </trans-unit>
      <trans-unit id="PropertiesShouldNotBeWriteOnlyDescription">
        <source>Although it is acceptable and often necessary to have a read-only property, the design guidelines prohibit the use of write-only properties. This is because letting a user set a value, and then preventing the user from viewing that value, does not provide any security. Also, without read access, the state of shared objects cannot be viewed, which limits their usefulness.</source>
        <target state="translated">Salt okunur bir özelliğe sahip olunması kabul edilebilir ve çoğu durumda gerekli olsa da, salt yazılır özelliklerin kullanımı tasarım yönergeleri tarafından yasaklanır. Bunun nedeni, bir kullanıcının bir değeri ayarlamasına izin verip bu değeri görüntülemesini engellemenin herhangi bir güvenlik sağlamamasıdır. Ayrıca, okuma erişimi olmadığında paylaşılan nesnelerin durumu görüntülenemediğinden kullanışlılığı kısıtlanabilir.</target>
        <note />
      </trans-unit>
      <trans-unit id="PropertiesShouldNotBeWriteOnlyMessageAddGetter">
        <source>Because property {0} is write-only, either add a property getter with an accessibility that is greater than or equal to its setter or convert this property into a method</source>
        <target state="needs-review-translation">{0} özelliği salt yazılır olduğundan, özellik oluşturucusundan çok veya ona eşit bir erişilebilirliğe sahip bir özellik alıcı ekleyin ya da bu özelliği bir yönteme dönüştürün.</target>
        <note />
      </trans-unit>
      <trans-unit id="PropertiesShouldNotBeWriteOnlyMessageMakeMoreAccessible">
        <source>Because the property getter for {0} is less visible than its setter, either increase the accessibility of its getter or decrease the accessibility of its setter</source>
        <target state="needs-review-translation">{0} için özellik alıcı oluşturucudan daha az görünür olduğundan, alıcının erişilebilirliğini artırın veya oluşturucunun erişilebilirliğini azaltın.</target>
        <note />
      </trans-unit>
      <trans-unit id="DeclareTypesInNamespacesTitle">
        <source>Declare types in namespaces</source>
        <target state="translated">Ad alanlarında türleri bildirin</target>
        <note />
      </trans-unit>
      <trans-unit id="DeclareTypesInNamespacesDescription">
        <source>Types are declared in namespaces to prevent name collisions and as a way to organize related types in an object hierarchy.</source>
        <target state="translated">Ad çakışmalarını engellemek amacıyla ve ilgili türleri bir nesne hiyerarşisinde düzenleme yöntemi olarak ad alanlarında türler bildirilir.</target>
        <note />
      </trans-unit>
      <trans-unit id="DeclareTypesInNamespacesMessage">
        <source>Declare types in namespaces</source>
        <target state="translated">Ad alanlarında türleri bildirin</target>
        <note />
      </trans-unit>
      <trans-unit id="DoNotDeclareVisibleInstanceFieldsTitle">
        <source>Do not declare visible instance fields</source>
        <target state="translated">Görünür örnek alanlarını bildirmeyin</target>
        <note />
      </trans-unit>
      <trans-unit id="DoNotDeclareVisibleInstanceFieldsDescription">
        <source>The primary use of a field should be as an implementation detail. Fields should be private or internal and should be exposed by using properties.</source>
        <target state="translated">Bir alan, birincil olarak bir uygulama ayrıntısı olarak kullanılmalıdır. Alanlar özel veya dahili olmalı ve özellikler aracılığıyla kullanıma sunulmalıdır.</target>
        <note />
      </trans-unit>
      <trans-unit id="DoNotDeclareVisibleInstanceFieldsMessage">
        <source>Do not declare visible instance fields</source>
        <target state="translated">Görünür örnek alanlarını bildirmeyin</target>
        <note />
      </trans-unit>
      <trans-unit id="UriParametersShouldNotBeStringsTitle">
        <source>URI-like parameters should not be strings</source>
        <target state="needs-review-translation">Uri parametreleri dize olmamalıdır</target>
        <note />
      </trans-unit>
      <trans-unit id="UriParametersShouldNotBeStringsDescription">
        <source>This rule assumes that the parameter represents a Uniform Resource Identifier (URI). A string representation or a URI is prone to parsing and encoding errors, and can lead to security vulnerabilities. 'System.Uri' class provides these services in a safe and secure manner.</source>
        <target state="needs-review-translation">Bir yöntem tarafından bir URI’nın dize temsili alınırsa, bu hizmetleri güvenli bir biçimde sağlayan URI sınıfının bir örneğini alan ilgili bir aşırı yükleme sağlanmalıdır.</target>
        <note />
      </trans-unit>
      <trans-unit id="UriParametersShouldNotBeStringsMessage">
<<<<<<< HEAD
        <source>Change the type of parameter {0} of method {1} from string to System.Uri, or provide an overload to {1} that allows {0} to be passed as a System.Uri object</source>
=======
        <source>Change the type of parameter '{0}' of method '{1}' from 'string' to 'System.Uri', or provide an overload to '{1}' that allows '{0}' to be passed as a 'System.Uri' object.</source>
>>>>>>> 98fe98d7
        <target state="needs-review-translation">{1} yönteminin {0} parametresinin dize olan türünü System.Uri olarak değiştirin veya {1} yöntemine {0} parametresinin bir System.Uri nesnesi olarak geçirilmesine imkan tanıyan bir aşırı yükleme sağlayın.</target>
        <note />
      </trans-unit>
      <trans-unit id="UriReturnValuesShouldNotBeStringsTitle">
        <source>URI-like return values should not be strings</source>
        <target state="needs-review-translation">Uri dönüş değerleri dize olmamalıdır</target>
        <note />
      </trans-unit>
      <trans-unit id="UriReturnValuesShouldNotBeStringsDescription">
        <source>This rule assumes that the method returns a URI. A string representation of a URI is prone to parsing and encoding errors, and can lead to security vulnerabilities. The System.Uri class provides these services in a safe and secure manner.</source>
        <target state="translated">Bu kural, yöntemin bir URI döndürdüğünü varsayar. Bir URI’nin dize temsili ayrıştırma ve kodlama hatalarına meyilli olduğundan, güvenlik açıklarına yol açabilir. System.Uri sınıfı bu hizmetleri güvenli bir biçimde sağlar.</target>
        <note />
      </trans-unit>
      <trans-unit id="UriReturnValuesShouldNotBeStringsMessage">
<<<<<<< HEAD
        <source>Change the return type of method {0} from string to System.Uri</source>
=======
        <source>Change the return type of method '{0}' from 'string' to 'System.Uri'</source>
>>>>>>> 98fe98d7
        <target state="needs-review-translation">{0} yönteminin dize olan dönüş türünü System.Uri olarak değiştirin.</target>
        <note />
      </trans-unit>
      <trans-unit id="UriPropertiesShouldNotBeStringsTitle">
        <source>URI-like properties should not be strings</source>
        <target state="needs-review-translation">Uri özellikleri dize olmamalıdır</target>
        <note />
      </trans-unit>
      <trans-unit id="UriPropertiesShouldNotBeStringsDescription">
        <source>This rule assumes that the property represents a Uniform Resource Identifier (URI). A string representation of a URI is prone to parsing and encoding errors, and can lead to security vulnerabilities. The System.Uri class provides these services in a safe and secure manner.</source>
        <target state="translated">Bu kural, özelliğin bir Tekdüzen Kaynak Tanımlayıcısını (URI) temsil ettiğini varsayar. Bir URI’nin dize temsili ayrıştırma ve kodlama hatalarına meyilli olduğundan, güvenlik açıklarına yol açabilir. System.Uri sınıfı bu hizmetleri güvenli bir biçimde sağlar.</target>
        <note />
      </trans-unit>
      <trans-unit id="UriPropertiesShouldNotBeStringsMessage">
<<<<<<< HEAD
        <source>Change the type of property {0} from string to System.Uri</source>
=======
        <source>Change the type of property '{0}' from 'string' to 'System.Uri'</source>
>>>>>>> 98fe98d7
        <target state="needs-review-translation">{0} özelliğinin dize olan türünü System.Uri olarak değiştirin.</target>
        <note />
      </trans-unit>
      <trans-unit id="ImplementIDisposableCorrectlyTitle">
        <source>Implement IDisposable Correctly</source>
        <target state="translated">IDisposable’ı Doğru Uygulayın</target>
        <note />
      </trans-unit>
      <trans-unit id="ImplementIDisposableCorrectlyDescription">
        <source>All IDisposable types should implement the Dispose pattern correctly.</source>
        <target state="translated">Tüm IDisposable türleri, Dispose desenini doğru uygulamalıdır.</target>
        <note />
      </trans-unit>
      <trans-unit id="ImplementIDisposableCorrectlyMessageIDisposableReimplementation">
        <source>Remove IDisposable from the list of interfaces implemented by '{0}' as it is already implemented by base type '{1}'</source>
        <target state="needs-review-translation">IDisposable zaten '{1}' temel türü tarafından uygulandığından, bunu '{0}' tarafından uygulanan arabirimler listesinden kaldırın.</target>
        <note />
      </trans-unit>
      <trans-unit id="ImplementIDisposableCorrectlyMessageDisposeOverride">
        <source>Remove '{0}', override Dispose(bool disposing), and put the dispose logic in the code path where 'disposing' is true</source>
        <target state="needs-review-translation">'{0}' öğesini kaldırın, Dispose(bool disposing) metodunu geçersiz kılın ve atma mantığını 'disposing' değerininm true olduğu kod yoluna yerleştirin.</target>
        <note />
      </trans-unit>
      <trans-unit id="ImplementIDisposableCorrectlyMessageDisposeSignature">
        <source>Ensure that '{0}' is declared as public and sealed</source>
        <target state="needs-review-translation">'{0}' öğesinin genel ve mühürlü olarak bildirildiğinden emin olun.</target>
        <note />
      </trans-unit>
      <trans-unit id="ImplementIDisposableCorrectlyMessageRenameDispose">
        <source>Rename '{0}' to 'Dispose' and ensure that it is declared as public and sealed</source>
        <target state="needs-review-translation">'{0}' öğesini 'Dispose' olarak yeniden adlandırıp genel ve mühürlü olarak bildirildiğinden emin olun.</target>
        <note />
      </trans-unit>
      <trans-unit id="ImplementIDisposableCorrectlyMessageDisposeBoolSignature">
        <source>Ensure that '{0}' is declared as protected, virtual, and unsealed</source>
        <target state="needs-review-translation">'{0}' öğesinin korumalı, sanal ve mühürsüz olarak bildirildiğinden emin olun.</target>
        <note />
      </trans-unit>
      <trans-unit id="ImplementIDisposableCorrectlyMessageDisposeImplementation">
        <source>Modify '{0}' so that it calls Dispose(true), then calls GC.SuppressFinalize on the current object instance ('this' or 'Me' in Visual Basic), and then returns</source>
        <target state="needs-review-translation">'{0}' öğesini Dispose(true) çağrısı yapacak, sonra geçerli nesne örneğinde (Visual Basic'te 'this' veya 'Me') GC.SuppressFinalize çağrısı yapacak ve sonra dönecek şekilde değiştirin.</target>
        <note />
      </trans-unit>
      <trans-unit id="ImplementIDisposableCorrectlyMessageFinalizeImplementation">
        <source>Modify '{0}' so that it calls Dispose(false) and then returns</source>
        <target state="needs-review-translation">'{0}' öğesini Dispose(false) çağrısı yapacak ve sonra dönecek şekilde değiştirin.</target>
        <note />
      </trans-unit>
      <trans-unit id="ImplementIDisposableCorrectlyMessageProvideDisposeBool">
        <source>Provide an overridable implementation of Dispose(bool) on '{0}' or mark the type as sealed. A call to Dispose(false) should only clean up native resources. A call to Dispose(true) should clean up both managed and native resources.</source>
        <target state="translated">'{0}' üzerinde geçersiz kılınabilen bir Dispose(bool) uygulaması sağlayın veya türü mühürlü olarak işaretleyin. Bir Dispose(false) çağrısı yalnızca yerel kaynakları temizlemelidir. Bir Dispose(true) çağrısı hem yönetilen hem yerel kaynakları temizlemelidir.</target>
        <note />
      </trans-unit>
      <trans-unit id="ExceptionsShouldBePublicTitle">
        <source>Exceptions should be public</source>
        <target state="translated">Özel durumlar genel olmalıdır</target>
        <note />
      </trans-unit>
      <trans-unit id="ExceptionsShouldBePublicDescription">
        <source>An internal exception is visible only inside its own internal scope. After the exception falls outside the internal scope, only the base exception can be used to catch the exception. If the internal exception is inherited from T:System.Exception, T:System.SystemException, or T:System.ApplicationException, the external code will not have sufficient information to know what to do with the exception.</source>
        <target state="translated">Bir iç özel durum yalnızca kendi iç kapsamı içinde görünür. Özel durum iç kapsamın dışında kaldığında, özel durumun yakalanması için yalnızca temel özel durum kullanılabilir. İç özel durum T:System.Exception, T:System.SystemException veya T:System.ApplicationException öğesinden devralınırsa, dış kod özel durumla ne yapılacağı konusunda yeterli bilgiye sahip olmaz.</target>
        <note />
      </trans-unit>
      <trans-unit id="ExceptionsShouldBePublicMessage">
        <source>Exceptions should be public</source>
        <target state="translated">Özel durumlar genel olmalıdır</target>
        <note />
      </trans-unit>
      <trans-unit id="DoNotRaiseExceptionsInUnexpectedLocationsTitle">
        <source>Do not raise exceptions in unexpected locations</source>
        <target state="translated">Beklenmeyen konumlarda özel durum tetiklemeyin</target>
        <note />
      </trans-unit>
      <trans-unit id="DoNotRaiseExceptionsInUnexpectedLocationsDescription">
        <source>A method that is not expected to throw exceptions throws an exception.</source>
        <target state="translated">Özel durum tetiklemesi beklenmeyen bir yöntem, özel durum oluşturuyor.</target>
        <note />
      </trans-unit>
      <trans-unit id="DoNotRaiseExceptionsInUnexpectedLocationsMessagePropertyGetter">
        <source>{0} creates an exception of type {1}, an exception type that should not be raised in a property. If this exception instance might be raised, use a different exception type, convert this property into a method, or change this property's logic so that it no longer raises an exception.</source>
        <target state="translated">{0}, bir özellikte tetiklenmemesi gereken {1} türünde bir özel durum oluşturuyor. Bu özel durum tetiklenebilirse, farklı bir özel durum türü kullanın, bu özelliği bir yönteme dönüştürün veya bu özelliğin mantığını artık özel durum tetiklemeyecek şekilde değiştirin.</target>
        <note />
      </trans-unit>
      <trans-unit id="DoNotRaiseExceptionsInUnexpectedLocationsMessageHasAllowedExceptions">
        <source>{0} creates an exception of type {1}, an exception type that should not be raised in this type of method. If this exception instance might be raised, either use a different exception type or change this method's logic so that it no longer raises an exception.</source>
        <target state="translated">{0}, bu tür bir yöntemde tetiklenmemesi gereken {1} türünde bir özel durum oluşturuyor. Bu özel durum tetiklenebilirse, farklı bir özel durum türü kullanın veya bu yöntemin mantığını artık özel durum tetiklemeyecek şekilde değiştirin.</target>
        <note />
      </trans-unit>
      <trans-unit id="DoNotRaiseExceptionsInUnexpectedLocationsMessageNoAllowedExceptions">
        <source>{0} creates an exception of type {1}. Exceptions should not be raised in this type of method. If this exception instance might be raised, change this method's logic so it no longer raises an exception.</source>
        <target state="translated">{0}, {1} türünde bir özel durum oluşturuyor. Bu tür bir yöntemde özel durum tetiklenmemelidir. Bu özel durum tetiklenebilirse, bu yöntemin mantığını artık özel durum tetiklemeyecek şekilde değiştirin.</target>
        <note />
      </trans-unit>
      <trans-unit id="IdentifiersShouldNotContainUnderscoresTitle">
        <source>Identifiers should not contain underscores</source>
        <target state="translated">Tanımlayıcılar alt çizgi içermemelidir</target>
        <note />
      </trans-unit>
      <trans-unit id="IdentifiersShouldNotContainUnderscoresDescription">
        <source>By convention, identifier names do not contain the underscore (_) character. This rule checks namespaces, types, members, and parameters.</source>
        <target state="translated">Kurallar gereği, tanımlayıcı adları alt çizgi (_) karakterini içermez. Bu kural ad alanlarını, türleri, üyeleri ve parametreleri denetler.</target>
        <note />
      </trans-unit>
      <trans-unit id="IdentifiersShouldNotContainUnderscoresMessageAssembly">
        <source>Remove the underscores from assembly name {0}</source>
        <target state="needs-review-translation">{0} bütünleştirilmiş kod adından alt çizgileri kaldırın.</target>
        <note />
      </trans-unit>
      <trans-unit id="IdentifiersShouldNotContainUnderscoresMessageNamespace">
        <source>Remove the underscores from namespace name '{0}'</source>
        <target state="needs-review-translation">'{0}' ad alanı adından alt çizgileri kaldırın.</target>
        <note />
      </trans-unit>
      <trans-unit id="IdentifiersShouldNotContainUnderscoresMessageType">
        <source>Remove the underscores from type name {0}</source>
        <target state="needs-review-translation">{0} tür adından alt çizgileri kaldırın.</target>
        <note />
      </trans-unit>
      <trans-unit id="IdentifiersShouldNotContainUnderscoresMessageMember">
        <source>Remove the underscores from member name {0}</source>
        <target state="needs-review-translation">'{0}' üye adından alt çizgileri kaldırın.</target>
        <note />
      </trans-unit>
      <trans-unit id="IdentifiersShouldNotContainUnderscoresMessageTypeTypeParameter">
        <source>On type {0}, remove the underscores from generic type parameter name {1}</source>
        <target state="needs-review-translation">{0} türünde, {1} genel tür parametre adından alt çizgileri kaldırın.</target>
        <note />
      </trans-unit>
      <trans-unit id="IdentifiersShouldNotContainUnderscoresMessageMethodTypeParameter">
        <source>On method {0}, remove the underscores from generic type parameter name {1}</source>
        <target state="needs-review-translation">{0} yönteminde, {1} genel tür parametre adından alt çizgileri kaldırın.</target>
        <note />
      </trans-unit>
      <trans-unit id="IdentifiersShouldNotContainUnderscoresMessageMemberParameter">
        <source>In member {0}, remove the underscores from parameter name {1}</source>
        <target state="needs-review-translation">{0} üyesinde, {1} parametre adından alt çizgileri kaldırın.</target>
        <note />
      </trans-unit>
      <trans-unit id="IdentifiersShouldNotContainUnderscoresMessageDelegateParameter">
        <source>In delegate {0}, remove the underscores from parameter name {1}</source>
        <target state="needs-review-translation">{0} temsilcisinde, {1} parametre adından alt çizgileri kaldırın.</target>
        <note />
      </trans-unit>
      <trans-unit id="IdentifiersShouldHaveCorrectSuffixTitle">
        <source>Identifiers should have correct suffix</source>
        <target state="translated">Tanımlayıcılar doğru son eke sahip olmalıdır</target>
        <note />
      </trans-unit>
      <trans-unit id="IdentifiersShouldHaveCorrectSuffixDescription">
        <source>By convention, the names of types that extend certain base types or that implement certain interfaces, or types that are derived from these types, have a suffix that is associated with the base type or interface.</source>
        <target state="translated">Kurallar gereği, belirli temel türleri genişleten veya belirli arabirimleri uygulayan türlerin ya da bu türlerden türetilen türlerin adları, temel tür veya arabirimle ilişkili bir son eke sahip olur.</target>
        <note />
      </trans-unit>
      <trans-unit id="IdentifiersShouldHaveCorrectSuffixMessageDefault">
        <source>Rename {0} to end in '{1}'</source>
        <target state="needs-review-translation">{0} öğesini '{1}' ile bitecek şekilde yeniden adlandırın.</target>
        <note />
      </trans-unit>
      <trans-unit id="IdentifiersShouldHaveCorrectSuffixMessageSpecialCollection">
        <source>Rename {0} to end in either 'Collection' or '{1}'</source>
        <target state="needs-review-translation">{0} öğesini 'Collection' veya '{1}' ile bitecek şekilde yeniden adlandırın.</target>
        <note />
      </trans-unit>
      <trans-unit id="IdentifiersShouldNotHaveIncorrectSuffixTitle">
        <source>Identifiers should not have incorrect suffix</source>
        <target state="translated">Tanımlayıcılar yanlış son ek içermemelidir</target>
        <note />
      </trans-unit>
      <trans-unit id="IdentifiersShouldNotHaveIncorrectSuffixDescription">
        <source>By convention, only the names of types that extend certain base types or that implement certain interfaces, or types that are derived from these types, should end with specific reserved suffixes. Other type names should not use these reserved suffixes.</source>
        <target state="translated">Kurallar gereği, yalnızca belirli temel türleri genişleten veya belirli arabirimleri uygulayan türlerin ya da bu türlerden türetilen türlerin adları belirli ayrılmış son eklerle bitmelidir. Diğer tür adları bu ayrılmış son ekleri kullanmamalıdır.</target>
        <note />
      </trans-unit>
      <trans-unit id="IdentifiersShouldNotHaveIncorrectSuffixMessageTypeNoAlternate">
        <source>Rename type name {0} so that it does not end in '{1}'</source>
        <target state="needs-review-translation">{0} tür adını '{1}' ile bitmeyecek şekilde yeniden adlandırın.</target>
        <note />
      </trans-unit>
      <trans-unit id="IdentifiersShouldNotHaveIncorrectSuffixMessageMemberNewerVersion">
        <source>Either replace the suffix '{0}' in member name {1} with the suggested numeric alternate '2' or provide a more meaningful suffix that distinguishes it from the member it replaces</source>
        <target state="needs-review-translation">{1} üye adındaki '{0}' son ekini önerilen sayısal alternatif '2' ile değiştirin ya da bunu yerini aldığı üyeden ayırt edecek daha anlamlı bir son ek sağlayın.</target>
        <note />
      </trans-unit>
      <trans-unit id="IdentifiersShouldNotHaveIncorrectSuffixMessageTypeNewerVersion">
        <source>Either replace the suffix '{0}' in type name {1} with the suggested numeric alternate '2' or provide a more meaningful suffix that distinguishes it from the type it replaces</source>
        <target state="needs-review-translation">{1} tür adındaki '{0}' son ekini önerilen sayısal alternatif '2' ile değiştirin ya da bunu yerini aldığı türden ayırt edecek daha anlamlı bir son ek sağlayın.</target>
        <note />
      </trans-unit>
      <trans-unit id="IdentifiersShouldNotHaveIncorrectSuffixMessageMemberWithAlternate">
        <source>Either replace the suffix '{0}' in member name '{1}' with the suggested alternate '{2}' or remove the suffix completely</source>
        <target state="needs-review-translation">{1} üye adındaki '{0}' son ekini önerilen alternatif '{2}' ile değiştirin ya da son eki tamamen kaldırın.</target>
        <note />
      </trans-unit>
      <trans-unit id="FlagsEnumsShouldHavePluralNamesTitle">
        <source>Flags enums should have plural names</source>
        <target state="translated">Bayrak sabit listeleri çoğul adlara sahip olmalıdır</target>
        <note />
      </trans-unit>
      <trans-unit id="FlagsEnumsShouldHavePluralNamesDescription">
        <source>A public enumeration has the System.FlagsAttribute attribute, and its name does not end in ""s"". Types that are marked by using FlagsAttribute have names that are plural because the attribute indicates that more than one value can be specified.</source>
        <target state="translated">Bir genel sabit listesi System.FlagsAttribute özniteliğine sahip ve adı ""s"" ile bitmiyor. FlagsAttribute kullanılarak işaretlenen türler, öznitelik birden fazla değerin belirtilebileceğini gösterdiğinden çoğul olan adlara sahip olur.</target>
        <note />
      </trans-unit>
      <trans-unit id="FlagsEnumsShouldHavePluralNamesMessage">
        <source>Flags enums should have plural names</source>
        <target state="translated">Bayrak sabit listeleri çoğul adlara sahip olmalıdır</target>
        <note />
      </trans-unit>
      <trans-unit id="IdentifiersShouldNotMatchKeywordsTitle">
        <source>Identifiers should not match keywords</source>
        <target state="translated">Tanımlayıcılar anahtar sözcüklerle eşleşmemelidir</target>
        <note />
      </trans-unit>
      <trans-unit id="IdentifiersShouldNotMatchKeywordsDescription">
        <source>A namespace name or a type name matches a reserved keyword in a programming language. Identifiers for namespaces and types should not match keywords that are defined by languages that target the common language runtime.</source>
        <target state="translated">Bir ad alanı adı veya tür adı, bir programlama dilindeki ayrılmış bir anahtar sözcükle eşleşiyor. Ad alanlarının ve türlerin tanımlayıcıları, ortak dil çalışma zamanını hedefleyen diller tarafından tanımlanmış anahtar sözcüklerle eşleşmemelidir.</target>
        <note />
      </trans-unit>
      <trans-unit id="IdentifiersShouldNotMatchKeywordsMessageMemberParameter">
        <source>In virtual/interface member {0}, rename parameter {1} so that it no longer conflicts with the reserved language keyword '{2}'. Using a reserved keyword as the name of a parameter on a virtual/interface member makes it harder for consumers in other languages to override/implement the member.</source>
        <target state="translated">{0} sanal/arabirim üyesinde, {1} parametresini ayrılmış dil anahtar sözcüğü '{2}' ile çakışmayacak şekilde yeniden adlandırın. Bir sanal/arabirim üyesindeki bir parametrenin adı olarak ayrılmış bir anahtar sözcüğün kullanılması, diğer dillerde kullanıcıların üyeyi geçersiz kılmasını/uygulamasını zorlaştırır.</target>
        <note />
      </trans-unit>
      <trans-unit id="IdentifiersShouldNotMatchKeywordsMessageMember">
        <source>Rename virtual/interface member {0} so that it no longer conflicts with the reserved language keyword '{1}'. Using a reserved keyword as the name of a virtual/interface member makes it harder for consumers in other languages to override/implement the member.</source>
        <target state="translated">{0} sanal/arabirim üyesini, ayrılmış dil anahtar sözcüğü '{1}' ile çakışmayacak şekilde yeniden adlandırın. Bir sanal/arabirim üyesinin adı olarak ayrılmış bir anahtar sözcüğün kullanılması, diğer dillerde kullanıcıların üyeyi geçersiz kılmasını/uygulamasını zorlaştırır.</target>
        <note />
      </trans-unit>
      <trans-unit id="IdentifiersShouldNotMatchKeywordsMessageType">
        <source>Rename type {0} so that it no longer conflicts with the reserved language keyword '{1}'. Using a reserved keyword as the name of a type makes it harder for consumers in other languages to use the type.</source>
        <target state="translated">{0} türünü, ayrılmış dil anahtar sözcüğü '{1}' ile çakışmayacak şekilde yeniden adlandırın. Bir türün adı olarak ayrılmış bir anahtar sözcüğün kullanılması, diğer dillerde kullanıcıların türü kullanmasını zorlaştırır.</target>
        <note />
      </trans-unit>
      <trans-unit id="IdentifiersShouldNotMatchKeywordsMessageNamespace">
        <source>Rename namespace {0} so that it no longer conflicts with the reserved language keyword '{1}'. Using a reserved keyword as the name of a namespace makes it harder for consumers in other languages to use the namespace.</source>
        <target state="translated">{0} ad alanını, ayrılmış dil anahtar sözcüğü '{1}' ile çakışmayacak şekilde yeniden adlandırın. Bir ad alanının adı olarak ayrılmış bir anahtar sözcüğün kullanılması, diğer dillerde kullanıcıların ad alanını kullanmasını zorlaştırır.</target>
        <note />
      </trans-unit>
      <trans-unit id="OnlyFlagsEnumsShouldHavePluralNamesTitle">
        <source>Only FlagsAttribute enums should have plural names</source>
        <target state="translated">Yalnızca FlagsAttribute sabit listeleri çoğul adlara sahip olmalıdır</target>
        <note />
      </trans-unit>
      <trans-unit id="OnlyFlagsEnumsShouldHavePluralNamesDescription">
        <source>Naming conventions dictate that a plural name for an enumeration indicates that more than one value of the enumeration can be specified at the same time.</source>
        <target state="translated">Adlandırma kurallarına göre bir sabit listesinin çoğul ada sahip olması, aynı anda birden çok sabit listesi değeri belirtilebileceğini gösterir.</target>
        <note />
      </trans-unit>
      <trans-unit id="OnlyFlagsEnumsShouldHavePluralNamesMessage">
        <source>Only FlagsAttribute enums should have plural names</source>
        <target state="translated">Yalnızca FlagsAttribute sabit listeleri çoğul adlara sahip olmalıdır</target>
        <note />
      </trans-unit>
      <trans-unit id="PropertyNamesShouldNotMatchGetMethodsTitle">
        <source>Property names should not match get methods</source>
        <target state="translated">Özellik adları get yöntemleri ile eşleşmemelidir</target>
        <note />
      </trans-unit>
      <trans-unit id="PropertyNamesShouldNotMatchGetMethodsDescription">
        <source>The name of a public or protected member starts with ""Get"" and otherwise matches the name of a public or protected property. ""Get"" methods and properties should have names that clearly distinguish their function.</source>
        <target state="translated">Genel veya korumalı bir üyenin adı ""Get"" ile başlar ve diğer durumlarda genel veya korumalı bir özelliğin adıyla eşleşir. ""Get"" yöntemleri ve özellikleri, işlevlerini açıkça ayırt eden adlara sahip olmalıdır.</target>
        <note />
      </trans-unit>
      <trans-unit id="PropertyNamesShouldNotMatchGetMethodsMessage">
        <source>The property name '{0}' is confusing given the existence of method '{1}'. Rename or remove one of these members.</source>
        <target state="translated">'{1}' yönteminin varlığı nedeniyle '{0}' özellik adı kafa karıştırıcı. Bu üyelerden birini adlandırın veya kaldırın.</target>
        <note />
      </trans-unit>
      <trans-unit id="TypeNamesShouldNotMatchNamespacesTitle">
        <source>Type names should not match namespaces</source>
        <target state="translated">Tür adları ad alanlarıyla eşleşmemelidir.</target>
        <note />
      </trans-unit>
      <trans-unit id="TypeNamesShouldNotMatchNamespacesDescription">
        <source>Type names should not match the names of namespaces that are defined in the .NET Framework class library. Violating this rule can reduce the usability of the library.</source>
        <target state="translated">Tür adları, .NET Framework sınıf kitaplığında tanımlanan ad alanlarının adlarıyla eşleşmemelidir. Bu kuralın ihlal edilmesi, kitaplığın kullanılabilirliğini azaltabilir.</target>
        <note />
      </trans-unit>
      <trans-unit id="TypeNamesShouldNotMatchNamespacesMessageDefault">
        <source>The type name {0} conflicts in whole or in part with the namespace name '{1}'. Change either name to eliminate the conflict.</source>
        <target state="translated">{0} tür adı, '{1}' ad alanı adıyla tamamen veya kısmen çakışıyor. Çakışmayı ortadan kaldırmak için iki addan birini değiştirin.</target>
        <note />
      </trans-unit>
      <trans-unit id="TypeNamesShouldNotMatchNamespacesMessageSystem">
        <source>The type name {0} conflicts in whole or in part with the namespace name '{1}' defined in the .NET Framework. Rename the type to eliminate the conflict.</source>
        <target state="translated">{0} tür adı, .NET Framework’te tanımlanan '{1}' ad alanı adıyla tamamen veya kısmen çakışıyor. Çakışmayı ortadan kaldırmak için türü yeniden adlandırın.</target>
        <note />
      </trans-unit>
      <trans-unit id="ParameterNamesShouldMatchBaseDeclarationTitle">
        <source>Parameter names should match base declaration</source>
        <target state="translated">Parametre adları temel bildirimle eşleşmelidir</target>
        <note />
      </trans-unit>
      <trans-unit id="ParameterNamesShouldMatchBaseDeclarationDescription">
        <source>Consistent naming of parameters in an override hierarchy increases the usability of the method overrides. A parameter name in a derived method that differs from the name in the base declaration can cause confusion about whether the method is an override of the base method or a new overload of the method.</source>
        <target state="translated">Bir geçersiz kılma hiyerarşisindeki parametrelerin tutarlı bir biçimde adlandırılması, yöntem geçersiz kılmalarının kullanılabilirliğini artırır. Türetilmiş bir yöntemde temel bildirimden farklı olan bir parametre adı, ilgili yöntemin temel yöntemin geçersiz kılması mı yoksa yöntemin yeni bir aşırı yüklemesi mi olduğu konusunda kafa karışıklığı yaratabilir.</target>
        <note />
      </trans-unit>
      <trans-unit id="ParameterNamesShouldMatchBaseDeclarationMessage">
        <source>In member {0}, change parameter name {1} to {2} in order to match the identifier as it has been declared in {3}</source>
        <target state="needs-review-translation">{0} üyesinde, {1} parametre adının {3} içinde bildirilen şekilde tanımlayıcıyla eşleşmesini sağlamak için adı {2} olarak değiştirin.</target>
        <note />
      </trans-unit>
      <trans-unit id="UsePreferredTermsTitle">
        <source>Use preferred terms</source>
        <target state="translated">Tercih edilen terimleri kullanın</target>
        <note />
      </trans-unit>
      <trans-unit id="UsePreferredTermsDescription">
        <source>The name of an externally visible identifier includes a term for which an alternative, preferred term exists. Alternatively, the name includes the term ""Flag"" or ""Flags"".</source>
        <target state="translated">Dışarıdan görünen bir tanımlayıcının adı, kendisi için alternatif, tercih edilen bir terimin olduğu bir terim içerir. Alternatif olarak, ad ""Flag"" veya ""Flags"" terimini içerir.</target>
        <note />
      </trans-unit>
      <trans-unit id="UsePreferredTermsMessageAssembly">
        <source>Replace the term '{0}' in assembly name {1} with the preferred alternate '{2}'</source>
        <target state="needs-review-translation">{1} bütünleştirilmiş kod adındaki '{0}' terimini, tercih edilen '{2}' alternatifiyle değiştirin.</target>
        <note />
      </trans-unit>
      <trans-unit id="UsePreferredTermsMessageNamespace">
        <source>Replace the term '{0}' in namespace name '{1}' with the preferred alternate '{2}'</source>
        <target state="needs-review-translation">{1} ad alanı adındaki '{0}' terimini, tercih edilen '{2}' alternatifiyle değiştirin.</target>
        <note />
      </trans-unit>
      <trans-unit id="UsePreferredTermsMessageMemberParameter">
        <source>In member {0}, replace the term '{1}' in parameter name {2} with the preferred alternate '{3}'</source>
        <target state="needs-review-translation">{0} üyesinde, {2} parametre adındaki '{1}' terimini, tercih edilen '{3}' alternatifiyle değiştirin.</target>
        <note />
      </trans-unit>
      <trans-unit id="UsePreferredTermsMessageDelegateParameter">
        <source>In delegate {0}, replace the term '{1}' in parameter name {2} with the preferred alternate '{3}'</source>
        <target state="needs-review-translation">{0} temsilcisinde, {2} parametre adındaki '{1}' terimini, tercih edilen '{3}' alternatifiyle değiştirin.</target>
        <note />
      </trans-unit>
      <trans-unit id="UsePreferredTermsMessageTypeTypeParameter">
        <source>On type {0}, replace the term '{1}' in generic type parameter name {2} with the preferred alternate '{3}'</source>
        <target state="needs-review-translation">{0} türünde, {2} genel tür parametre adındaki '{1}' terimini, tercih edilen '{3}' alternatifiyle değiştirin.</target>
        <note />
      </trans-unit>
      <trans-unit id="UsePreferredTermsMessageMethodTypeParameter">
        <source>On method {0}, replace the term '{1}' in generic type parameter name {2} with the preferred alternate '{3}'</source>
        <target state="needs-review-translation">{0} yönteminde, {2} genel tür parametre adındaki '{1}' terimini, tercih edilen '{3}' alternatifiyle değiştirin.</target>
        <note />
      </trans-unit>
      <trans-unit id="UsePreferredTermsMessageType">
        <source>Replace the term '{0}' in type name {1} with the preferred alternate '{2}'</source>
        <target state="needs-review-translation">{1} tür adındaki '{0}' terimini, tercih edilen '{2}' alternatifiyle değiştirin.</target>
        <note />
      </trans-unit>
      <trans-unit id="UsePreferredTermsMessageMember">
        <source>Replace the term '{0}' in member name {1} with the preferred alternate '{2}'</source>
        <target state="needs-review-translation">{1} üye adındaki '{0}' terimini, tercih edilen '{2}' alternatifiyle değiştirin.</target>
        <note />
      </trans-unit>
      <trans-unit id="UsePreferredTermsMessageAssemblyNoAlternate">
        <source>Replace the term '{0}' in assembly name {1} with an appropriate alternate or remove it entirely</source>
        <target state="needs-review-translation">{1} bütünleştirilmiş kod adındaki '{0}' terimini uygun bir alternatifle değiştirin veya tamamen kaldırın.</target>
        <note />
      </trans-unit>
      <trans-unit id="UsePreferredTermsMessageNamespaceNoAlternate">
        <source>Replace the term '{0}' in namespace name '{1}' with an appropriate alternate or remove it entirely</source>
        <target state="needs-review-translation">'{1}' ad alanı adındaki '{0}' terimini uygun bir alternatifle değiştirin veya tamamen kaldırın.</target>
        <note />
      </trans-unit>
      <trans-unit id="UsePreferredTermsMessageMemberParameterNoAlternate">
        <source>In member {0}, replace the term '{1}' in parameter name {2} with an appropriate alternate or remove it entirely</source>
        <target state="needs-review-translation">{0} üyesinde, {2} parametre adındaki '{1}' terimini uygun bir alternatifle değiştirin veya tamamen kaldırın.</target>
        <note />
      </trans-unit>
      <trans-unit id="UsePreferredTermsMessageDelegateParameterNoAlternate">
        <source>In delegate {0}, replace the term '{1}' in parameter name {2} with an appropriate alternate or remove it entirely</source>
        <target state="needs-review-translation">{0} temsilcisinde, {2} parametre adındaki '{1}' terimini uygun bir alternatifle değiştirin veya tamamen kaldırın.</target>
        <note />
      </trans-unit>
      <trans-unit id="UsePreferredTermsMessageTypeTypeParameterNoAlternate">
        <source>On type {0}, replace the term '{1}' in generic type parameter name {2} with an appropriate alternate or remove it entirely</source>
        <target state="needs-review-translation">{0} türünde, {2} genel tür parametre adındaki '{1}' terimini uygun bir alternatifle değiştirin veya tamamen kaldırın.</target>
        <note />
      </trans-unit>
      <trans-unit id="UsePreferredTermsMessageMethodTypeParameterNoAlternate">
        <source>On method {0}, replace the term '{1}' in generic type parameter name {2} with an appropriate alternate or remove it entirely</source>
        <target state="needs-review-translation">{0} yönteminde, {2} genel tür parametre adındaki '{1}' terimini uygun bir alternatifle değiştirin veya tamamen kaldırın.</target>
        <note />
      </trans-unit>
      <trans-unit id="UsePreferredTermsMessageTypeNoAlternate">
        <source>Replace the term '{0}' in type name {1} with an appropriate alternate or remove it entirely</source>
        <target state="needs-review-translation">{1} tür adındaki '{0}' terimini uygun bir alternatifle değiştirin veya tamamen kaldırın.</target>
        <note />
      </trans-unit>
      <trans-unit id="UsePreferredTermsMessageMemberNoAlternate">
        <source>Replace the term '{0}' in member name {1} with an appropriate alternate or remove it entirely</source>
        <target state="needs-review-translation">{1} üye adındaki '{0}' terimini uygun bir alternatifle değiştirin veya tamamen kaldırın.</target>
        <note />
      </trans-unit>
      <trans-unit id="OverrideEqualsAndOperatorEqualsOnValueTypesTitle">
        <source>Override equals and operator equals on value types</source>
        <target state="translated">Değer türlerinde eşittirleri ve işleç eşittirleri geçersiz kılın</target>
        <note />
      </trans-unit>
      <trans-unit id="OverrideEqualsAndOperatorEqualsOnValueTypesDescription">
        <source>For value types, the inherited implementation of Equals uses the Reflection library and compares the contents of all fields. Reflection is computationally expensive, and comparing every field for equality might be unnecessary. If you expect users to compare or sort instances, or to use instances as hash table keys, your value type should implement Equals.</source>
        <target state="translated">Değer türleri için, devralınan Equals uygulaması Reflection kitaplığını kullanır ve tüm alanların içeriğini karşılaştırır. Reflection, çok işlem kaynağı gerektirir ve tüm alanların eşit olup olmadığının karşılaştırılması gereksiz olabilir. Kullanıcıların örnekleri karşılaştırmasını veya sıralamasını ya da karma tablo anahtarları olarak kullanmasını bekliyorsanız değer türünüz Equals uygulamalıdır.</target>
        <note />
      </trans-unit>
      <trans-unit id="OverrideEqualsAndOperatorEqualsOnValueTypesMessageEquals">
        <source>{0} should override Equals</source>
        <target state="needs-review-translation">{0}, Equals’ı geçersiz kılmalıdır.</target>
        <note />
      </trans-unit>
      <trans-unit id="OverrideEqualsAndOperatorEqualsOnValueTypesMessageOpEquality">
        <source>{0} should override the equality (==) and inequality (!=) operators</source>
        <target state="needs-review-translation">{0}, eşitlik (==) ve eşitsizlik (!=) işleçlerini geçersiz kılmalıdır.</target>
        <note />
      </trans-unit>
      <trans-unit id="PropertiesShouldNotReturnArraysTitle">
        <source>Properties should not return arrays</source>
        <target state="translated">Özellikler dizi döndürmemelidir</target>
        <note />
      </trans-unit>
      <trans-unit id="PropertiesShouldNotReturnArraysDescription">
        <source>Arrays that are returned by properties are not write-protected, even when the property is read-only. To keep the array tamper-proof, the property must return a copy of the array. Typically, users will not understand the adverse performance implications of calling such a property.</source>
        <target state="translated">Özellikler tarafından döndürülen diziler, özellik salt okunur olsa bile yazma korumalı olmaz. Dizilerle oynanmasının engellenmesi için özellik, dizinin bir kopyasını döndürmelidir. Genellikle kullanıcılar böyle bir özelliği çağırmanın performans üzerindeki olumsuz etkilerini anlamaz.</target>
        <note />
      </trans-unit>
      <trans-unit id="PropertiesShouldNotReturnArraysMessage">
        <source>Properties should not return arrays</source>
        <target state="translated">Özellikler dizi döndürmemelidir</target>
        <note />
      </trans-unit>
      <trans-unit id="AssembliesShouldHaveValidStrongNamesTitle">
        <source>Assemblies should have valid strong names</source>
        <target state="translated">Bütünleştirilmiş kodlar geçerli tanımlayıcı adlara sahip olmalıdır</target>
        <note />
      </trans-unit>
      <trans-unit id="AssembliesShouldHaveValidStrongNamesDescription">
        <source>The strong name protects clients from unknowingly loading an assembly that has been tampered with. Assemblies without strong names should not be deployed outside very limited scenarios. If you share or distribute assemblies that are not correctly signed, the assembly can be tampered with, the common language runtime might not load the assembly, or the user might have to disable verification on his or her computer.</source>
        <target state="translated">Tanımlayıcı ad, istemcileri farkında olmadan oynanmış bir bütünleştirilmiş kodu yüklemeye karşı korur. Çok kısıtlı senaryolar dışında tanımlayıcı adları olmayan bütünleştirilmiş kodlar kullanılmamalıdır. Doğru imzalanmamış bütünleştirilmiş kodlar paylaşır veya dağıtırsanız, bütünleştirilmiş kodla oynanabilir, ortak dil çalışma zamanı bütünleştirilmiş kodu yükleyemeyebilir veya kullanıcının bilgisayarında doğrulamayı devre dışı bırakması gerekebilir.</target>
        <note />
      </trans-unit>
      <trans-unit id="AssembliesShouldHaveValidStrongNamesMessageNoStrongName">
        <source>Sign {0} with a strong name key.</source>
        <target state="translated">{0} öğesini bir tanımlayıcı ad anahtarıyla imzalayın.</target>
        <note />
      </trans-unit>
      <trans-unit id="AssembliesShouldHaveValidStrongNamesMessageNotValid">
        <source>Verify that {0} has a valid strong name before deploying.</source>
        <target state="translated">{0} öğesini dağıtmadan önce öğenin geçerli bir tanımlayıcı adı olduğunu doğrulayın.</target>
        <note />
      </trans-unit>
      <trans-unit id="OverrideGetHashCodeOnOverridingEqualsTitle">
        <source>Override GetHashCode on overriding Equals</source>
        <target state="translated">Equals geçersiz kılındığında GetHashCode’u geçersiz kılın</target>
        <note />
      </trans-unit>
      <trans-unit id="OverrideGetHashCodeOnOverridingEqualsDescription">
        <source>GetHashCode returns a value, based on the current instance, that is suited for hashing algorithms and data structures such as a hash table. Two objects that are the same type and are equal must return the same hash code.</source>
        <target state="translated">GetHashCode, geçerli örnek temel alınarak bir değer döndürür ve bu değer, algoritmaların ve veri yapılarının bir karma tablo gibi karmasını oluşturmak için uygundur. Aynı türde ve eşit olan iki nesne, aynı karma kodu döndürmelidir.</target>
        <note />
      </trans-unit>
      <trans-unit id="OverrideGetHashCodeOnOverridingEqualsMessage">
        <source>Override GetHashCode on overriding Equals</source>
        <target state="translated">Equals geçersiz kılındığında GetHashCode’u geçersiz kılın</target>
        <note />
      </trans-unit>
      <trans-unit id="OverrideEqualsOnOverloadingOperatorEqualsTitle">
        <source>Override Equals on overloading operator equals</source>
        <target state="translated">Aşırı yükleme işleci eşit olduğunda Equals’ı geçersiz kılın</target>
        <note />
      </trans-unit>
      <trans-unit id="OverrideEqualsOnOverloadingOperatorEqualsDescription">
        <source>A public type implements the equality operator but does not override Object.Equals.</source>
        <target state="translated">Genel bir tür eşitlik işlecini uygular, ancak Object.Equals’ı geçersiz kılmaz.</target>
        <note />
      </trans-unit>
      <trans-unit id="OverrideEqualsOnOverloadingOperatorEqualsMessage">
        <source>Override Equals on overloading operator equals</source>
        <target state="translated">Aşırı yükleme işleci eşit olduğunda Equals’ı geçersiz kılın</target>
        <note />
      </trans-unit>
      <trans-unit id="Since_0_redefines_operator_1_it_should_also_redefine_operator_2">
        <source>Since '{0}' redefines operator '{1}', it should also redefine operator '{2}'</source>
        <target state="translated">'{0}', '{1}' işlecini yeniden tanımladığından '{2}' işlecini de yeniden tanımlamalıdır.</target>
        <note />
      </trans-unit>
      <trans-unit id="Generate_missing_operators">
        <source>Generate missing operators</source>
        <target state="translated">Eksik işleçleri oluşturun</target>
        <note />
      </trans-unit>
      <trans-unit id="OverrideEqualsOnOverloadingOperatorEqualsCodeActionTitle">
        <source>Override object.Equals</source>
        <target state="translated">object.Equals’ı geçersiz kılın</target>
        <note />
      </trans-unit>
      <trans-unit id="OverrideEqualsOnImplementingIEquatableCodeActionTitle">
        <source>Override object.Equals</source>
        <target state="translated">object.Equals’ı geçersiz kılın</target>
        <note />
      </trans-unit>
      <trans-unit id="OverrideGetHashCodeOnOverridingEqualsCodeActionTitle">
        <source>Override object.GetHashCode</source>
        <target state="translated">object.GetHashCode’u geçersiz kılın</target>
        <note />
      </trans-unit>
      <trans-unit id="MakeExceptionPublic">
        <source>Make exception public</source>
        <target state="translated">Özel durumu genel yapın</target>
        <note />
      </trans-unit>
      <trans-unit id="InterfaceMethodsShouldBeCallableByChildTypesFix1">
        <source>Make '{0}' protected.</source>
        <target state="translated">'{0}' öğesini korumalı yapın.</target>
        <note />
      </trans-unit>
      <trans-unit id="InterfaceMethodsShouldBeCallableByChildTypesFix2">
        <source>Change '{0}' to a public interface implementation.</source>
        <target state="translated">'{0}' öğesini genel bir arabirim uygulamasına dönüştürün.</target>
        <note />
      </trans-unit>
      <trans-unit id="InterfaceMethodsShouldBeCallableByChildTypesFix3">
        <source>Make the containing type '{0}' sealed.</source>
        <target state="translated">İçeren türü '{0}' mühürlü yapın.</target>
        <note />
      </trans-unit>
      <trans-unit id="StaticHolderTypeIsNotStatic">
        <source>Type '{0}' is a static holder type but is neither static nor NotInheritable</source>
        <target state="translated">'{0}' türü statik bir tutucu tür olmasına rağmen ne statik ne de NotInheritable</target>
        <note />
      </trans-unit>
      <trans-unit id="StaticHolderTypesShouldBeStaticOrNotInheritable">
        <source>Static holder types should be Static or NotInheritable</source>
        <target state="translated">Statik tutucu türler Static veya NotInheritable olmalıdır</target>
        <note />
      </trans-unit>
      <trans-unit id="MakeClassStatic">
        <source>Make Class Static</source>
        <target state="translated">Sınıfı Statik Yapın</target>
        <note />
      </trans-unit>
      <trans-unit id="OverrideObjectEqualsMessage">
        <source>Type {0} should override Equals because it implements IEquatable&lt;T&gt;</source>
        <target state="translated">{0} türü IEquatable&lt;T&gt; uyguladığından Equals metodunu geçersiz kılmalıdır</target>
        <note />
      </trans-unit>
      <trans-unit id="OverrideObjectEqualsTitle">
        <source>Override Object.Equals(object) when implementing IEquatable&lt;T&gt;</source>
        <target state="translated">IEquatable&lt;T&gt; uygularken Object.Equals(object)’i geçersiz kılın</target>
        <note />
      </trans-unit>
      <trans-unit id="UseIntegralOrStringArgumentForIndexersDescription">
        <source>Indexers, that is, indexed properties, should use integer or string types for the index. These types are typically used for indexing data structures and increase the usability of the library. Use of the Object type should be restricted to those cases where the specific integer or string type cannot be specified at design time. If the design requires other types for the index, reconsider whether the type represents a logical data store. If it does not represent a logical data store, use a method.</source>
        <target state="translated">Dizin oluşturucular, yani dizine eklenmiş özellikler dizin için tamsayı veya dize türlerini kullanmalıdır. Bu türler genellikle veri yapılarının dizininin oluşturulması ve kitaplığın kullanılabilirliğinin artırılması için kullanılır. Object türünün kullanımı, tamsayı veya dize türünün tasarım sırasında tam olarak belirtilemediği durumlarla kısıtlı olmalıdır. Tasarım dizin için başka türler gerektiriyorsa, türün mantıksal bir veri deposunu temsil edip etmediğini yeniden değerlendirin. Mantıksal bir veri deposunu temsil etmiyorsa bir yöntem kullanın.</target>
        <note />
      </trans-unit>
      <trans-unit id="UseIntegralOrStringArgumentForIndexersMessage">
        <source>Use Integral Or String Argument For Indexers</source>
        <target state="translated">Dizin Oluşturucular için Tamsayı veya Dize Bağımsız Değişkenini Kullanın</target>
        <note />
      </trans-unit>
      <trans-unit id="UseIntegralOrStringArgumentForIndexersTitle">
        <source>Use Integral Or String Argument For Indexers</source>
        <target state="translated">Dizin Oluşturucular için Tamsayı veya Dize Bağımsız Değişkenini Kullanın</target>
        <note />
      </trans-unit>
      <trans-unit id="DoNotDirectlyAwaitATaskDescription">
        <source>When an asynchronous method awaits a Task directly, continuation occurs in the same thread that created the task. Consider calling Task.ConfigureAwait(Boolean) to signal your intention for continuation. Call ConfigureAwait(false) on the task to schedule continuations to the thread pool, thereby avoiding a deadlock on the UI thread. Passing false is a good option for app-independent libraries. Calling ConfigureAwait(true) on the task has the same behavior as not explicitly calling ConfigureAwait. By explicitly calling this method, you're letting readers know you intentionally want to perform the continuation on the original synchronization context.</source>
        <target state="translated">Bir asenkron metot bir Görevi doğrudan bekliyorsa, görevi oluşturan iş parçacığında devamlılık gerçekleşir. Devamlılığa yönelik amacınızı belirtmek için Task.ConfigureAwait(Boolean) çağrısı yapmayı düşünün. İş parçacığı havuzuna devamlılıkları zamanlamaya yönelik görev üzerinde ConfigureAwait(false) çağrısı yaparak kullanıcı arabirimi iş parçacığında kilitlenmeyi önleyin. False geçirmek, uygulamadan bağımsız kitaplıklar için iyi bir seçenektir. Görevde ConfigureAwait(true) çağrısı yapmak, ConfigureAwait öğesini açıkça çağırmamakla aynı davranışa sahiptir. Bu yöntemi açık bir şekilde çağırarak, okuyuculara devamlılığı özgün eşitleme bağlamında gerçekleştirmek istediğinizi bildirirsiniz.</target>
        <note />
      </trans-unit>
      <trans-unit id="DoNotDirectlyAwaitATaskMessage">
        <source>Consider calling ConfigureAwait on the awaited task</source>
        <target state="translated">Beklenen görevde ConfigureAwait çağrısı yapmayı düşünün</target>
        <note />
      </trans-unit>
      <trans-unit id="DoNotDirectlyAwaitATaskTitle">
        <source>Consider calling ConfigureAwait on the awaited task</source>
        <target state="translated">Beklenen görevde ConfigureAwait çağrısı yapmayı düşünün</target>
        <note />
      </trans-unit>
      <trans-unit id="AppendConfigureAwaitFalse">
        <source>Append .ConfigureAwait(false)</source>
        <target state="translated">Sonuna .ConfigureAwait(false) ekleyin</target>
        <note />
      </trans-unit>
      <trans-unit id="ImplementIEquatableWhenOverridingObjectEqualsDescription">
        <source>When a type T overrides Object.Equals(object), the implementation must cast the object argument to the correct type T before performing the comparison. If the type implements IEquatable&lt;T&gt;, and therefore offers the method T.Equals(T), and if the argument is known at compile time to be of type T, then the compiler can call IEquatable&lt;T&gt;.Equals(T) instead of Object.Equals(object), and no cast is necessary, improving performance.</source>
        <target state="translated">Bir T türü Object.Equals(object) öğesini geçersiz kıldığında, uygulama karşılaştırma gerçekleştirmeden önce nesne bağımsız değişkenini doğru T türüne dönüştürmelidir. Tür IEquatable&lt;T&gt; arabirimini uyguluyor, dolayısıyla T.Equals(T) metodunu sunuyorsa ve bağımsız değişkenin derleme zamanında T türünde olduğu biliniyorsa, derleyici Object.Equals(object) yerine IEquatable&lt;T&gt;.Equals(T) çağrısı yapabilir ve tür dönüştürmeye gerek kalmadığından performansın artırılması sağlanır.</target>
        <note />
      </trans-unit>
      <trans-unit id="OverrideObjectEqualsDescription">
        <source>When a type T implements the interface IEquatable&lt;T&gt;, it suggests to a user who sees a call to the Equals method in source code that an instance of the type can be equated with an instance of any other type. The user might be confused if their attempt to equate the type with an instance of another type fails to compile. This violates the "principle of least surprise".</source>
        <target state="translated">Bir T türü IEquatable&lt;T&gt; arabirimini uyguluyorsa, bu arabirim kaynak kodunda Equals metodu çağrısını gören kullanıcıya türün örneğinin başka herhangi bir türün örneğiyle eşitlenebileceği önerisinde bulunur. Kullanıcının, türü başka bir türün örneğiyle eşitleme girişimi derlenemediğinde kafası karışabilir. Bu durum, "en az beklenmedik durum ilkesini" ihlal eder.</target>
        <note />
      </trans-unit>
      <trans-unit id="RenameToTitle">
        <source>Rename to '{0}'</source>
        <target state="translated">'{0}' olarak yeniden adlandırın</target>
        <note />
      </trans-unit>
      <trans-unit id="DoNotHideBaseClassMethodsDescription">
        <source>A method in a base type is hidden by an identically named method in a derived type when the parameter signature of the derived method differs only by types that are more weakly derived than the corresponding types in the parameter signature of the base method.</source>
        <target state="translated">Türetilen bir yöntemin parametre imzası, yalnızca temel yöntemin parametre imzasındaki karşılık gelen türlerden daha zayıf bir şekilde türetilmiş türler açısından değişiklik gösteriyorsa, temel türdeki bir yöntem, türetilmiş türdeki aynı ada sahip bir yöntem tarafından gizlenir.</target>
        <note />
      </trans-unit>
      <trans-unit id="DoNotHideBaseClassMethodsMessage">
        <source>Change or remove '{0}' because it hides a more specific base class method: '{1}'</source>
        <target state="needs-review-translation">'{0}' daha belirli bir temel sınıf yöntemini ('{1}') gizlediğinden, bunu değiştirin veya kaldırın.</target>
        <note />
      </trans-unit>
      <trans-unit id="DoNotHideBaseClassMethodsTitle">
        <source>Do not hide base class methods</source>
        <target state="translated">Temel sınıf yöntemlerini gizlemeyin</target>
        <note />
      </trans-unit>
      <trans-unit id="UseGenericEventHandlerInstancesForDelegateMessage">
        <source>Remove '{0}' and replace its usage with a generic EventHandler, for example EventHandler&lt;T&gt;, where T is a valid EventArgs</source>
        <target state="needs-review-translation">'{0}' öğesini kaldırın ve kullanımını genel bir EventHandler ile değiştirin. Örneğin, T'nin geçerli bir EventArgs olduğu EventHandler&lt;T&gt;</target>
        <note />
      </trans-unit>
      <trans-unit id="UseGenericEventHandlerInstancesForDelegateDescription">
        <source>A type contains a delegate that returns void, whose signature contains two parameters (the first an object and the second a type that is assignable to EventArgs), and the containing assembly targets Microsoft .NET Framework?2.0.</source>
        <target state="translated">Bir tür, void döndüren ve imzası iki parametre (ilki bir nesne, ikincisi EventArgs’a atanabilen bir tür) içeriyor ve bunu içeren bütünleştirilmiş kod Microsoft .NET Framework?2.0 sürümünü hedefliyor.</target>
        <note />
      </trans-unit>
      <trans-unit id="UseGenericEventHandlerInstancesForEventMessage">
        <source>Change the event '{0}' to replace the type '{1}' with a generic EventHandler, for example EventHandler&lt;T&gt;, where T is a valid EventArgs</source>
        <target state="needs-review-translation">'{0}' olayını genel bir EventHandler'ın '{1}' türünün yerini alacak şekilde değiştirin. Örneğin, T'nin geçerli bir EventArgs olduğu EventHandler&lt;T&gt;</target>
        <note />
      </trans-unit>
      <trans-unit id="UseGenericEventHandlerInstancesForEventDescription">
        <source>A delegate that handles a public or protected event does not have the correct signature, return type, or parameter names.</source>
        <target state="translated">Genel veya korumalı bir olayı işleyen bir temsilci doğru imza, dönüş türü veya parametre adlarına sahip değil.</target>
        <note />
      </trans-unit>
      <trans-unit id="UseGenericEventHandlerInstancesForEvent2Message">
        <source>Change the event '{0}' to use a generic EventHandler by defining the event type explicitly, for e.g. Event MyEvent As EventHandler(Of MyEventArgs).</source>
        <target state="translated">Olay türünü açık bir şekilde belirterek (örneğin, Event MyEvent As EventHandler(Of MyEventArgs)), '{0}' olayını genel bir EventHandler kullanacak şekilde değiştirin.</target>
        <note />
      </trans-unit>
      <trans-unit id="UseGenericEventHandlerInstancesForEvent2Description">
        <source>A type contains an event that declares an EventHandler delegate that returns void, whose signature contains two parameters (the first an object and the second a type that is assignable to EventArgs), and the containing assembly targets Microsoft .NET Framework?2.0.</source>
        <target state="translated">Bir tür, imzası iki parametre (ilki bir nesne, ikincisi EventArgs’a atanabilen bir tür) içeren ve void döndüren bir EventHandler temsilcisi bildiren bir olay içeriyor ve bunu içeren bütünleştirilmiş kod Microsoft .NET Framework 2.0 sürümünü hedefliyor.</target>
        <note />
      </trans-unit>
      <trans-unit id="OverrideMethodsOnComparableTypesMessageBoth">
        <source>{0} should define operator(s) '{1}' and Equals since it implements IComparable</source>
        <target state="needs-review-translation">{0} tarafından IComparable uygulandığından '{1}' işleçleri ve Equals tanımlanmalıdır.</target>
        <note>1 is a comma-separated list</note>
      </trans-unit>
      <trans-unit id="AvoidCallingProblematicMethodsTitle">
        <source>Avoid calling problematic methods</source>
        <target state="translated">Sorunlu yöntemleri çağırmaktan kaçının</target>
        <note />
      </trans-unit>
      <trans-unit id="AvoidCallingProblematicMethodsDescription">
        <source>A member calls a potentially dangerous or problematic method.</source>
        <target state="translated">Bir üye, tehlikeli veya sorunlu olabilecek bir yöntemi çağırıyor.</target>
        <note />
      </trans-unit>
      <trans-unit id="AvoidCallingProblematicMethodsMessageSystemGCCollect">
        <source>Remove the call to GC.Collect from {0}. It is usually unnecessary to force garbage collection, and doing so can severely degrade performance.</source>
        <target state="translated">{0} öğesinden GC.Collect çağrısını kaldırın. Çöp toplamanın zorlanması genelde gereksizdir ve performansı önemli ölçüde düşürebilir.</target>
        <note />
      </trans-unit>
      <trans-unit id="AvoidCallingProblematicMethodsMessageSystemThreadingThreadResume">
        <source>Remove the call to Thread.Resume from {0}. Suspending and resuming threads can be dangerous if the system is in the middle of a critical operation such as executing a class constructor of an important system type or resolving security for a shared assembly.</source>
        <target state="translated">{0} öğesinden Thread.Resume çağrısını kaldırın. Sistem önemli bir sistem türünün sınıf oluşturucusunu yürütme ya da paylaşılan bir bütünleştirilmiş kod için güvenliği çözümleme gibi kritik bir işlemin ortasındaysa iş parçacıklarının askıya alınıp sürdürülmesi tehlikeli olabilir.</target>
        <note />
      </trans-unit>
      <trans-unit id="AvoidCallingProblematicMethodsMessageSystemThreadingThreadSuspend">
        <source>Remove the call to Thread.Suspend from {0}. Suspending and resuming threads can be dangerous if the system is in the middle of a critical operation such as executing a class constructor of an important system type or resolving security for a shared assembly.</source>
        <target state="translated">{0} öğesinden Thread.Suspend çağrısını kaldırın. Sistem önemli bir sistem türünün sınıf oluşturucusunu yürütme ya da paylaşılan bir bütünleştirilmiş kod için güvenliği çözümleme gibi kritik bir işlemin ortasındaysa iş parçacıklarının askıya alınıp sürdürülmesi tehlikeli olabilir.</target>
        <note />
      </trans-unit>
      <trans-unit id="AvoidCallingProblematicMethodsMessageSystemTypeInvokeMember">
        <source>Remove the call to System.Type.InvokeMember with BindingFlags.NonPublic from {0}. Taking a dependency on a private member increases the chance of a breaking change in the future.</source>
        <target state="translated">{0} öğesinden BindingFlags.NonPublic bağlamalı System.Type.InvokeMember çağrısını kaldırın. Özel bir üyede bağımlılık alınması, gelecekte bozucu değişiklik olasılığını artırır.</target>
        <note />
      </trans-unit>
      <trans-unit id="AvoidCallingProblematicMethodsMessageCoInitializeSecurity">
        <source>{0} is a P/Invoke declaration to an OLE32 API that cannot be reliably called after the runtime has been initialized. The workaround is to write an unmanaged shim that will call the routine and then activate and call into managed code. You can do this using an export from a mixed-mode C++ DLL, by registering a managed component for use by COM, or by using the runtime hosting API.</source>
        <target state="translated">{0}, çalışma zamanı başlatıldıktan sonra güvenilir bir şekilde çağrılamayacak OLE32 API’ye yönelik bir P/Invoke bildirimi. Geçici çözüm, rutini çağıracak yönetilmeyen bir dolgu yazmak, sonra da etkinleştirip yönetilen koda çağırmaktır. Bunu karışık modlu bir C++ DLL’den dışarı aktarmayı kullanarak, COM ile kullanılmak üzere yönetilen bir bileşen kaydederek ya da çalışma zamanı barındırma API’sini kullanarak yapabilirsiniz.</target>
        <note />
      </trans-unit>
      <trans-unit id="AvoidCallingProblematicMethodsMessageCoSetProxyBlanket">
        <source>{0} is a P/Invoke declaration to an OLE32 API that cannot be reliably called against a runtime callable wrapper (a managed object wrapping a COM object). Runtime callable wrappers dynamically fetch interface pointers so the effect of the call might be arbitrarily lost. Runtime callable wrappers for a given COM object are also shared across an application domain so the call could possibly affect other users. Replace this call with a native wrapper COM object for the interface pointer that does the appropriate CoSetProxyBlanket calls.</source>
        <target state="translated">{0}, çalışma zamanında çağrılabilecek bir sarmalayıcıya (bir COM nesnesini sarmalayan bir yönetilen nesne) göre güvenilir bir şekilde çağrılamayacak OLE32 API’ye yönelik bir P/Invoke bildirimi. Çalışma zamanında çağrılabilen sarmalayıcılar arabirim işaretçilerini dinamik olarak getirdiğinden, çağrının etkisi rastgele olarak kaybolabilir. Belirli bir COM nesnesi için çalışma zamanında çağrılabilen sarmalayıcılar uygulama etki alanının tamamında da paylaşıldığından, çağrının diğer kullanıcıları etkileme olasılığı vardır. Bu çağrıyı, uygun CoSetProxyBlanket çağrılarını gerçekleştiren arabirim işaretçisi için yerel bir sarmalayıcı COM nesnesiyle değiştirin.</target>
        <note />
      </trans-unit>
      <trans-unit id="AvoidCallingProblematicMethodsMessageSystemRuntimeInteropServicesSafeHandleDangerousGetHandle">
        <source>Remove the call to SafeHandle.DangerousGetHandle from {0}</source>
        <target state="needs-review-translation">{0} öğesinden SafeHandle.DangerousGetHandle çağrısını kaldırın.</target>
        <note />
      </trans-unit>
      <trans-unit id="AvoidCallingProblematicMethodsMessageSystemReflectionAssemblyLoadFrom">
        <source>Remove the call to Assembly.LoadFrom from {0}</source>
        <target state="needs-review-translation">{0} öğesinden Assembly.LoadFrom çağrısını kaldırın.</target>
        <note />
      </trans-unit>
      <trans-unit id="AvoidCallingProblematicMethodsMessageSystemReflectionAssemblyLoadFile">
        <source>Remove the call to Assembly.LoadFile from {0}</source>
        <target state="needs-review-translation">{0} öğesinden Assembly.LoadFile çağrısını kaldırın.</target>
        <note />
      </trans-unit>
      <trans-unit id="AvoidCallingProblematicMethodsMessageSystemReflectionAssemblyLoadWithPartialName">
        <source>Remove the call to Assembly.LoadWithPartialName from {0}</source>
        <target state="needs-review-translation">{0} öğesinden Assembly.LoadWithPartialName çağrısını kaldırın.</target>
        <note />
      </trans-unit>
      <trans-unit id="CategoryReliability">
        <source>Reliability</source>
        <target state="translated">Güvenilirlik</target>
        <note />
      </trans-unit>
      <trans-unit id="AvoidUsingCrefTagsWithAPrefixTitle">
        <source>Avoid using cref tags with a prefix</source>
        <target state="translated">Ön ek içeren cref etiketlerini kullanmayın</target>
        <note />
      </trans-unit>
      <trans-unit id="AvoidUsingCrefTagsWithAPrefixDescription">
        <source>Use of cref tags with prefixes should be avoided, since it prevents the compiler from verifying references and the IDE from updating references during refactorings. It is permissible to suppress this error at a single documentation site if the cref must use a prefix because the type being mentioned is not findable by the compiler. For example, if a cref is mentioning a special attribute in the full framework but you're in a file that compiles against the portable framework, or if you want to reference a type at higher layer of Roslyn, you should suppress the error. You should not suppress the error just because you want to take a shortcut and avoid using the full syntax.</source>
        <target state="translated">Ön ekli cref etiketleri kullanılması, derleyicinin başvuruları doğrulamasını ve yeniden düzenlemeler sırasında IDE’nin başvuruları güncelleştirmesini engellediğinden, bundan kaçınılmalıdır. Bahsedilmekte olan tür derleyici tarafından bulunabilir olmadığından cref’in bir ön ek kullanması gerekiyorsa tek bir belge sitesinde bu hatanın bastırılmasına izin verilir. Örneğin, bir cref tam çerçevedeki özel bir öznitelikten bahsediyor, ancak siz taşınabilir çerçeveye göre derlenen bir dosyadaysanız ya da daha yüksek bir Roslyn katmanındaki bir türe başvurmak istiyorsanız hatayı bastırmalısınız. Hatayı yalnızca işinizi kolaylaştırmak ve tam söz dizimini kullanmaktan kaçınmak için bastırmamalısınız.</target>
        <note />
      </trans-unit>
      <trans-unit id="AvoidUsingCrefTagsWithAPrefixMessage">
        <source>Avoid using cref tags with a prefix</source>
        <target state="translated">Ön ek içeren cref etiketlerini kullanmayın</target>
        <note />
      </trans-unit>
      <trans-unit id="AvoidDeadConditionalCodeAlwaysTruFalseOrNullMessage">
        <source>'{0}' is always '{1}'. Remove or refactor the condition(s) to avoid dead code.</source>
        <target state="translated">'{0}' her zaman: '{1}'. Ölü kod oluşmasını önlemek için koşulları kaldırın veya yeniden düzenleyin.</target>
        <note />
      </trans-unit>
      <trans-unit id="AvoidDeadConditionalCodeNeverNullMessage">
        <source>'{0}' is never '{1}'. Remove or refactor the condition(s) to avoid dead code.</source>
        <target state="translated">'{0}' asla '{1}' değildir. Ölü kod oluşmasını önlemek için koşulları kaldırın veya yeniden düzenleyin.</target>
        <note />
      </trans-unit>
      <trans-unit id="AvoidDeadConditionalCodeTitle">
        <source>Avoid dead conditional code</source>
        <target state="translated">Ölü koşullu kod oluşmasından kaçının</target>
        <note />
      </trans-unit>
      <trans-unit id="AvoidExcessiveClassCouplingDescription">
        <source>This rule measures class coupling by counting the number of unique type references that a symbol contains. Symbols that have a high degree of class coupling can be difficult to maintain. It is a good practice to have types and methods that exhibit low coupling and high cohesion. To fix this violation, try to redesign the code to reduce the number of types to which it is coupled.</source>
        <target state="translated">Bu kural, bir sembolün içerdiği benzersiz tür başvurularını sayarak sınıf bağlantılarını ölçer. Yüksek düzeyde sınıf bağlantısı içeren sembollerin bakımının yapılması zor olabilir. Düşük bağlantı düzeyine ve yüksek uyuma sahip türler ve metotlar kullanılması iyi bir uygulamadır. Bu ihlali düzeltmek için kodu yeniden tasarlayarak kodun bağlı olduğu tür sayısını azaltmayı deneyin.</target>
        <note />
      </trans-unit>
      <trans-unit id="AvoidExcessiveClassCouplingMessage">
        <source>'{0}' is coupled with '{1}' different types from '{2}' different namespaces. Rewrite or refactor the code to decrease its class coupling below '{3}'.</source>
        <target state="translated">'{0}', '{2}' farklı ad alanından '{1}' farklı türe bağlı. Kodu yeniden yazarak veya yeniden düzenleyerek sınıf bağlantısını '{3}' düzeyinin altına düşürün.</target>
        <note />
      </trans-unit>
      <trans-unit id="AvoidExcessiveClassCouplingTitle">
        <source>Avoid excessive class coupling</source>
        <target state="translated">Aşırı miktarda sınıf bağlantısından kaçının</target>
        <note />
      </trans-unit>
      <trans-unit id="AvoidExcessiveComplexityDescription">
        <source>Cyclomatic complexity measures the number of linearly independent paths through the method, which is determined by the number and complexity of conditional branches. A low cyclomatic complexity generally indicates a method that is easy to understand, test, and maintain. The cyclomatic complexity is calculated from a control flow graph of the method and is given as follows: `cyclomatic complexity = the number of edges - the number of nodes + 1`, where a node represents a logic branch point and an edge represents a line between nodes.</source>
        <target state="translated">Döngüsel karmaşıklık, metodun içerdiği doğrusal olarak bağımsız yolların sayısını ölçer. Bu ölçüm koşullu dalların sayısı ve karmaşıklığı ile belirlenir. Düşük döngüsel karmaşıklık genellikle bir metodun anlaşılmasının, test edilmesinin ve bakımının kolay olduğunu gösterir. Döngüsel karmaşıklık, metodun denetim akışı grafiğinden hesaplanır ve şu şekilde verilir: ‘döngüsel karmaşıklık = kenar sayısı – düğüm sayısı + 1’. Burada düğüm bir mantık dalı noktasını, kenar ise düğümler arasındaki bir çizgiyi temsil eder.</target>
        <note />
      </trans-unit>
      <trans-unit id="AvoidExcessiveComplexityMessage">
        <source>'{0}' has a cyclomatic complexity of '{1}'. Rewrite or refactor the code to decrease its complexity below '{2}'.</source>
        <target state="translated">'{0}', '{1}' düzeyinde döngüsel karmaşıklığa sahip. Kodu yeniden yazarak veya yeniden düzenleyerek karmaşıklığı '{2}' düzeyinin altına düşürün.</target>
        <note />
      </trans-unit>
      <trans-unit id="AvoidExcessiveComplexityTitle">
        <source>Avoid excessive complexity</source>
        <target state="translated">Aşırı karmaşıklıktan kaçının</target>
        <note />
      </trans-unit>
      <trans-unit id="AvoidExcessiveInheritanceDescription">
        <source>Deeply nested type hierarchies can be difficult to follow, understand, and maintain. This rule limits analysis to hierarchies in the same module. To fix a violation of this rule, derive the type from a base type that is less deep in the inheritance hierarchy or eliminate some of the intermediate base types.</source>
        <target state="translated">Çok fazla iç içe girmiş tür hiyerarşileri izlemeyi, anlamayı ve bakım yapmayı zorlaştırabilir. Bu kural, analizi aynı modül içindeki hiyerarşilerle sınırlı tutar. Bu kuralın ihlal edildiği bir durumu düzeltmek için türü devralınan hiyerarşiden daha az iç içe geçmiş bir hiyerarşiden alın veya ara taban türlerin bir kısmını kaldırın.</target>
        <note />
      </trans-unit>
      <trans-unit id="AvoidExcessiveInheritanceMessage">
        <source>'{0}' has an object hierarchy '{1}' levels deep within the defining module. If possible, eliminate base classes within the hierarchy to decrease its hierarchy level below '{2}': '{3}'.</source>
        <target state="needs-review-translation">'{0}', tanımlama modülü içinde '{1}' düzey derinliğinde bir nesne hiyerarşisine sahip. Mümkünse hiyerarşideki temel sınıfları ortadan kaldırarak hiyerarşi düzeyini '{2}': '{3}' seviyesinin altına düşürün</target>
        <note />
      </trans-unit>
      <trans-unit id="AvoidExcessiveInheritanceTitle">
        <source>Avoid excessive inheritance</source>
        <target state="translated">Aşırı devralmadan kaçının</target>
        <note />
      </trans-unit>
      <trans-unit id="AvoidUnmantainableCodeDescription">
        <source>The maintainability index is calculated by using the following metrics: lines of code, program volume, and cyclomatic complexity. Program volume is a measure of the difficulty of understanding of a symbol that is based on the number of operators and operands in the code. Cyclomatic complexity is a measure of the structural complexity of the type or method. A low maintainability index indicates that code is probably difficult to maintain and would be a good candidate to redesign.</source>
        <target state="translated">Bakım endeksi şu ölçümler kullanılarak hesaplanır: kod satırları, program hacmi ve döngüsel karmaşıklık. Program hacmi, koddaki işleç ve işlenen sayısına bağlı olarak bir sembolün anlaşılma zorluğu ölçüsüdür. Döngüsel karmaşıklık, türün veya metodun yapısal karmaşıklık ölçüsüdür. Düşük bakım endeksi, kodun bakımının zor olabileceğini ve yeniden tasarlanmak için iyi bir aday olduğunu gösterir.</target>
        <note />
      </trans-unit>
      <trans-unit id="AvoidUnmantainableCodeMessage">
        <source>'{0}' has a maintainability index of '{1}'. Rewrite or refactor the code to increase its maintainability index (MI) above '{2}'.</source>
        <target state="translated">'{0}' öğesinin bakım endeksi '{1}'. Kodu yeniden yazarak veya yeniden düzenleyerek bakım endeksini (MI) '{2}' düzeyinin üstüne çıkarın.</target>
        <note />
      </trans-unit>
      <trans-unit id="AvoidUnmantainableCodeTitle">
        <source>Avoid unmaintainable code</source>
        <target state="translated">Sürdürülemeyen koddan kaçın</target>
        <note />
      </trans-unit>
      <trans-unit id="InvalidEntryInCodeMetricsConfigFileDescription">
        <source>Invalid entry in code metrics rule specification file.</source>
        <target state="needs-review-translation">Kod ölçümleri kural belirtimi dosyasında geçersiz giriş</target>
        <note />
      </trans-unit>
      <trans-unit id="InvalidEntryInCodeMetricsConfigFileMessage">
        <source>Invalid entry '{0}' in code metrics rule specification file '{1}'</source>
        <target state="translated">'{1}' adlı kod ölçümleri kural belirtimi dosyasındaki '{0}' girişi geçersiz</target>
        <note />
      </trans-unit>
      <trans-unit id="InvalidEntryInCodeMetricsConfigFileTitle">
        <source>Invalid entry in code metrics rule specification file</source>
        <target state="translated">Ölçüm kuralı belirtim dosyasında geçersiz giriş</target>
        <note />
      </trans-unit>
      <trans-unit id="VariableNamesShouldNotMatchFieldNamesTitle">
        <source>Variable names should not match field names</source>
        <target state="translated">Değişken adları alan adlarıyla eşleşmemelidir</target>
        <note />
      </trans-unit>
      <trans-unit id="VariableNamesShouldNotMatchFieldNamesDescription">
        <source>An instance method declares a parameter or a local variable whose name matches an instance field of the declaring type, leading to errors.</source>
        <target state="translated">Bir örnek yöntemi, adı bildiren türün bir örnek alanıyla eşleşen bir parametre veya yerel değişken bildirerek hatalara neden oluyor.</target>
        <note />
      </trans-unit>
      <trans-unit id="VariableNamesShouldNotMatchFieldNamesMessageLocal">
        <source>{0}, a variable declared in {1}, has the same name as an instance field on the type. Change the name of one of these items.</source>
        <target state="translated">{0} {1} içinde tanımlanmış bir değişkendir ve tür üzerindeki bir örnek alanıyla aynı ada sahiptir. Bu öğelerden birinin adını değiştirin.</target>
        <note />
      </trans-unit>
      <trans-unit id="VariableNamesShouldNotMatchFieldNamesMessageParameter">
        <source>{0}, a parameter declared in {1}, has the same name as an instance field on the type. Change the name of one of these items.</source>
        <target state="translated">{0} {1} içinde tanımlanmış bir parametredir ve tür üzerindeki bir örnek alanıyla aynı ada sahiptir. Bu öğelerden birinin adını değiştirin.</target>
        <note />
      </trans-unit>
      <trans-unit id="ReviewUnusedParametersTitle">
        <source>Review unused parameters</source>
        <target state="translated">Kullanılmayan parametreleri gözden geçirin</target>
        <note />
      </trans-unit>
      <trans-unit id="ReviewUnusedParametersDescription">
        <source>Avoid unused paramereters in your code. If the parameter cannot be removed, then change its name so it starts with an underscore and is optionally followed by an integer, such as '_', '_1', '_2', etc. These are treated as special discard symbol names.</source>
        <target state="translated">Kodunuzda, kullanılmayan parametrelerden kaçının. Parametre kaldırılamıyorsa adını, bir alt çizgiyle başlayan ve isteğe bağlı olarak ardından tamsayı gelen ('_', '_1', '_2' gibi) bir değerle değiştirin. Bu değerler özel atılabilir değişken sembolü olarak işlenir.</target>
        <note />
      </trans-unit>
      <trans-unit id="ReviewUnusedParametersMessage">
        <source>Parameter {0} of method {1} is never used. Remove the parameter or use it in the method body.</source>
        <target state="translated">{1} yönteminin {0} parametresi hiçbir zaman kullanılmıyor. Parametreyi kaldırın veya yöntem gövdesinde kullanın.</target>
        <note />
      </trans-unit>
      <trans-unit id="RemoveUnusedParameterMessage">
        <source>Remove unused parameter</source>
        <target state="translated">Kullanılmayan parametreyi kaldırma</target>
        <note />
      </trans-unit>
      <trans-unit id="DoNotIgnoreMethodResultsTitle">
        <source>Do not ignore method results</source>
        <target state="translated">Yöntem sonuçlarını yoksaymayın</target>
        <note />
      </trans-unit>
      <trans-unit id="DoNotIgnoreMethodResultsDescription">
        <source>A new object is created but never used; or a method that creates and returns a new string is called and the new string is never used; or a COM or P/Invoke method returns an HRESULT or error code that is never used.</source>
        <target state="translated">Yeni bir nesne oluşturulur ancak hiçbir zaman kullanılmaz; veya yeni bir dize oluşturup döndüren bir yöntem çağrılır ve yeni dize hiçbir zaman kullanılmaz; veya bir COM ya da P/Invoke yöntemi hiçbir zaman kullanılmayan bir HRESULT veya hata kodu döndürür.</target>
        <note />
      </trans-unit>
      <trans-unit id="DoNotIgnoreMethodResultsMessageObjectCreation">
        <source>{0} creates a new instance of {1} which is never used. Pass the instance as an argument to another method, assign the instance to a variable, or remove the object creation if it is unnecessary.</source>
        <target state="translated">{0} hiçbir zaman kullanılmayan yeni bir {1} örneği oluşturuyor. Örneği bir bağımsız değişken olarak başka yönteme geçirin, örneği bir değişkene atayın ya da gereksizse nesne oluşturmayı kaldırın.</target>
        <note />
      </trans-unit>
      <trans-unit id="DoNotIgnoreMethodResultsMessageStringCreation">
        <source>{0} calls {1} but does not use the new string instance that the method returns. Pass the instance as an argument to another method, assign the instance to a variable, or remove the call if it is unnecessary.</source>
        <target state="translated">{0}, {1} çağırıyor ancak yöntemin döndürdüğü yeni dize örneğini kullanmıyor. Örneği bir bağımsız değişken olarak başka yönteme geçirin, örneği bir değişkene atayın ya da gereksizse çağrıyı kaldırın.</target>
        <note />
      </trans-unit>
      <trans-unit id="DoNotIgnoreMethodResultsMessageHResultOrErrorCode">
        <source>{0} calls {1} but does not use the HRESULT or error code that the method returns. This could lead to unexpected behavior in error conditions or low-resource situations. Use the result in a conditional statement, assign the result to a variable, or pass it as an argument to another method.</source>
        <target state="translated">{0}, {1} çağırıyor ancak yöntemin döndürdüğü HRESULT veya hata kodunu kullanmıyor. Bu, hata koşullarında ya da düşük kaynak durumlarında beklenmedik davranışlara neden olabilir. Bir koşullu ifadedeki sonucu kullanın, sonucu bir değişkene atayın veya bir bağımsız değişken olarak başka bir yönteme geçirin.</target>
        <note />
      </trans-unit>
      <trans-unit id="DoNotIgnoreMethodResultsMessageTryParse">
        <source>{0} calls {1} but does not explicitly check whether the conversion succeeded. Either use the return value in a conditional statement or verify that the call site expects that the out argument will be set to the default value when the conversion fails.</source>
        <target state="translated">{0}, {1} çağırıyor ancak dönüşümün başarılı olup olmadığını açıkça denetlemiyor. Dönüş değerini koşullu bir ifadede kullanın veya çağırma sitesinin çıkış değerinin dönüşüm başarısız olduğunda varsayılan değere ayarlanmasını beklediğini doğrulayın.</target>
        <note />
      </trans-unit>
      <trans-unit id="AvoidUninstantiatedInternalClassesTitle">
        <source>Avoid uninstantiated internal classes</source>
        <target state="translated">Örneklendirilmemiş iç sınıflardan kaçının</target>
        <note />
      </trans-unit>
      <trans-unit id="AvoidUninstantiatedInternalClassesDescription">
        <source>An instance of an assembly-level type is not created by code in the assembly.</source>
        <target state="translated">Derleme düzeyi bir türün örneği derlemede kod tarafından oluşturulmaz.</target>
        <note />
      </trans-unit>
      <trans-unit id="AvoidUninstantiatedInternalClassesMessage">
        <source>{0} is an internal class that is apparently never instantiated. If so, remove the code from the assembly. If this class is intended to contain only static members, make it static (Shared in Visual Basic).</source>
        <target state="translated">{0} hiç örneklenmemiş gibi görünen bir iç sınıftır. Öyleyse, kodu derlemeden kaldırın. Bu sınıfın yalnızca statik üyeler içermesi gerekiyorsa, statik yapın (Visual Basic’te Shared).</target>
        <note />
      </trans-unit>
      <trans-unit id="AvoidUnusedPrivateFieldsTitle">
        <source>Avoid unused private fields</source>
        <target state="translated">Kullanılmayan özel alanlardan kaçının</target>
        <note />
      </trans-unit>
      <trans-unit id="AvoidUnusedPrivateFieldsDescription">
        <source>Private fields were detected that do not appear to be accessed in the assembly.</source>
        <target state="translated">Derleme içerisinde erişilmeyen özel alanlar algılandı.</target>
        <note />
      </trans-unit>
      <trans-unit id="AvoidUnusedPrivateFieldsMessage">
        <source>Unused field '{0}'</source>
        <target state="needs-review-translation">Kullanılmayan alan '{0}'.</target>
        <note />
      </trans-unit>
      <trans-unit id="DoNotIgnoreMethodResultsMessagePureMethod">
        <source>{0} calls {1} but does not use the value the method returns. Because {1} is marked as a Pure method, it cannot have side effects. Use the result in a conditional statement, assign the result to a variable, or pass it as an argument to another method.</source>
        <target state="translated">{0} {1} çağırıyor ancak yöntemin döndürdüğü değeri kullanmıyor. {1} Saf yöntem olarak işaretlendiğinden yan etkilere sahip olamaz. Bir koşullu ifadedeki sonucu kullanın, sonucu bir değişkene atayın veya bir bağımsız değişken olarak başka bir yönteme geçirin.</target>
        <note />
      </trans-unit>
      <trans-unit id="UseNameOfInPlaceOfStringDescription">
        <source>Using nameof helps keep your code valid when refactoring.</source>
        <target state="translated">Nameof kullanmak yeniden düzenlerken kodunuzun geçerli kalmasına yardımcı olur.</target>
        <note />
      </trans-unit>
      <trans-unit id="UseNameOfInPlaceOfStringMessage">
        <source>Use nameof in place of string literal '{0}'</source>
        <target state="translated">Dize sabiti '{0}' yerine nameof kullanın</target>
        <note />
      </trans-unit>
      <trans-unit id="UseNameOfInPlaceOfStringTitle">
        <source>Use nameof to express symbol names</source>
        <target state="translated">Sembol adlarını ifade etmek için nameof kullanın</target>
        <note />
      </trans-unit>
      <trans-unit id="AvoidPropertySelfAssignmentMessage">
        <source>The property {0} should not be assigned to itself</source>
        <target state="needs-review-translation">{0} özelliği kendisine atanmamalıdır.</target>
        <note />
      </trans-unit>
      <trans-unit id="AvoidPropertySelfAssignmentTitle">
        <source>Do not assign a property to itself</source>
        <target state="needs-review-translation">Bir özelliği kendisine atamayın.</target>
        <note />
      </trans-unit>
      <trans-unit id="MarkMembersAsStaticCodeFix">
        <source>Make static</source>
        <target state="translated">Statik yap</target>
        <note />
      </trans-unit>
      <trans-unit id="MarkMembersAsStaticCodeFix_WarningAnnotation">
        <source>Some references to '{0}' could not be fixed, they should be fixed manually.</source>
        <target state="translated">Bazı '{0}' başvuruları düzeltilemedi, bunları kendiniz düzeltmelisiniz.</target>
        <note />
      </trans-unit>
      <trans-unit id="UseLiteralsWhereAppropriateTitle">
        <source>Use literals where appropriate</source>
        <target state="translated">Uygun durumlarda sabit değerler kullanın</target>
        <note />
      </trans-unit>
      <trans-unit id="UseLiteralsWhereAppropriateDescription">
        <source>A field is declared static and read-only (Shared and ReadOnly in Visual Basic), and is initialized by using a value that is computable at compile time. Because the value that is assigned to the targeted field is computable at compile time, change the declaration to a const (Const in Visual Basic) field so that the value is computed at compile time instead of at run?time.</source>
        <target state="translated">Alanlar statik ve salt okunur (Visual Basic’te Shared ve ReadOnly) olarak bildirilir ve derleme zamanında hesaplanabilen bir değer kullanılarak başlatılır. Hedeflenen alana atanmış değer derleme zamanında hesaplanabildiğinden, bir sabit (Visual Basic’te Const) alanına yönelik bildirimi, değerin çalışma zamanı yerine derleme zamanında hesaplanacağı şekilde değiştirin.</target>
        <note />
      </trans-unit>
      <trans-unit id="UseLiteralsWhereAppropriateMessageDefault">
        <source>Field '{0}' is declared as 'readonly' but is initialized with a constant value. Mark this field as 'const' instead.</source>
        <target state="translated">'{0}' alanı 'readonly' olarak bildirilmiş ama sabit bir değerle başlatılıyor. Bunun yerine, bu alanı 'const' olarak işaretleyin.</target>
        <note />
      </trans-unit>
      <trans-unit id="UseLiteralsWhereAppropriateMessageEmptyString">
        <source>Field '{0}' is declared as 'readonly' but is initialized with an empty string (""). Mark this field as 'const' instead.</source>
        <target state="translated">'{0}' alanı 'readonly' olarak bildirilmiş ama boş bir dizeyle ("") başlatılıyor. Bunun yerine, bu alanı 'const' olarak işaretleyin.</target>
        <note />
      </trans-unit>
      <trans-unit id="DoNotInitializeUnnecessarilyTitle">
        <source>Do not initialize unnecessarily</source>
        <target state="translated">Gerekmediği durumlarda başlatmayın</target>
        <note />
      </trans-unit>
      <trans-unit id="DoNotInitializeUnnecessarilyDescription">
        <source>The .NET runtime initializes all fields of reference types to their default values before running the constructor. In most cases, explicitly initializing a field to its default value in a constructor is redundant, adding maintenance costs and potentially degrading performance (such as with increased assembly size), and the explicit initialization can be removed.  In some cases, such as with static readonly fields that permanently retain their default value, consider instead changing them to be constants or properties.</source>
        <target state="translated">.NET çalışma zamanı, oluşturucuyu çalıştırmadan önce başvuru türlerinin tüm alanlarını varsayılan değerlerine başlatır. Çoğu durumda, bir kurucu içindeki bir alanı açık bir şekilde varsayılan değerine başlatmak gereksizdir, bakım maliyetleri ekler ve performansı düşürebilir (örneğin, derleme boyutunu artırarak) ve açık başlatma işlemleri kaldırılabilir. Varsayılan değerlerini kalıcı olarak koruyan statik salt okunur alanlar gibi bazı durumlarda, bunları sabit veya özellik olarak değiştirmeniz önerilir.</target>
        <note />
      </trans-unit>
      <trans-unit id="DoNotInitializeUnnecessarilyMessage">
        <source>Member '{0}' is explicitly initialized to its default value</source>
        <target state="needs-review-translation">'{0}' üyesi, varsayılan değeriyle açıkça başlatılmış.</target>
        <note />
      </trans-unit>
      <trans-unit id="PreferJaggedArraysOverMultidimensionalTitle">
        <source>Prefer jagged arrays over multidimensional</source>
        <target state="translated">Çok boyutlu yerine düzensiz dizileri tercih edin</target>
        <note />
      </trans-unit>
      <trans-unit id="PreferJaggedArraysOverMultidimensionalDescription">
        <source>A jagged array is an array whose elements are arrays. The arrays that make up the elements can be of different sizes, leading to less wasted space for some sets of data.</source>
        <target state="translated">Düzensiz dizi, öğeleri diziler halinde olan bir dizidir. Öğeleri oluşturan diziler farklı boyutlarda olabileceğinden, bazı veri kümeleri için daha az alan israfı sağlar.</target>
        <note />
      </trans-unit>
      <trans-unit id="PreferJaggedArraysOverMultidimensionalMessageDefault">
        <source>{0} is a multidimensional array. Replace it with a jagged array if possible.</source>
        <target state="translated">{0}, çok boyutlu bir dizi. Mümkünse bunu düzensiz bir diziyle değiştirin.</target>
        <note />
      </trans-unit>
      <trans-unit id="PreferJaggedArraysOverMultidimensionalMessageReturn">
        <source>{0} returns a multidimensional array of {1}. Replace it with a jagged array if possible.</source>
        <target state="translated">{0}, çok boyutlu {1} dizisini döndürüyor. Mümkünse bunu düzensiz bir diziyle değiştirin.</target>
        <note />
      </trans-unit>
      <trans-unit id="PreferJaggedArraysOverMultidimensionalMessageBody">
        <source>{0} uses a multidimensional array of {1}. Replace it with a jagged array if possible.</source>
        <target state="translated">{0}, çok boyutlu {1} dizisini kullanıyor. Mümkünse bunu düzensiz bir diziyle değiştirin.</target>
        <note />
      </trans-unit>
      <trans-unit id="MarkMembersAsStaticTitle">
        <source>Mark members as static</source>
        <target state="translated">Üyeleri statik olarak işaretleyin</target>
        <note />
      </trans-unit>
      <trans-unit id="MarkMembersAsStaticDescription">
        <source>Members that do not access instance data or call instance methods can be marked as static. After you mark the methods as static, the compiler will emit nonvirtual call sites to these members. This can give you a measurable performance gain for performance-sensitive code.</source>
        <target state="translated">Örnek verilerine erişmeyen veya örnek yöntemlerini çağırmayan üyeler statik olarak işaretlenebilir. Yöntemleri statik olarak işaretledikten sonra, derleyici bu üyelere yönelik sanal olmayan çağrı konumlarını gösterir. Bu, performans açısından duyarlı kod için önemli ölçüde performans kazanımı sağlar.</target>
        <note />
      </trans-unit>
      <trans-unit id="MarkMembersAsStaticMessage">
        <source>Member '{0}' does not access instance data and can be marked as static</source>
        <target state="translated">'{0}' adlı üye örnek verilerine erişmiyor ve statik olarak işaretlenebilir</target>
        <note />
      </trans-unit>
      <trans-unit id="ReviewVisibleEventHandlersTitle">
        <source>Review visible event handlers</source>
        <target state="translated">Görünür olay işleyicilerini gözden geçirin</target>
        <note />
      </trans-unit>
      <trans-unit id="ReviewVisibleEventHandlersDescription">
        <source>A public or protected event-handling method was detected. Event-handling methods should not be exposed unless absolutely necessary.</source>
        <target state="translated">Genel veya korumalı bir olay işleme yöntemi algılandı. Olay işleme yöntemleri kesinlikle gerekli olmadıkça kullanıma sunulmamalıdır.</target>
        <note />
      </trans-unit>
      <trans-unit id="ReviewVisibleEventHandlersMessageDefault">
        <source>Consider making '{0}' not externally visible</source>
        <target state="translated">'{0}' öğesini dışarıdan görünmez yapmayı deneyin</target>
        <note />
      </trans-unit>
      <trans-unit id="SealMethodsThatSatisfyPrivateInterfacesTitle">
        <source>Seal methods that satisfy private interfaces</source>
        <target state="translated">Özel arabirimleri karşılayan mühürleme yöntemleri</target>
        <note />
      </trans-unit>
      <trans-unit id="SealMethodsThatSatisfyPrivateInterfacesDescription">
        <source>An inheritable public type provides an overridable method implementation of an internal (Friend in Visual Basic) interface. To fix a violation of this rule, prevent the method from being overridden outside the assembly.</source>
        <target state="translated">Devralınabilen bir genel tür, bir iç (Visual Basic’te Friend) arabirimin geçersiz kılınabilecek bir yöntem uygulamasını sağlar. Bu kuralın ihlal edildiği bir durumu düzeltmek için yöntemin bütünleştirilmiş kod dışında geçersiz kılınmasını engelleyin.</target>
        <note />
      </trans-unit>
      <trans-unit id="SealMethodsThatSatisfyPrivateInterfacesMessage">
        <source>Seal methods that satisfy private interfaces</source>
        <target state="translated">Özel arabirimleri karşılayan mühürleme yöntemleri</target>
        <note />
      </trans-unit>
      <trans-unit id="RemoveEmptyFinalizers">
        <source>Remove empty Finalizers</source>
        <target state="translated">Boş Finalizer’ları kaldırın</target>
        <note />
      </trans-unit>
      <trans-unit id="RemoveEmptyFinalizersDescription">
        <source>Finalizers should be avoided where possible, to avoid the additional performance overhead involved in tracking object lifetime.</source>
        <target state="translated">Nesne yaşam döngüsünün izlenmesi için gereken performans ek yükünden kaçınmak amacıyla sonlandırıclar mümkün olduğunca kullanılmamalıdır.</target>
        <note />
      </trans-unit>
      <trans-unit id="DoNotCallOverridableMethodsInConstructors">
        <source>Do not call overridable methods in constructors</source>
        <target state="translated">Oluşturucularda geçersiz kılınabilen yöntemleri çağırmayın</target>
        <note />
      </trans-unit>
      <trans-unit id="DoNotCallOverridableMethodsInConstructorsDescription">
        <source>Virtual methods defined on the class should not be called from constructors. If a derived class has overridden the method, the derived class version will be called (before the derived class constructor is called).</source>
        <target state="translated">Sınıfta tanımlanan sanal yöntemler oluşturuculardan çağrılmamalıdır. Türetilen bir sınıf yöntemi geçersiz kıldıysa, türetilen sınıf sürümü çağrılır (türetilen sınıf oluşturucusu çağrılmadan önce).</target>
        <note />
      </trans-unit>
      <trans-unit id="RethrowToPreserveStackDetailsMessage">
        <source>Re-throwing caught exception changes stack information</source>
        <target state="needs-review-translation">Yakalanan özel durumun yeniden oluşturulması, yığın bilgilerini değiştirir.</target>
        <note />
      </trans-unit>
      <trans-unit id="RethrowToPreserveStackDetailsTitle">
        <source>Rethrow to preserve stack details</source>
        <target state="needs-review-translation">Yığın ayrıntılarını korumak için yeniden oluşturun.</target>
        <note />
      </trans-unit>
      <trans-unit id="MakeDeclaringTypeInternal">
        <source>Make declaring type internal.</source>
        <target state="translated">Bildirim türünü dahili yapın.</target>
        <note />
      </trans-unit>
      <trans-unit id="MakeDeclaringTypeSealed">
        <source>Make declaring type sealed.</source>
        <target state="translated">Bildirim türünü mühürlü yapın.</target>
        <note />
      </trans-unit>
      <trans-unit id="MakeMemberNotOverridable">
        <source>Make member not overridable.</source>
        <target state="translated">Üyeyi geçersiz kılınamaz yapın.</target>
        <note />
      </trans-unit>
      <trans-unit id="DoNotRaiseExceptionsInExceptionClausesDescription">
        <source>When an exception is raised in a finally clause, the new exception hides the active exception. This makes the original error difficult to detect and debug.</source>
        <target state="translated">Bir finally yan tümcesinde özel durum tetiklenirse yeni özel durum etkin özel durumu gizler. Bu, özgün hatanın algılanmasını ve ayıklanmasını zorlaştırır.</target>
        <note />
      </trans-unit>
      <trans-unit id="DoNotRaiseExceptionsInExceptionClausesMessageFinally">
        <source>Do not raise an exception from within a finally clause. .</source>
        <target state="needs-review-translation">Bir finally yan tümcesinin içinden özel durum oluşturmayın. </target>
        <note />
      </trans-unit>
      <trans-unit id="DoNotRaiseExceptionsInExceptionClausesTitle">
        <source>Do not raise exceptions in finally clauses</source>
        <target state="translated">Finally yan tümcelerinde özel durum oluşturmayın</target>
        <note />
      </trans-unit>
      <trans-unit id="UseLiteralsWhereAppropriateCodeActionTitle">
        <source>Change to constant</source>
        <target state="translated">Sabit olarak değiştirin</target>
        <note />
      </trans-unit>
      <trans-unit id="AvoidDuplicateElementInitializationDescription">
        <source>Indexed elements in objects initializers must initialize unique elements. A duplicate index might overwrite a previous element initialization.</source>
        <target state="translated">Nesne başlatıcılarındaki dizine eklenmiş öğeler, benzersiz öğeleri başlatmalıdır. Yinelenen dizin, önceki öğe başlatmasının üzerine yazabilir.</target>
        <note />
      </trans-unit>
      <trans-unit id="AvoidDuplicateElementInitializationMessage">
        <source>Redundant element initialization at index '{0}'. Object initializer has another element initializer with the same index that overwrites this value.</source>
        <target state="translated">'{0}' dizininde gereksiz öğe başlatma. Nesne başlatıcısının bu değerin üzerine yazan aynı dizine sahip başka bir öğe başlatıcısı var.</target>
        <note />
      </trans-unit>
      <trans-unit id="AvoidDuplicateElementInitializationTitle">
        <source>Do not duplicate indexed element initializations</source>
        <target state="translated">Dizine eklenmiş öğe başlatmalarını yineleme</target>
        <note />
      </trans-unit>
      <trans-unit id="ValidateArgumentsOfPublicMethodsDescription">
        <source>An externally visible method dereferences one of its reference arguments without verifying whether that argument is null (Nothing in Visual Basic). All reference arguments that are passed to externally visible methods should be checked against null. If appropriate, throw an ArgumentNullException when the argument is null or add a Code Contract precondition asserting non-null argument. If the method is designed to be called only by known assemblies, you should make the method internal.</source>
        <target state="translated">Dışarıdan görünen metot, bağımsız değişkenin null (Visual Basic’te Nothing) olup olmadığını doğrulamadan başvuru bağımsız değişkenlerinden birine başvurur. Dışarıdan görünen metotlara geçirilen tüm başvuru bağımsız değişkenlerinin null olup olmadığı denetlenmelidir. Uygunsa, bağımsız değişken null olduğunda bir ArgumentNullException oluşturun veya null olmayan bağımsız değişkenleri onaylayan bir Kod Sözleşmesi önkoşulu ekleyin. Metot yalnızca bilinen derlemeler tarafından çağrılacak şekilde tasarlanmışsa metodu içeriden görünen hale getirmeniz gerekir.</target>
        <note />
      </trans-unit>
      <trans-unit id="ValidateArgumentsOfPublicMethodsMessage">
        <source>In externally visible method '{0}', validate parameter '{1}' is non-null before using it. If appropriate, throw an ArgumentNullException when the argument is null or add a Code Contract precondition asserting non-null argument.</source>
        <target state="translated">Dışarıdan görünen '{0}' metodunda '{1}' parametresini kullanmadan önce parametrenin null olmadığını doğrulayın. Uygunsa, bağımsız değişken null olduğunda bir ArgumentNullException oluşturun veya null olmayan bağımsız değişkenleri onaylayan bir Kod Sözleşmesi önkoşulu ekleyin.</target>
        <note />
      </trans-unit>
      <trans-unit id="ValidateArgumentsOfPublicMethodsTitle">
        <source>Validate arguments of public methods</source>
        <target state="translated">Genel yöntemlerin bağımsız değişkenlerini doğrulayın</target>
        <note />
      </trans-unit>
    </body>
  </file>
</xliff><|MERGE_RESOLUTION|>--- conflicted
+++ resolved
@@ -1033,11 +1033,7 @@
         <note />
       </trans-unit>
       <trans-unit id="UriParametersShouldNotBeStringsMessage">
-<<<<<<< HEAD
-        <source>Change the type of parameter {0} of method {1} from string to System.Uri, or provide an overload to {1} that allows {0} to be passed as a System.Uri object</source>
-=======
-        <source>Change the type of parameter '{0}' of method '{1}' from 'string' to 'System.Uri', or provide an overload to '{1}' that allows '{0}' to be passed as a 'System.Uri' object.</source>
->>>>>>> 98fe98d7
+        <source>Change the type of parameter '{0}' of method '{1}' from 'string' to 'System.Uri', or provide an overload to '{1}' that allows '{0}' to be passed as a 'System.Uri' object</source>
         <target state="needs-review-translation">{1} yönteminin {0} parametresinin dize olan türünü System.Uri olarak değiştirin veya {1} yöntemine {0} parametresinin bir System.Uri nesnesi olarak geçirilmesine imkan tanıyan bir aşırı yükleme sağlayın.</target>
         <note />
       </trans-unit>
@@ -1052,11 +1048,7 @@
         <note />
       </trans-unit>
       <trans-unit id="UriReturnValuesShouldNotBeStringsMessage">
-<<<<<<< HEAD
-        <source>Change the return type of method {0} from string to System.Uri</source>
-=======
         <source>Change the return type of method '{0}' from 'string' to 'System.Uri'</source>
->>>>>>> 98fe98d7
         <target state="needs-review-translation">{0} yönteminin dize olan dönüş türünü System.Uri olarak değiştirin.</target>
         <note />
       </trans-unit>
@@ -1071,11 +1063,7 @@
         <note />
       </trans-unit>
       <trans-unit id="UriPropertiesShouldNotBeStringsMessage">
-<<<<<<< HEAD
-        <source>Change the type of property {0} from string to System.Uri</source>
-=======
         <source>Change the type of property '{0}' from 'string' to 'System.Uri'</source>
->>>>>>> 98fe98d7
         <target state="needs-review-translation">{0} özelliğinin dize olan türünü System.Uri olarak değiştirin.</target>
         <note />
       </trans-unit>
