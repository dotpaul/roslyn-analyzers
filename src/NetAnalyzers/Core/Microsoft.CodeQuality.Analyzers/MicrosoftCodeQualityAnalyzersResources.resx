﻿<?xml version="1.0" encoding="utf-8"?>
<root>
  <!-- 
    Microsoft ResX Schema 
    
    Version 2.0
    
    The primary goals of this format is to allow a simple XML format 
    that is mostly human readable. The generation and parsing of the 
    various data types are done through the TypeConverter classes 
    associated with the data types.
    
    Example:
    
    ... ado.net/XML headers & schema ...
    <resheader name="resmimetype">text/microsoft-resx</resheader>
    <resheader name="version">2.0</resheader>
    <resheader name="reader">System.Resources.ResXResourceReader, System.Windows.Forms, ...</resheader>
    <resheader name="writer">System.Resources.ResXResourceWriter, System.Windows.Forms, ...</resheader>
    <data name="Name1"><value>this is my long string</value><comment>this is a comment</comment></data>
    <data name="Color1" type="System.Drawing.Color, System.Drawing">Blue</data>
    <data name="Bitmap1" mimetype="application/x-microsoft.net.object.binary.base64">
        <value>[base64 mime encoded serialized .NET Framework object]</value>
    </data>
    <data name="Icon1" type="System.Drawing.Icon, System.Drawing" mimetype="application/x-microsoft.net.object.bytearray.base64">
        <value>[base64 mime encoded string representing a byte array form of the .NET Framework object]</value>
        <comment>This is a comment</comment>
    </data>
                
    There are any number of "resheader" rows that contain simple 
    name/value pairs.
    
    Each data row contains a name, and value. The row also contains a 
    type or mimetype. Type corresponds to a .NET class that support 
    text/value conversion through the TypeConverter architecture. 
    Classes that don't support this are serialized and stored with the 
    mimetype set.
    
    The mimetype is used for serialized objects, and tells the 
    ResXResourceReader how to depersist the object. This is currently not 
    extensible. For a given mimetype the value must be set accordingly:
    
    Note - application/x-microsoft.net.object.binary.base64 is the format 
    that the ResXResourceWriter will generate, however the reader can 
    read any of the formats listed below.
    
    mimetype: application/x-microsoft.net.object.binary.base64
    value   : The object must be serialized with 
            : System.Runtime.Serialization.Formatters.Binary.BinaryFormatter
            : and then encoded with base64 encoding.
    
    mimetype: application/x-microsoft.net.object.soap.base64
    value   : The object must be serialized with 
            : System.Runtime.Serialization.Formatters.Soap.SoapFormatter
            : and then encoded with base64 encoding.

    mimetype: application/x-microsoft.net.object.bytearray.base64
    value   : The object must be serialized into a byte array 
            : using a System.ComponentModel.TypeConverter
            : and then encoded with base64 encoding.
    -->
  <xsd:schema id="root" xmlns="" xmlns:xsd="http://www.w3.org/2001/XMLSchema" xmlns:msdata="urn:schemas-microsoft-com:xml-msdata">
    <xsd:import namespace="http://www.w3.org/XML/1998/namespace" />
    <xsd:element name="root" msdata:IsDataSet="true">
      <xsd:complexType>
        <xsd:choice maxOccurs="unbounded">
          <xsd:element name="metadata">
            <xsd:complexType>
              <xsd:sequence>
                <xsd:element name="value" type="xsd:string" minOccurs="0" />
              </xsd:sequence>
              <xsd:attribute name="name" use="required" type="xsd:string" />
              <xsd:attribute name="type" type="xsd:string" />
              <xsd:attribute name="mimetype" type="xsd:string" />
              <xsd:attribute ref="xml:space" />
            </xsd:complexType>
          </xsd:element>
          <xsd:element name="assembly">
            <xsd:complexType>
              <xsd:attribute name="alias" type="xsd:string" />
              <xsd:attribute name="name" type="xsd:string" />
            </xsd:complexType>
          </xsd:element>
          <xsd:element name="data">
            <xsd:complexType>
              <xsd:sequence>
                <xsd:element name="value" type="xsd:string" minOccurs="0" msdata:Ordinal="1" />
                <xsd:element name="comment" type="xsd:string" minOccurs="0" msdata:Ordinal="2" />
              </xsd:sequence>
              <xsd:attribute name="name" type="xsd:string" use="required" msdata:Ordinal="1" />
              <xsd:attribute name="type" type="xsd:string" msdata:Ordinal="3" />
              <xsd:attribute name="mimetype" type="xsd:string" msdata:Ordinal="4" />
              <xsd:attribute ref="xml:space" />
            </xsd:complexType>
          </xsd:element>
          <xsd:element name="resheader">
            <xsd:complexType>
              <xsd:sequence>
                <xsd:element name="value" type="xsd:string" minOccurs="0" msdata:Ordinal="1" />
              </xsd:sequence>
              <xsd:attribute name="name" type="xsd:string" use="required" />
            </xsd:complexType>
          </xsd:element>
        </xsd:choice>
      </xsd:complexType>
    </xsd:element>
  </xsd:schema>
  <resheader name="resmimetype">
    <value>text/microsoft-resx</value>
  </resheader>
  <resheader name="version">
    <value>2.0</value>
  </resheader>
  <resheader name="reader">
    <value>System.Resources.ResXResourceReader, System.Windows.Forms, Version=4.0.0.0, Culture=neutral, PublicKeyToken=b77a5c561934e089</value>
  </resheader>
  <resheader name="writer">
    <value>System.Resources.ResXResourceWriter, System.Windows.Forms, Version=4.0.0.0, Culture=neutral, PublicKeyToken=b77a5c561934e089</value>
  </resheader>
  <data name="AvoidAsyncVoidTitle" xml:space="preserve">
    <value>Avoid Async Void</value>
  </data>
  <data name="AvoidAsyncVoidDescription" xml:space="preserve">
    <value>#N/A</value>
  </data>
  <data name="AvoidAsyncVoidMessage" xml:space="preserve">
    <value>Avoid Async Void</value>
  </data>
  <data name="AsyncMethodNamesShouldEndInAsyncTitle" xml:space="preserve">
    <value>Async Method Names Should End in Async</value>
  </data>
  <data name="AsyncMethodNamesShouldEndInAsyncDescription" xml:space="preserve">
    <value>#N/A</value>
  </data>
  <data name="AsyncMethodNamesShouldEndInAsyncMessage" xml:space="preserve">
    <value>Async Method Names Should End in Async</value>
  </data>
  <data name="DoNotPassAsyncLambdasAsVoidReturningDelegateTypesTitle" xml:space="preserve">
    <value>Don't Pass Async Lambdas as Void Returning Delegate Types</value>
  </data>
  <data name="DoNotPassAsyncLambdasAsVoidReturningDelegateTypesDescription" xml:space="preserve">
    <value>#N/A</value>
  </data>
  <data name="DoNotPassAsyncLambdasAsVoidReturningDelegateTypesMessage" xml:space="preserve">
    <value>Don't Pass Async Lambdas as Void Returning Delegate Types</value>
  </data>
  <data name="DoNotStoreAsyncLambdasAsVoidReturningDelegateTypesTitle" xml:space="preserve">
    <value>Don't Store Async Lambdas as Void Returning Delegate Types</value>
  </data>
  <data name="DoNotStoreAsyncLambdasAsVoidReturningDelegateTypesDescription" xml:space="preserve">
    <value>#N/A</value>
  </data>
  <data name="DoNotStoreAsyncLambdasAsVoidReturningDelegateTypesMessage" xml:space="preserve">
    <value>Don't Store Async Lambdas as Void Returning Delegate Types</value>
  </data>
  <data name="PropagateCancellationTokensWhenPossibleTitle" xml:space="preserve">
    <value>Propagate CancellationTokens When Possible</value>
  </data>
  <data name="PropagateCancellationTokensWhenPossibleDescription" xml:space="preserve">
    <value>#N/A</value>
  </data>
  <data name="PropagateCancellationTokensWhenPossibleMessage" xml:space="preserve">
    <value>Propagate CancellationTokens When Possible</value>
  </data>
  <data name="DoNotMixBlockingAndAsyncTitle" xml:space="preserve">
    <value>Don't Mix Blocking and Async</value>
  </data>
  <data name="DoNotMixBlockingAndAsyncDescription" xml:space="preserve">
    <value>#N/A</value>
  </data>
  <data name="DoNotMixBlockingAndAsyncMessage" xml:space="preserve">
    <value>Don't Mix Blocking and Async</value>
  </data>
  <data name="TypesThatOwnDisposableFieldsShouldBeDisposableTitle" xml:space="preserve">
    <value>Types that own disposable fields should be disposable</value>
  </data>
  <data name="TypesThatOwnDisposableFieldsShouldBeDisposableDescription" xml:space="preserve">
    <value>A class declares and implements an instance field that is a System.IDisposable type, and the class does not implement IDisposable. A class that declares an IDisposable field indirectly owns an unmanaged resource and should implement the IDisposable interface.</value>
  </data>
  <data name="TypesThatOwnDisposableFieldsShouldBeDisposableMessageNonBreaking" xml:space="preserve">
    <value>Type '{0}' owns disposable field(s) '{1}' but is not disposable</value>
  </data>
  <data name="UseGenericEventHandlerInstancesTitle" xml:space="preserve">
    <value>Use generic event handler instances</value>
  </data>
  <data name="UseGenericEventHandlerInstancesForDelegateMessage" xml:space="preserve">
    <value>Remove '{0}' and replace its usage with a generic EventHandler, for e.g. EventHandler&lt;T&gt;, where T is a valid EventArgs</value>
  </data>
  <data name="UseGenericEventHandlerInstancesForDelegateDescription" xml:space="preserve">
    <value>A type contains a delegate that returns void, whose signature contains two parameters (the first an object and the second a type that is assignable to EventArgs), and the containing assembly targets Microsoft .NET Framework?2.0.</value>
  </data>
  <data name="UseGenericEventHandlerInstancesForEventMessage" xml:space="preserve">
    <value>Change the event '{0}' to replace the type '{1}' with a generic EventHandler, for e.g. EventHandler&lt;T&gt;, where T is a valid EventArgs</value>
  </data>
  <data name="UseGenericEventHandlerInstancesForEventDescription" xml:space="preserve">
    <value>A delegate that handles a public or protected event does not have the correct signature, return type, or parameter names.</value>
  </data>
  <data name="UseGenericEventHandlerInstancesForEvent2Message" xml:space="preserve">
    <value>Change the event '{0}' to use a generic EventHandler by defining the event type explicitly, for e.g. Event MyEvent As EventHandler(Of MyEventArgs).</value>
  </data>
  <data name="UseGenericEventHandlerInstancesForEvent2Description" xml:space="preserve">
    <value>A type contains an event that declares an EventHandler delegate that returns void, whose signature contains two parameters (the first an object and the second a type that is assignable to EventArgs), and the containing assembly targets Microsoft .NET Framework?2.0.</value>
  </data>
  <data name="EnumsShouldHaveZeroValueTitle" xml:space="preserve">
    <value>Enums should have zero value</value>
  </data>
  <data name="EnumsShouldHaveZeroValueDescription" xml:space="preserve">
    <value>The default value of an uninitialized enumeration, just as other value types, is zero. A nonflags-attributed enumeration should define a member by using the value of zero so that the default value is a valid value of the enumeration. If an enumeration that has the FlagsAttribute attribute applied defines a zero-valued member, its name should be ""None"" to indicate that no values have been set in the enumeration.</value>
  </data>
  <data name="EnumsShouldHaveZeroValueMessageFlagsRename" xml:space="preserve">
    <value>In enum {0}, change the name of {1} to 'None'.</value>
  </data>
  <data name="EnumsShouldHaveZeroValueMessageFlagsMultipleZeros" xml:space="preserve">
    <value>Remove all members that have the value zero from {0} except for one member that is named 'None'.</value>
  </data>
  <data name="EnumsShouldHaveZeroValueMessageNotFlagsNoZeroValue" xml:space="preserve">
    <value>Add a member to {0} that has a value of zero with a suggested name of 'None'.</value>
  </data>
  <data name="AbstractTypesShouldNotHaveConstructorsTitle" xml:space="preserve">
    <value>Abstract types should not have constructors</value>
  </data>
  <data name="AbstractTypesShouldNotHaveConstructorsDescription" xml:space="preserve">
    <value>Constructors on abstract types can be called only by derived types. Because public constructors create instances of a type, and you cannot create instances of an abstract type, an abstract type that has a public constructor is incorrectly designed.</value>
  </data>
  <data name="AbstractTypesShouldNotHaveConstructorsMessage" xml:space="preserve">
    <value>Abstract type {0} should not have constructors</value>
  </data>
  <data name="MarkAssembliesWithClsCompliantTitle" xml:space="preserve">
    <value>Mark assemblies with CLSCompliant</value>
  </data>
  <data name="MarkAssembliesWithClsCompliantDescription" xml:space="preserve">
    <value>The Common Language Specification (CLS) defines naming restrictions, data types, and rules to which assemblies must conform if they will be used across programming languages. Good design dictates that all assemblies explicitly indicate CLS compliance by using CLSCompliantAttribute . If this attribute is not present on an assembly, the assembly is not compliant.</value>
  </data>
  <data name="MarkAssembliesWithClsCompliantMessage" xml:space="preserve">
    <value>Mark assemblies with CLSCompliant</value>
  </data>
  <data name="MarkAssembliesWithAssemblyVersionTitle" xml:space="preserve">
    <value>Mark assemblies with assembly version</value>
  </data>
  <data name="MarkAssembliesWithAssemblyVersionDescription" xml:space="preserve">
    <value>The .NET Framework uses the version number to uniquely identify an assembly, and to bind to types in strongly named assemblies. The version number is used together with version and publisher policy. By default, applications run only with the assembly version with which they were built.</value>
  </data>
  <data name="MarkAssembliesWithAssemblyVersionMessage" xml:space="preserve">
    <value>Mark assemblies with assembly version</value>
  </data>
  <data name="MarkAssembliesWithComVisibleTitle" xml:space="preserve">
    <value>Mark assemblies with ComVisible</value>
  </data>
  <data name="MarkAssembliesWithComVisibleDescription" xml:space="preserve">
    <value>ComVisibleAttribute determines how COM clients access managed code. Good design dictates that assemblies explicitly indicate COM visibility. COM visibility can be set for the whole assembly and then overridden for individual types and type members. If this attribute is not present, the contents of the assembly are visible to COM clients.</value>
  </data>
  <data name="MarkAssembliesWithComVisibleMessageNoAttribute" xml:space="preserve">
    <value>Because {0} exposes externally visible types, mark it with ComVisible(false) at the assembly level and then mark all types within the assembly that should be exposed to COM clients with ComVisible(true).</value>
  </data>
  <data name="MarkAssembliesWithComVisibleMessageAttributeTrue" xml:space="preserve">
    <value>Consider changing the ComVisible attribute on {0} to false, and opting in at the type level.</value>
  </data>
  <data name="MarkAttributesWithAttributeUsageTitle" xml:space="preserve">
    <value>Mark attributes with AttributeUsageAttribute</value>
  </data>
  <data name="MarkAttributesWithAttributeUsageDescription" xml:space="preserve">
    <value>When you define a custom attribute, mark it by using AttributeUsageAttribute to indicate where in the source code the custom attribute can be applied. The meaning and intended usage of an attribute will determine its valid locations in code.</value>
  </data>
  <data name="MarkAttributesWithAttributeUsageMessageDefault" xml:space="preserve">
    <value>Specify AttributeUsage on {0}.</value>
  </data>
  <data name="MarkAttributesWithAttributeUsageMessageInherited" xml:space="preserve">
    <value>Even though attribute {0} inherits AttributeUsage from its base type, you should consider explicitly specifying AttributeUsage on the type to improve code readability and documentation.</value>
  </data>
  <data name="DefineAccessorsForAttributeArgumentsTitle" xml:space="preserve">
    <value>Define accessors for attribute arguments</value>
  </data>
  <data name="DefineAccessorsForAttributeArgumentsDescription" xml:space="preserve">
    <value>Attributes can define mandatory arguments that must be specified when you apply the attribute to a target. These are also known as positional arguments because they are supplied to attribute constructors as positional parameters. For every mandatory argument, the attribute should also provide a corresponding read-only property so that the value of the argument can be retrieved at execution time. Attributes can also define optional arguments, which are also known as named arguments. These arguments are supplied to attribute constructors by name and should have a corresponding read/write property.</value>
  </data>
  <data name="DefineAccessorsForAttributeArgumentsMessageDefault" xml:space="preserve">
    <value>Add a public read-only property accessor for positional argument {0} of Attribute {1}.</value>
  </data>
  <data name="DefineAccessorsForAttributeArgumentsMessageRemoveSetter" xml:space="preserve">
    <value>Remove the property setter from {0} or reduce its accessibility because it corresponds to positional argument {1}.</value>
  </data>
  <data name="DefineAccessorsForAttributeArgumentsMessageIncreaseVisibility" xml:space="preserve">
    <value>If {0} is the property accessor for positional argument {1}, make it public.</value>
  </data>
  <data name="UsePropertiesWhereAppropriateTitle" xml:space="preserve">
    <value>Use properties where appropriate</value>
  </data>
  <data name="UsePropertiesWhereAppropriateDescription" xml:space="preserve">
    <value>A public or protected method has a name that starts with ""Get"", takes no parameters, and returns a value that is not an array. The method might be a good candidate to become a property.</value>
  </data>
  <data name="UsePropertiesWhereAppropriateMessage" xml:space="preserve">
    <value>Use properties where appropriate</value>
  </data>
  <data name="MarkEnumsWithFlagsTitle" xml:space="preserve">
    <value>Mark enums with FlagsAttribute</value>
  </data>
  <data name="MarkEnumsWithFlagsDescription" xml:space="preserve">
    <value>An enumeration is a value type that defines a set of related named constants. Apply FlagsAttribute to an enumeration when its named constants can be meaningfully combined.</value>
  </data>
  <data name="MarkEnumsWithFlagsMessage" xml:space="preserve">
    <value>Mark enums with FlagsAttribute</value>
  </data>
  <data name="InterfaceMethodsShouldBeCallableByChildTypesTitle" xml:space="preserve">
    <value>Interface methods should be callable by child types</value>
  </data>
  <data name="InterfaceMethodsShouldBeCallableByChildTypesDescription" xml:space="preserve">
    <value>An unsealed externally visible type provides an explicit method implementation of a public interface and does not provide an alternative externally visible method that has the same name.</value>
  </data>
  <data name="InterfaceMethodsShouldBeCallableByChildTypesMessage" xml:space="preserve">
    <value>Make '{0}' sealed (a breaking change if this class has previously shipped), implement the method non-explicitly, or implement a new method that exposes the functionality of '{1}' and is visible to derived classes.</value>
  </data>
  <data name="OverrideMethodsOnComparableTypesTitle" xml:space="preserve">
    <value>Override methods on comparable types</value>
  </data>
  <data name="OverrideMethodsOnComparableTypesDescription" xml:space="preserve">
    <value>A public or protected type implements the System.IComparable interface. It does not override Object.Equals nor does it overload the language-specific operator for equality, inequality, less than, less than or equal, greater than or greater than or equal.</value>
  </data>
  <data name="OverrideMethodsOnComparableTypesMessageEquals" xml:space="preserve">
    <value>{0} should override Equals since it implements IComparable.</value>
  </data>
  <data name="OverrideMethodsOnComparableTypesMessageOperator" xml:space="preserve">
    <value>{0} should define operator(s) '{1}' since it implements IComparable.</value>
    <comment>1 is a comma-separated list</comment>
  </data>
  <data name="MovePInvokesToNativeMethodsClassTitle" xml:space="preserve">
    <value>Move pinvokes to native methods class</value>
  </data>
  <data name="MovePInvokesToNativeMethodsClassDescription" xml:space="preserve">
    <value>Platform Invocation methods, such as those that are marked by using the System.Runtime.InteropServices.DllImportAttribute attribute, or methods that are defined by using the Declare keyword in Visual Basic, access unmanaged code. These methods should be of the NativeMethods, SafeNativeMethods, or UnsafeNativeMethods class.</value>
  </data>
  <data name="MovePInvokesToNativeMethodsClassMessage" xml:space="preserve">
    <value>Move pinvokes to native methods class</value>
  </data>
  <data name="IdentifiersShouldDifferByMoreThanCaseTitle" xml:space="preserve">
    <value>Identifiers should differ by more than case</value>
  </data>
  <data name="IdentifiersShouldDifferByMoreThanCaseDescription" xml:space="preserve">
    <value>Identifiers for namespaces, types, members, and parameters cannot differ only by case because languages that target the common language runtime are not required to be case-sensitive.</value>
  </data>
  <data name="IdentifiersShouldDifferByMoreThanCaseMessage" xml:space="preserve">
    <value>Names of '{0}' and '{1}' should differ by more than case.</value>
  </data>
  <data name="IdentifiersShouldHaveCorrectPrefixTitle" xml:space="preserve">
    <value>Identifiers should have correct prefix</value>
  </data>
  <data name="IdentifiersShouldHaveCorrectPrefixDescription" xml:space="preserve">
    <value>The name of an externally visible interface does not start with an uppercase ""I"". The name of a generic type parameter on an externally visible type or method does not start with an uppercase ""T"".</value>
  </data>
  <data name="IdentifiersShouldHaveCorrectPrefixMessageInterface" xml:space="preserve">
    <value>Prefix interface name {0} with 'I'.</value>
  </data>
  <data name="IdentifiersShouldHaveCorrectPrefixMessageTypeParameter" xml:space="preserve">
    <value>Prefix generic type parameter name {0} with 'T'.</value>
  </data>
  <data name="NonConstantFieldsShouldNotBeVisibleTitle" xml:space="preserve">
    <value>Non-constant fields should not be visible</value>
  </data>
  <data name="NonConstantFieldsShouldNotBeVisibleDescription" xml:space="preserve">
    <value>Static fields that are neither constants nor read-only are not thread-safe. Access to such a field must be carefully controlled and requires advanced programming techniques to synchronize access to the class object.</value>
  </data>
  <data name="NonConstantFieldsShouldNotBeVisibleMessage" xml:space="preserve">
    <value>Non-constant fields should not be visible</value>
  </data>
  <data name="DoNotMarkEnumsWithFlagsTitle" xml:space="preserve">
    <value>Do not mark enums with FlagsAttribute</value>
  </data>
  <data name="DoNotMarkEnumsWithFlagsDescription" xml:space="preserve">
    <value>An externally visible enumeration is marked by using FlagsAttribute, and it has one or more values that are not powers of two or a combination of the other defined values on the enumeration.</value>
  </data>
  <data name="DoNotMarkEnumsWithFlagsMessage" xml:space="preserve">
    <value>Do not mark enums with FlagsAttribute</value>
  </data>
  <data name="OperatorOverloadsHaveNamedAlternatesTitle" xml:space="preserve">
    <value>Operator overloads have named alternates</value>
  </data>
  <data name="OperatorOverloadsHaveNamedAlternatesDescription" xml:space="preserve">
    <value>An operator overload was detected, and the expected named alternative method was not found. The named alternative member provides access to the same functionality as the operator and is provided for developers who program in languages that do not support overloaded operators.</value>
  </data>
  <data name="OperatorOverloadsHaveNamedAlternatesMessageDefault" xml:space="preserve">
    <value>Provide a method named '{0}' as a friendly alternate for operator {1}.</value>
  </data>
  <data name="OperatorOverloadsHaveNamedAlternatesMessageProperty" xml:space="preserve">
    <value>Provide a property named '{0}' as a friendly alternate for operator {1}.</value>
  </data>
  <data name="OperatorOverloadsHaveNamedAlternatesMessageMultiple" xml:space="preserve">
    <value>Provide a method named '{0}' or '{1}' as an alternate for operator {2}.</value>
  </data>
  <data name="OperatorOverloadsHaveNamedAlternatesMessageVisibility" xml:space="preserve">
    <value>Mark {0} as public because it is a friendly alternate for operator {1}.</value>
  </data>
  <data name="OperatorsShouldHaveSymmetricalOverloadsTitle" xml:space="preserve">
    <value>Operators should have symmetrical overloads</value>
  </data>
  <data name="OperatorsShouldHaveSymmetricalOverloadsDescription" xml:space="preserve">
    <value>A type implements the equality or inequality operator and does not implement the opposite operator.</value>
  </data>
  <data name="OperatorsShouldHaveSymmetricalOverloadsMessage" xml:space="preserve">
    <value>Operators should have symmetrical overloads</value>
  </data>
  <data name="CollectionPropertiesShouldBeReadOnlyTitle" xml:space="preserve">
    <value>Collection properties should be read only</value>
  </data>
  <data name="CollectionPropertiesShouldBeReadOnlyDescription" xml:space="preserve">
    <value>A writable collection property allows a user to replace the collection with a different collection. A read-only property stops the collection from being replaced but still allows the individual members to be set.</value>
  </data>
  <data name="CollectionPropertiesShouldBeReadOnlyMessage" xml:space="preserve">
    <value>Change '{0}' to be read-only by removing the property setter.</value>
  </data>
  <data name="OverloadOperatorEqualsOnOverridingValueTypeEqualsTitle" xml:space="preserve">
    <value>Overload operator equals on overriding value type Equals</value>
  </data>
  <data name="OverloadOperatorEqualsOnOverridingValueTypeEqualsDescription" xml:space="preserve">
    <value>In most programming languages there is no default implementation of the equality operator (==) for value types. If your programming language supports operator overloads, you should consider implementing the equality operator. Its behavior should be identical to that of Equals</value>
  </data>
  <data name="OverloadOperatorEqualsOnOverridingValueTypeEqualsMessage" xml:space="preserve">
    <value>Overload operator equals on overriding value type Equals</value>
  </data>
  <data name="PassSystemUriObjectsInsteadOfStringsTitle" xml:space="preserve">
    <value>Pass system uri objects instead of strings</value>
  </data>
  <data name="PassSystemUriObjectsInsteadOfStringsDescription" xml:space="preserve">
    <value>A call is made to a method that has a string parameter whose name contains "uri", "URI", "urn", "URN", "url", or "URL". The declaring type of the method contains a corresponding method overload that has a System.Uri parameter.</value>
  </data>
  <data name="PassSystemUriObjectsInsteadOfStringsMessage" xml:space="preserve">
    <value>Modify '{0}' to call '{1}' instead of '{2}'.</value>
  </data>
  <data name="ImplementIEquatableWhenOverridingObjectEqualsMessage" xml:space="preserve">
    <value>Type {0} should implement IEquatable&lt;T&gt; because it overrides Equals</value>
  </data>
  <data name="ImplementIEquatableWhenOverridingObjectEqualsTitle" xml:space="preserve">
    <value>Implement IEquatable when overriding Object.Equals</value>
  </data>
  <data name="CancellationTokenParametersMustComeLastTitle" xml:space="preserve">
    <value>CancellationToken parameters must come last</value>
  </data>
  <data name="CancellationTokenParametersMustComeLastMessage" xml:space="preserve">
    <value>Method '{0}' should take CancellationToken as the last parameter</value>
  </data>
  <data name="ConstructorMakeNoninheritableBaseClassInheritableTitle" xml:space="preserve">
    <value>Constructor make noninheritable base class inheritable</value>
  </data>
  <data name="ConstructorMakeNoninheritableBaseClassInheritableDescription" xml:space="preserve">
    <value>When a base class is noninheritable because its constructor is internal, a derived class should not make it inheritable by having a public or protected constructor.</value>
  </data>
  <data name="ConstructorMakeNoninheritableBaseClassInheritableMessage" xml:space="preserve">
    <value>Constructor make noninheritable base class inheritable</value>
  </data>
  <data name="IdentifiersShouldNotContainTypeNamesTitle" xml:space="preserve">
    <value>Identifier contains type name</value>
  </data>
  <data name="IdentifiersShouldNotContainTypeNamesDescription" xml:space="preserve">
    <value>Names of parameters and members are better used to communicate their meaning than to describe their type, which is expected to be provided by development tools. For names of members, if a data type name must be used, use a language-independent name instead of a language-specific one.</value>
  </data>
  <data name="IdentifiersShouldNotContainTypeNamesMessage" xml:space="preserve">
    <value>Identifier '{0}' contains type name</value>
  </data>
  <data name="CreatePropertyAccessorForParameter" xml:space="preserve">
    <value>Create a property accessor.</value>
  </data>
  <data name="MakeGetterPublic" xml:space="preserve">
    <value>Make the getter of the property public</value>
  </data>
  <data name="MakeSetterNonPublic" xml:space="preserve">
    <value>Make the setter of the property non-public</value>
  </data>
  <data name="AddAssemblyLevelComVisibleFalse" xml:space="preserve">
    <value>Because {0} exposes externally visible types, mark it with ComVisible(false) at the assembly level and then mark all types within the assembly that should be exposed to COM clients with ComVisible(true).</value>
  </data>
  <data name="ChangeAssemblyLevelComVisibleToFalse" xml:space="preserve">
    <value>Consider changing the ComVisible attribute on {0} to false, and opting in at the type level.</value>
  </data>
  <data name="ImplementComparable" xml:space="preserve">
    <value>Implement Equality and Comparison methods and operators</value>
  </data>
  <data name="ImplementEquatable" xml:space="preserve">
    <value>Implement IEquatable</value>
  </data>
  <data name="ImplementIDisposableInterface" xml:space="preserve">
    <value>Implement IDisposable Interface</value>
  </data>
  <data name="DoNotMarkEnumsWithFlagsCodeFix" xml:space="preserve">
    <value>Remove FlagsAttribute from enum.</value>
  </data>
  <data name="MarkEnumsWithFlagsCodeFix" xml:space="preserve">
    <value>Apply FlagsAttribute to enum.</value>
  </data>
  <data name="EnumsShouldZeroValueFlagsMultipleZeroCodeFix" xml:space="preserve">
    <value>Remove all members that have the value zero except for one member that is named 'None'.</value>
  </data>
  <data name="EnumsShouldZeroValueFlagsRenameCodeFix" xml:space="preserve">
    <value>Rename zero-valued enum field to 'None'.</value>
  </data>
  <data name="EnumsShouldZeroValueNotFlagsNoZeroValueCodeFix" xml:space="preserve">
    <value>Add a zero-valued member 'None' to enum.</value>
  </data>
  <data name="AbstractTypesShouldNotHavePublicConstructorsCodeFix" xml:space="preserve">
    <value>Change the accessibility of public constructors to protected.</value>
  </data>
  <data name="DoNotDeclareStaticMembersOnGenericTypesTitle" xml:space="preserve">
    <value>Do not declare static members on generic types</value>
  </data>
  <data name="DoNotDeclareStaticMembersOnGenericTypesDescription" xml:space="preserve">
    <value>When a static member of a generic type is called, the type argument must be specified for the type. When a generic instance member that does not support inference is called, the type argument must be specified for the member. In these two cases, the syntax for specifying the type argument is different and easily confused.</value>
  </data>
  <data name="DoNotDeclareStaticMembersOnGenericTypesMessage" xml:space="preserve">
    <value>Do not declare static members on generic types</value>
  </data>
  <data name="CollectionsShouldImplementGenericInterfaceTitle" xml:space="preserve">
    <value>Generic interface should also be implemented</value>
  </data>
  <data name="CollectionsShouldImplementGenericInterfaceDescription" xml:space="preserve">
    <value>To broaden the usability of a type, implement one of the generic interfaces. This is especially true for collections as they can then be used to populate generic collection types.</value>
  </data>
  <data name="CollectionsShouldImplementGenericInterfaceMessage" xml:space="preserve">
    <value>Type '{0}' directly or indirectly inherits '{1}' without implementing '{2}'. Publicly-visible types should implement the generic version to broaden usability.</value>
  </data>
  <data name="EnumStorageShouldBeInt32Title" xml:space="preserve">
    <value>Enum Storage should be Int32</value>
  </data>
  <data name="EnumStorageShouldBeInt32Description" xml:space="preserve">
    <value>An enumeration is a value type that defines a set of related named constants. By default, the System.Int32 data type is used to store the constant value. Although you can change this underlying type, it is not required or recommended for most scenarios.</value>
  </data>
  <data name="EnumStorageShouldBeInt32Message" xml:space="preserve">
    <value>If possible, make the underlying type of {0} System.Int32 instead of {1}.</value>
  </data>
  <data name="UseEventsWhereAppropriateTitle" xml:space="preserve">
    <value>Use events where appropriate</value>
  </data>
  <data name="UseEventsWhereAppropriateDescription" xml:space="preserve">
    <value>This rule detects methods that have names that ordinarily would be used for events. If a method is called in response to a clearly defined state change, the method should be invoked by an event handler. Objects that call the method should raise events instead of calling the method directly.</value>
  </data>
  <data name="UseEventsWhereAppropriateMessage" xml:space="preserve">
    <value>Consider making '{0}' an event.</value>
  </data>
  <data name="ImplementStandardExceptionConstructorsTitle" xml:space="preserve">
    <value>Implement standard exception constructors</value>
  </data>
  <data name="ImplementStandardExceptionConstructorsDescription" xml:space="preserve">
    <value>Failure to provide the full set of constructors can make it difficult to correctly handle exceptions.</value>
  </data>
  <data name="ImplementStandardExceptionConstructorsMessageMissingConstructor" xml:space="preserve">
    <value>Add the following constructor to {0}: {1}.</value>
  </data>
  <data name="ImplementStandardExceptionConstructorsMessageAccessibility" xml:space="preserve">
    <value>Change the accessibility of {0} to {1}.</value>
  </data>
  <data name="NestedTypesShouldNotBeVisibleTitle" xml:space="preserve">
    <value>Nested types should not be visible</value>
  </data>
  <data name="NestedTypesShouldNotBeVisibleDescription" xml:space="preserve">
    <value>A nested type is a type that is declared in the scope of another type. Nested types are useful to encapsulate private implementation details of the containing type. Used for this purpose, nested types should not be externally visible.</value>
  </data>
  <data name="NestedTypesShouldNotBeVisibleMessageDefault" xml:space="preserve">
    <value>Do not nest type {0}. Alternatively, change its accessibility so that it is not externally visible.</value>
  </data>
  <data name="NestedTypesShouldNotBeVisibleMessageVisualBasicModule" xml:space="preserve">
    <value>Do not nest type {0}. Alternatively, change its accessibility so that it is not externally visible. If this type is defined in a Visual Basic Module, it will be considered a nested type to other .NET languages. In that case, consider moving the type outside of the Module.</value>
  </data>
  <data name="AvoidEmptyInterfacesTitle" xml:space="preserve">
    <value>Avoid empty interfaces</value>
  </data>
  <data name="AvoidEmptyInterfacesDescription" xml:space="preserve">
    <value>Interfaces define members that provide a behavior or usage contract. The functionality that is described by the interface can be adopted by any type, regardless of where the type appears in the inheritance hierarchy. A type implements an interface by providing implementations for the members of the interface. An empty interface does not define any members; therefore, it does not define a contract that can be implemented.</value>
  </data>
  <data name="AvoidEmptyInterfacesMessage" xml:space="preserve">
    <value>Avoid empty interfaces</value>
  </data>
  <data name="ProvideObsoleteAttributeMessageTitle" xml:space="preserve">
    <value>Provide ObsoleteAttribute message</value>
  </data>
  <data name="ProvideObsoleteAttributeMessageDescription" xml:space="preserve">
    <value>A type or member is marked by using a System.ObsoleteAttribute attribute that does not have its ObsoleteAttribute.Message property specified. When a type or member that is marked by using ObsoleteAttribute is compiled, the Message property of the attribute is displayed. This gives the user information about the obsolete type or member.</value>
  </data>
  <data name="ProvideObsoleteAttributeMessageMessage" xml:space="preserve">
    <value>Provide a message for the ObsoleteAttribute that marks {0} as Obsolete</value>
  </data>
  <data name="PropertiesShouldNotBeWriteOnlyTitle" xml:space="preserve">
    <value>Properties should not be write only</value>
  </data>
  <data name="PropertiesShouldNotBeWriteOnlyDescription" xml:space="preserve">
    <value>Although it is acceptable and often necessary to have a read-only property, the design guidelines prohibit the use of write-only properties. This is because letting a user set a value, and then preventing the user from viewing that value, does not provide any security. Also, without read access, the state of shared objects cannot be viewed, which limits their usefulness.</value>
  </data>
  <data name="PropertiesShouldNotBeWriteOnlyMessageAddGetter" xml:space="preserve">
    <value>Because property {0} is write-only, either add a property getter with an accessibility that is greater than or equal to its setter or convert this property into a method.</value>
  </data>
  <data name="PropertiesShouldNotBeWriteOnlyMessageMakeMoreAccessible" xml:space="preserve">
    <value>Because the property getter for {0} is less visible than its setter, either increase the accessibility of its getter or decrease the accessibility of its setter.</value>
  </data>
  <data name="DeclareTypesInNamespacesTitle" xml:space="preserve">
    <value>Declare types in namespaces</value>
  </data>
  <data name="DeclareTypesInNamespacesDescription" xml:space="preserve">
    <value>Types are declared in namespaces to prevent name collisions and as a way to organize related types in an object hierarchy.</value>
  </data>
  <data name="DeclareTypesInNamespacesMessage" xml:space="preserve">
    <value>Declare types in namespaces</value>
  </data>
  <data name="DoNotDeclareVisibleInstanceFieldsTitle" xml:space="preserve">
    <value>Do not declare visible instance fields</value>
  </data>
  <data name="DoNotDeclareVisibleInstanceFieldsDescription" xml:space="preserve">
    <value>The primary use of a field should be as an implementation detail. Fields should be private or internal and should be exposed by using properties.</value>
  </data>
  <data name="DoNotDeclareVisibleInstanceFieldsMessage" xml:space="preserve">
    <value>Do not declare visible instance fields</value>
  </data>
  <data name="UriParametersShouldNotBeStringsTitle" xml:space="preserve">
    <value>Uri parameters should not be strings</value>
  </data>
  <data name="UriParametersShouldNotBeStringsDescription" xml:space="preserve">
    <value>If a method takes a string representation of a URI, a corresponding overload should be provided that takes an instance of the URI class, which provides these services in a safe and secure manner.</value>
  </data>
  <data name="UriParametersShouldNotBeStringsMessage" xml:space="preserve">
    <value>Change the type of parameter {0} of method {1} from string to System.Uri, or provide an overload to {1} that allows {0} to be passed as a System.Uri object.</value>
  </data>
  <data name="UriReturnValuesShouldNotBeStringsTitle" xml:space="preserve">
    <value>Uri return values should not be strings</value>
  </data>
  <data name="UriReturnValuesShouldNotBeStringsDescription" xml:space="preserve">
    <value>This rule assumes that the method returns a URI. A string representation of a URI is prone to parsing and encoding errors, and can lead to security vulnerabilities. The System.Uri class provides these services in a safe and secure manner.</value>
  </data>
  <data name="UriReturnValuesShouldNotBeStringsMessage" xml:space="preserve">
    <value>Change the return type of method {0} from string to System.Uri.</value>
  </data>
  <data name="UriPropertiesShouldNotBeStringsTitle" xml:space="preserve">
    <value>Uri properties should not be strings</value>
  </data>
  <data name="UriPropertiesShouldNotBeStringsDescription" xml:space="preserve">
    <value>This rule assumes that the property represents a Uniform Resource Identifier (URI). A string representation of a URI is prone to parsing and encoding errors, and can lead to security vulnerabilities. The System.Uri class provides these services in a safe and secure manner.</value>
  </data>
  <data name="UriPropertiesShouldNotBeStringsMessage" xml:space="preserve">
    <value>Change the type of property {0} from string to System.Uri.</value>
  </data>
  <data name="ImplementIDisposableCorrectlyTitle" xml:space="preserve">
    <value>Implement IDisposable Correctly</value>
  </data>
  <data name="ImplementIDisposableCorrectlyDescription" xml:space="preserve">
    <value>All IDisposable types should implement the Dispose pattern correctly.</value>
  </data>
  <data name="ImplementIDisposableCorrectlyMessageIDisposableReimplementation" xml:space="preserve">
    <value>Remove IDisposable from the list of interfaces implemented by '{0}' as it is already implemented by base type '{1}'.</value>
  </data>
  <data name="ImplementIDisposableCorrectlyMessageFinalizeOverride" xml:space="preserve">
    <value>Remove the finalizer from type '{0}', override Dispose(bool disposing), and put the finalization logic in the code path where 'disposing' is false. Otherwise, it might lead to duplicate Dispose invocations as the Base type '{1}' also provides a finalizer.</value>
  </data>
  <data name="ImplementIDisposableCorrectlyMessageDisposeOverride" xml:space="preserve">
    <value>Remove '{0}', override Dispose(bool disposing), and put the dispose logic in the code path where 'disposing' is true.</value>
  </data>
  <data name="ImplementIDisposableCorrectlyMessageDisposeSignature" xml:space="preserve">
    <value>Ensure that '{0}' is declared as public and sealed.</value>
  </data>
  <data name="ImplementIDisposableCorrectlyMessageRenameDispose" xml:space="preserve">
    <value>Rename '{0}' to 'Dispose' and ensure that it is declared as public and sealed.</value>
  </data>
  <data name="ImplementIDisposableCorrectlyMessageDisposeBoolSignature" xml:space="preserve">
    <value>Ensure that '{0}' is declared as protected, virtual, and unsealed.</value>
  </data>
  <data name="ImplementIDisposableCorrectlyMessageDisposeImplementation" xml:space="preserve">
    <value>Modify '{0}' so that it calls Dispose(true), then calls GC.SuppressFinalize on the current object instance ('this' or 'Me' in Visual Basic), and then returns.</value>
  </data>
  <data name="ImplementIDisposableCorrectlyMessageFinalizeImplementation" xml:space="preserve">
    <value>Modify '{0}' so that it calls Dispose(false) and then returns.</value>
  </data>
  <data name="ImplementIDisposableCorrectlyMessageProvideDisposeBool" xml:space="preserve">
    <value>Provide an overridable implementation of Dispose(bool) on '{0}' or mark the type as sealed. A call to Dispose(false) should only clean up native resources. A call to Dispose(true) should clean up both managed and native resources.</value>
  </data>
  <data name="ExceptionsShouldBePublicTitle" xml:space="preserve">
    <value>Exceptions should be public</value>
  </data>
  <data name="ExceptionsShouldBePublicDescription" xml:space="preserve">
    <value>An internal exception is visible only inside its own internal scope. After the exception falls outside the internal scope, only the base exception can be used to catch the exception. If the internal exception is inherited from T:System.Exception, T:System.SystemException, or T:System.ApplicationException, the external code will not have sufficient information to know what to do with the exception.</value>
  </data>
  <data name="ExceptionsShouldBePublicMessage" xml:space="preserve">
    <value>Exceptions should be public</value>
  </data>
  <data name="DoNotRaiseExceptionsInUnexpectedLocationsTitle" xml:space="preserve">
    <value>Do not raise exceptions in unexpected locations</value>
  </data>
  <data name="DoNotRaiseExceptionsInUnexpectedLocationsDescription" xml:space="preserve">
    <value>A method that is not expected to throw exceptions throws an exception.</value>
  </data>
  <data name="DoNotRaiseExceptionsInUnexpectedLocationsMessagePropertyGetter" xml:space="preserve">
    <value>{0} creates an exception of type {1}, an exception type that should not be raised in a property. If this exception instance might be raised, use a different exception type, convert this property into a method, or change this property's logic so that it no longer raises an exception.</value>
  </data>
  <data name="DoNotRaiseExceptionsInUnexpectedLocationsMessageHasAllowedExceptions" xml:space="preserve">
    <value>{0} creates an exception of type {1}, an exception type that should not be raised in this type of method. If this exception instance might be raised, either use a different exception type or change this method's logic so that it no longer raises an exception.</value>
  </data>
  <data name="DoNotRaiseExceptionsInUnexpectedLocationsMessageNoAllowedExceptions" xml:space="preserve">
    <value>{0} creates an exception of type {1}. Exceptions should not be raised in this type of method. If this exception instance might be raised, change this method's logic so it no longer raises an exception.</value>
  </data>
  <data name="IdentifiersShouldNotContainUnderscoresTitle" xml:space="preserve">
    <value>Identifiers should not contain underscores</value>
  </data>
  <data name="IdentifiersShouldNotContainUnderscoresDescription" xml:space="preserve">
    <value>By convention, identifier names do not contain the underscore (_) character. This rule checks namespaces, types, members, and parameters.</value>
  </data>
  <data name="IdentifiersShouldNotContainUnderscoresMessageAssembly" xml:space="preserve">
    <value>Remove the underscores from assembly name {0}.</value>
  </data>
  <data name="IdentifiersShouldNotContainUnderscoresMessageNamespace" xml:space="preserve">
    <value>Remove the underscores from namespace name '{0}'.</value>
  </data>
  <data name="IdentifiersShouldNotContainUnderscoresMessageType" xml:space="preserve">
    <value>Remove the underscores from type name {0}.</value>
  </data>
  <data name="IdentifiersShouldNotContainUnderscoresMessageMember" xml:space="preserve">
    <value>Remove the underscores from member name {0}.</value>
  </data>
  <data name="IdentifiersShouldNotContainUnderscoresMessageTypeTypeParameter" xml:space="preserve">
    <value>On type {0}, remove the underscores from generic type parameter name {1}.</value>
  </data>
  <data name="IdentifiersShouldNotContainUnderscoresMessageMethodTypeParameter" xml:space="preserve">
    <value>On method {0}, remove the underscores from generic type parameter name {1}.</value>
  </data>
  <data name="IdentifiersShouldNotContainUnderscoresMessageMemberParameter" xml:space="preserve">
    <value>In member {0}, remove the underscores from parameter name {1}.</value>
  </data>
  <data name="IdentifiersShouldNotContainUnderscoresMessageDelegateParameter" xml:space="preserve">
    <value>In delegate {0}, remove the underscores from parameter name {1}.</value>
  </data>
  <data name="IdentifiersShouldHaveCorrectSuffixTitle" xml:space="preserve">
    <value>Identifiers should have correct suffix</value>
  </data>
  <data name="IdentifiersShouldHaveCorrectSuffixDescription" xml:space="preserve">
    <value>By convention, the names of types that extend certain base types or that implement certain interfaces, or types that are derived from these types, have a suffix that is associated with the base type or interface.</value>
  </data>
  <data name="IdentifiersShouldHaveCorrectSuffixMessageDefault" xml:space="preserve">
    <value>Rename {0} to end in '{1}'.</value>
  </data>
  <data name="IdentifiersShouldHaveCorrectSuffixMessageSpecialCollection" xml:space="preserve">
    <value>Rename {0} to end in either 'Collection' or '{1}'.</value>
  </data>
  <data name="IdentifiersShouldNotHaveIncorrectSuffixTitle" xml:space="preserve">
    <value>Identifiers should not have incorrect suffix</value>
  </data>
  <data name="IdentifiersShouldNotHaveIncorrectSuffixDescription" xml:space="preserve">
    <value>By convention, only the names of types that extend certain base types or that implement certain interfaces, or types that are derived from these types, should end with specific reserved suffixes. Other type names should not use these reserved suffixes.</value>
  </data>
  <data name="IdentifiersShouldNotHaveIncorrectSuffixMessageTypeNoAlternate" xml:space="preserve">
    <value>Rename type name {0} so that it does not end in '{1}'.</value>
  </data>
  <data name="IdentifiersShouldNotHaveIncorrectSuffixMessageMemberNewerVersion" xml:space="preserve">
    <value>Either replace the suffix '{0}' in member name {1} with the suggested numeric alternate '2' or provide a more meaningful suffix that distinguishes it from the member it replaces.</value>
  </data>
  <data name="IdentifiersShouldNotHaveIncorrectSuffixMessageTypeNewerVersion" xml:space="preserve">
    <value>Either replace the suffix '{0}' in type name {1} with the suggested numeric alternate '2' or provide a more meaningful suffix that distinguishes it from the type it replaces.</value>
  </data>
  <data name="IdentifiersShouldNotHaveIncorrectSuffixMessageMemberWithAlternate" xml:space="preserve">
    <value>Either replace the suffix '{0}' in member name '{1}' with the suggested alternate '{2}' or remove the suffix completely.</value>
  </data>
  <data name="FlagsEnumsShouldHavePluralNamesTitle" xml:space="preserve">
    <value>Flags enums should have plural names</value>
  </data>
  <data name="FlagsEnumsShouldHavePluralNamesDescription" xml:space="preserve">
    <value>A public enumeration has the System.FlagsAttribute attribute, and its name does not end in ""s"". Types that are marked by using FlagsAttribute have names that are plural because the attribute indicates that more than one value can be specified.</value>
  </data>
  <data name="FlagsEnumsShouldHavePluralNamesMessage" xml:space="preserve">
    <value>Flags enums should have plural names</value>
  </data>
  <data name="IdentifiersShouldNotMatchKeywordsTitle" xml:space="preserve">
    <value>Identifiers should not match keywords</value>
  </data>
  <data name="IdentifiersShouldNotMatchKeywordsDescription" xml:space="preserve">
    <value>A namespace name or a type name matches a reserved keyword in a programming language. Identifiers for namespaces and types should not match keywords that are defined by languages that target the common language runtime.</value>
  </data>
  <data name="IdentifiersShouldNotMatchKeywordsMessageMemberParameter" xml:space="preserve">
    <value>In virtual/interface member {0}, rename parameter {1} so that it no longer conflicts with the reserved language keyword '{2}'. Using a reserved keyword as the name of a parameter on a virtual/interface member makes it harder for consumers in other languages to override/implement the member.</value>
  </data>
  <data name="IdentifiersShouldNotMatchKeywordsMessageMember" xml:space="preserve">
    <value>Rename virtual/interface member {0} so that it no longer conflicts with the reserved language keyword '{1}'. Using a reserved keyword as the name of a virtual/interface member makes it harder for consumers in other languages to override/implement the member.</value>
  </data>
  <data name="IdentifiersShouldNotMatchKeywordsMessageType" xml:space="preserve">
    <value>Rename type {0} so that it no longer conflicts with the reserved language keyword '{1}'. Using a reserved keyword as the name of a type makes it harder for consumers in other languages to use the type.</value>
  </data>
  <data name="IdentifiersShouldNotMatchKeywordsMessageNamespace" xml:space="preserve">
    <value>Rename namespace {0} so that it no longer conflicts with the reserved language keyword '{1}'. Using a reserved keyword as the name of a namespace makes it harder for consumers in other languages to use the namespace.</value>
  </data>
  <data name="OnlyFlagsEnumsShouldHavePluralNamesTitle" xml:space="preserve">
    <value>Only FlagsAttribute enums should have plural names</value>
  </data>
  <data name="OnlyFlagsEnumsShouldHavePluralNamesDescription" xml:space="preserve">
    <value>Naming conventions dictate that a plural name for an enumeration indicates that more than one value of the enumeration can be specified at the same time.</value>
  </data>
  <data name="OnlyFlagsEnumsShouldHavePluralNamesMessage" xml:space="preserve">
    <value>Only FlagsAttribute enums should have plural names</value>
  </data>
  <data name="PropertyNamesShouldNotMatchGetMethodsTitle" xml:space="preserve">
    <value>Property names should not match get methods</value>
  </data>
  <data name="PropertyNamesShouldNotMatchGetMethodsDescription" xml:space="preserve">
    <value>The name of a public or protected member starts with ""Get"" and otherwise matches the name of a public or protected property. ""Get"" methods and properties should have names that clearly distinguish their function.</value>
  </data>
  <data name="PropertyNamesShouldNotMatchGetMethodsMessage" xml:space="preserve">
    <value>The property name '{0}' is confusing given the existence of method '{1}'. Rename or remove one of these members.</value>
  </data>
  <data name="TypeNamesShouldNotMatchNamespacesTitle" xml:space="preserve">
    <value>Type names should not match namespaces</value>
  </data>
  <data name="TypeNamesShouldNotMatchNamespacesDescription" xml:space="preserve">
    <value>Type names should not match the names of namespaces that are defined in the .NET Framework class library. Violating this rule can reduce the usability of the library.</value>
  </data>
  <data name="TypeNamesShouldNotMatchNamespacesMessageDefault" xml:space="preserve">
    <value>The type name {0} conflicts in whole or in part with the namespace name '{1}'. Change either name to eliminate the conflict.</value>
  </data>
  <data name="TypeNamesShouldNotMatchNamespacesMessageSystem" xml:space="preserve">
    <value>The type name {0} conflicts in whole or in part with the namespace name '{1}' defined in the .NET Framework. Rename the type to eliminate the conflict.</value>
  </data>
  <data name="ParameterNamesShouldMatchBaseDeclarationTitle" xml:space="preserve">
    <value>Parameter names should match base declaration</value>
  </data>
  <data name="ParameterNamesShouldMatchBaseDeclarationDescription" xml:space="preserve">
    <value>Consistent naming of parameters in an override hierarchy increases the usability of the method overrides. A parameter name in a derived method that differs from the name in the base declaration can cause confusion about whether the method is an override of the base method or a new overload of the method.</value>
  </data>
  <data name="ParameterNamesShouldMatchBaseDeclarationMessage" xml:space="preserve">
    <value>In member {0}, change parameter name {1} to {2} in order to match the identifier as it has been declared in {3}.</value>
  </data>
  <data name="UsePreferredTermsTitle" xml:space="preserve">
    <value>Use preferred terms</value>
  </data>
  <data name="UsePreferredTermsDescription" xml:space="preserve">
    <value>The name of an externally visible identifier includes a term for which an alternative, preferred term exists. Alternatively, the name includes the term ""Flag"" or ""Flags"".</value>
  </data>
  <data name="UsePreferredTermsMessageAssembly" xml:space="preserve">
    <value>Replace the term '{0}' in assembly name {1} with the preferred alternate '{2}'.</value>
  </data>
  <data name="UsePreferredTermsMessageNamespace" xml:space="preserve">
    <value>Replace the term '{0}' in namespace name '{1}' with the preferred alternate '{2}'.</value>
  </data>
  <data name="UsePreferredTermsMessageMemberParameter" xml:space="preserve">
    <value>In member {0}, replace the term '{1}' in parameter name {2} with the preferred alternate '{3}'.</value>
  </data>
  <data name="UsePreferredTermsMessageDelegateParameter" xml:space="preserve">
    <value>In delegate {0}, replace the term '{1}' in parameter name {2} with the preferred alternate '{3}'.</value>
  </data>
  <data name="UsePreferredTermsMessageTypeTypeParameter" xml:space="preserve">
    <value>On type {0}, replace the term '{1}' in generic type parameter name {2} with the preferred alternate '{3}'.</value>
  </data>
  <data name="UsePreferredTermsMessageMethodTypeParameter" xml:space="preserve">
    <value>On method {0}, replace the term '{1}' in generic type parameter name {2} with the preferred alternate '{3}'.</value>
  </data>
  <data name="UsePreferredTermsMessageType" xml:space="preserve">
    <value>Replace the term '{0}' in type name {1} with the preferred alternate '{2}'.</value>
  </data>
  <data name="UsePreferredTermsMessageMember" xml:space="preserve">
    <value>Replace the term '{0}' in member name {1} with the preferred alternate '{2}'.</value>
  </data>
  <data name="UsePreferredTermsMessageAssemblyNoAlternate" xml:space="preserve">
    <value>Replace the term '{0}' in assembly name {1} with an appropriate alternate or remove it entirely.</value>
  </data>
  <data name="UsePreferredTermsMessageNamespaceNoAlternate" xml:space="preserve">
    <value>Replace the term '{0}' in namespace name '{1}' with an appropriate alternate or remove it entirely.</value>
  </data>
  <data name="UsePreferredTermsMessageMemberParameterNoAlternate" xml:space="preserve">
    <value>In member {0}, replace the term '{1}' in parameter name {2} with an appropriate alternate or remove it entirely.</value>
  </data>
  <data name="UsePreferredTermsMessageDelegateParameterNoAlternate" xml:space="preserve">
    <value>In delegate {0}, replace the term '{1}' in parameter name {2} with an appropriate alternate or remove it entirely.</value>
  </data>
  <data name="UsePreferredTermsMessageTypeTypeParameterNoAlternate" xml:space="preserve">
    <value>On type {0}, replace the term '{1}' in generic type parameter name {2} with an appropriate alternate or remove it entirely.</value>
  </data>
  <data name="UsePreferredTermsMessageMethodTypeParameterNoAlternate" xml:space="preserve">
    <value>On method {0}, replace the term '{1}' in generic type parameter name {2} with an appropriate alternate or remove it entirely.</value>
  </data>
  <data name="UsePreferredTermsMessageTypeNoAlternate" xml:space="preserve">
    <value>Replace the term '{0}' in type name {1} with an appropriate alternate or remove it entirely.</value>
  </data>
  <data name="UsePreferredTermsMessageMemberNoAlternate" xml:space="preserve">
    <value>Replace the term '{0}' in member name {1} with an appropriate alternate or remove it entirely.</value>
  </data>
  <data name="OverrideEqualsAndOperatorEqualsOnValueTypesTitle" xml:space="preserve">
    <value>Override equals and operator equals on value types</value>
  </data>
  <data name="OverrideEqualsAndOperatorEqualsOnValueTypesDescription" xml:space="preserve">
    <value>For value types, the inherited implementation of Equals uses the Reflection library and compares the contents of all fields. Reflection is computationally expensive, and comparing every field for equality might be unnecessary. If you expect users to compare or sort instances, or to use instances as hash table keys, your value type should implement Equals.</value>
  </data>
  <data name="OverrideEqualsAndOperatorEqualsOnValueTypesMessageEquals" xml:space="preserve">
    <value>{0} should override Equals.</value>
  </data>
  <data name="OverrideEqualsAndOperatorEqualsOnValueTypesMessageOpEquality" xml:space="preserve">
    <value>{0} should override the equality (==) and inequality (!=) operators.</value>
  </data>
  <data name="PropertiesShouldNotReturnArraysTitle" xml:space="preserve">
    <value>Properties should not return arrays</value>
  </data>
  <data name="PropertiesShouldNotReturnArraysDescription" xml:space="preserve">
    <value>Arrays that are returned by properties are not write-protected, even when the property is read-only. To keep the array tamper-proof, the property must return a copy of the array. Typically, users will not understand the adverse performance implications of calling such a property.</value>
  </data>
  <data name="PropertiesShouldNotReturnArraysMessage" xml:space="preserve">
    <value>Properties should not return arrays</value>
  </data>
  <data name="AssembliesShouldHaveValidStrongNamesTitle" xml:space="preserve">
    <value>Assemblies should have valid strong names</value>
  </data>
  <data name="AssembliesShouldHaveValidStrongNamesDescription" xml:space="preserve">
    <value>The strong name protects clients from unknowingly loading an assembly that has been tampered with. Assemblies without strong names should not be deployed outside very limited scenarios. If you share or distribute assemblies that are not correctly signed, the assembly can be tampered with, the common language runtime might not load the assembly, or the user might have to disable verification on his or her computer.</value>
  </data>
  <data name="AssembliesShouldHaveValidStrongNamesMessageNoStrongName" xml:space="preserve">
    <value>Sign {0} with a strong name key.</value>
  </data>
  <data name="AssembliesShouldHaveValidStrongNamesMessageNotValid" xml:space="preserve">
    <value>Verify that {0} has a valid strong name before deploying.</value>
  </data>
  <data name="OverrideGetHashCodeOnOverridingEqualsTitle" xml:space="preserve">
    <value>Override GetHashCode on overriding Equals</value>
  </data>
  <data name="OverrideGetHashCodeOnOverridingEqualsDescription" xml:space="preserve">
    <value>GetHashCode returns a value, based on the current instance, that is suited for hashing algorithms and data structures such as a hash table. Two objects that are the same type and are equal must return the same hash code.</value>
  </data>
  <data name="OverrideGetHashCodeOnOverridingEqualsMessage" xml:space="preserve">
    <value>Override GetHashCode on overriding Equals</value>
  </data>
  <data name="OverrideEqualsOnOverloadingOperatorEqualsTitle" xml:space="preserve">
    <value>Override Equals on overloading operator equals</value>
  </data>
  <data name="OverrideEqualsOnOverloadingOperatorEqualsDescription" xml:space="preserve">
    <value>A public type implements the equality operator but does not override Object.Equals.</value>
  </data>
  <data name="OverrideEqualsOnOverloadingOperatorEqualsMessage" xml:space="preserve">
    <value>Override Equals on overloading operator equals</value>
  </data>
  <data name="Since_0_redefines_operator_1_it_should_also_redefine_operator_2" xml:space="preserve">
    <value>Since '{0}' redefines operator '{1}', it should also redefine operator '{2}'</value>
  </data>
  <data name="Generate_missing_operators" xml:space="preserve">
    <value>Generate missing operators</value>
  </data>
  <data name="OverrideEqualsOnOverloadingOperatorEqualsCodeActionTitle" xml:space="preserve">
    <value>Override object.Equals</value>
  </data>
  <data name="OverrideEqualsOnImplementingIEquatableCodeActionTitle" xml:space="preserve">
    <value>Override object.Equals</value>
  </data>
  <data name="OverrideGetHashCodeOnOverridingEqualsCodeActionTitle" xml:space="preserve">
    <value>Override object.GetHashCode</value>
  </data>
  <data name="MakeExceptionPublic" xml:space="preserve">
    <value>Make exception public</value>
  </data>
  <data name="InterfaceMethodsShouldBeCallableByChildTypesFix1" xml:space="preserve">
    <value>Make '{0}' protected.</value>
  </data>
  <data name="InterfaceMethodsShouldBeCallableByChildTypesFix2" xml:space="preserve">
    <value>Change '{0}' to a public interface implementation.</value>
  </data>
  <data name="InterfaceMethodsShouldBeCallableByChildTypesFix3" xml:space="preserve">
    <value>Make the containing type '{0}' sealed.</value>
  </data>
  <data name="StaticHolderTypeIsNotStatic" xml:space="preserve">
    <value>Type '{0}' is a static holder type but is neither static nor NotInheritable</value>
  </data>
  <data name="StaticHolderTypesShouldBeStaticOrNotInheritable" xml:space="preserve">
    <value>Static holder types should be Static or NotInheritable</value>
  </data>
  <data name="MakeClassStatic" xml:space="preserve">
    <value>Make Class Static</value>
  </data>
  <data name="OverrideObjectEqualsMessage" xml:space="preserve">
    <value>Type {0} should override Equals because it implements IEquatable&lt;T&gt;</value>
  </data>
  <data name="OverrideObjectEqualsTitle" xml:space="preserve">
    <value>Override Object.Equals(object) when implementing IEquatable&lt;T&gt;</value>
  </data>
  <data name="UseIntegralOrStringArgumentForIndexersDescription" xml:space="preserve">
    <value>Indexers, that is, indexed properties, should use integer or string types for the index. These types are typically used for indexing data structures and increase the usability of the library. Use of the Object type should be restricted to those cases where the specific integer or string type cannot be specified at design time. If the design requires other types for the index, reconsider whether the type represents a logical data store. If it does not represent a logical data store, use a method.</value>
  </data>
  <data name="UseIntegralOrStringArgumentForIndexersMessage" xml:space="preserve">
    <value>Use Integral Or String Argument For Indexers</value>
  </data>
  <data name="UseIntegralOrStringArgumentForIndexersTitle" xml:space="preserve">
    <value>Use Integral Or String Argument For Indexers</value>
  </data>
  <data name="DoNotDirectlyAwaitATaskDescription" xml:space="preserve">
    <value>When an asynchronous method awaits a Task directly, continuation occurs in the same thread that created the task. Consider calling Task.ConfigureAwait(Boolean) to signal your intention for continuation. Call ConfigureAwait(false) on the task to schedule continuations to the thread pool, thereby avoiding a deadlock on the UI thread. Passing false is a good option for app-independent libraries. Calling ConfigureAwait(true) on the task has the same behavior as not explicitly calling ConfigureAwait. By explicitly calling this method, you're letting readers know you intentionally want to perform the continuation on the original synchronization context.</value>
  </data>
  <data name="DoNotDirectlyAwaitATaskMessage" xml:space="preserve">
    <value>Consider calling ConfigureAwait on the awaited task</value>
  </data>
  <data name="DoNotDirectlyAwaitATaskTitle" xml:space="preserve">
    <value>Consider calling ConfigureAwait on the awaited task</value>
  </data>
  <data name="AppendConfigureAwaitFalse" xml:space="preserve">
    <value>Append .ConfigureAwait(false)</value>
  </data>
  <data name="AppendConfigureAwaitTrue" xml:space="preserve">
    <value>Append .ConfigureAwait(true)</value>
  </data>
  <data name="ImplementIEquatableWhenOverridingObjectEqualsDescription" xml:space="preserve">
    <value>When a type T overrides Object.Equals(object), the implementation must cast the object argument to the correct type T before performing the comparison. If the type implements IEquatable&lt;T&gt;, and therefore offers the method T.Equals(T), and if the argument is known at compile time to be of type T, then the compiler can call IEquatable&lt;T&gt;.Equals(T) instead of Object.Equals(object), and no cast is necessary, improving performance.</value>
  </data>
  <data name="OverrideObjectEqualsDescription" xml:space="preserve">
    <value>When a type T implements the interface IEquatable&lt;T&gt;, it suggests to a user who sees a call to the Equals method in source code that an instance of the type can be equated with an instance of any other type. The user might be confused if their attempt to equate the type with an instance of another type fails to compile. This violates the "principle of least surprise".</value>
  </data>
  <data name="RenameToTitle" xml:space="preserve">
    <value>Rename to '{0}'</value>
  </data>
  <data name="DoNotHideBaseClassMethodsDescription" xml:space="preserve">
    <value>A method in a base type is hidden by an identically named method in a derived type when the parameter signature of the derived method differs only by types that are more weakly derived than the corresponding types in the parameter signature of the base method.</value>
  </data>
  <data name="DoNotHideBaseClassMethodsMessage" xml:space="preserve">
    <value>Change or remove '{0}' because it hides a more specific base class method: '{1}'.</value>
  </data>
  <data name="DoNotHideBaseClassMethodsTitle" xml:space="preserve">
    <value>Do not hide base class methods</value>
  </data>
  <data name="OverrideMethodsOnComparableTypesMessageBoth" xml:space="preserve">
    <value>{0} should define operator(s) '{1}' and Equals since it implements IComparable.</value>
    <comment>1 is a comma-separated list</comment>
  </data>
  <data name="DoNotCatchGeneralExceptionTypesDescription" xml:space="preserve">
    <value>A general exception such as System.Exception or System.SystemException or a disallowed exception type is caught in a catch statement, or a general catch clause is used. General and disallowed exceptions should not be caught.</value>
  </data>
  <data name="DoNotCatchGeneralExceptionTypesMessage" xml:space="preserve">
    <value>Modify '{0}' to catch a more specific allowed exception type, or rethrow the exception.</value>
  </data>
  <data name="DoNotCatchGeneralExceptionTypesTitle" xml:space="preserve">
    <value>Do not catch general exception types</value>
  </data>
  <data name="DoNotPrefixEnumValuesWithTypeNameDescription" xml:space="preserve">
    <value>An enumeration's values should not start with the type name of the enumeration.</value>
  </data>
  <data name="DoNotPrefixEnumValuesWithTypeNameMessage" xml:space="preserve">
    <value>Do not prefix enum values with the name of the enum type '{0}'. </value>
  </data>
  <data name="DoNotPrefixEnumValuesWithTypeNameTitle" xml:space="preserve">
    <value>Do not prefix enum values with type name</value>
  </data>
  <data name="AvoidCallingProblematicMethodsTitle" xml:space="preserve">
    <value>Avoid calling problematic methods</value>
  </data>
  <data name="AvoidCallingProblematicMethodsDescription" xml:space="preserve">
    <value>A member calls a potentially dangerous or problematic method.</value>
  </data>
  <data name="AvoidCallingProblematicMethodsMessageSystemGCCollect" xml:space="preserve">
    <value>Remove the call to GC.Collect from {0}. It is usually unnecessary to force garbage collection, and doing so can severely degrade performance.</value>
  </data>
  <data name="AvoidCallingProblematicMethodsMessageSystemThreadingThreadResume" xml:space="preserve">
    <value>Remove the call to Thread.Resume from {0}. Suspending and resuming threads can be dangerous if the system is in the middle of a critical operation such as executing a class constructor of an important system type or resolving security for a shared assembly.</value>
  </data>
  <data name="AvoidCallingProblematicMethodsMessageSystemThreadingThreadSuspend" xml:space="preserve">
    <value>Remove the call to Thread.Suspend from {0}. Suspending and resuming threads can be dangerous if the system is in the middle of a critical operation such as executing a class constructor of an important system type or resolving security for a shared assembly.</value>
  </data>
  <data name="AvoidCallingProblematicMethodsMessageSystemTypeInvokeMember" xml:space="preserve">
    <value>Remove the call to System.Type.InvokeMember with BindingFlags.NonPublic from {0}. Taking a dependency on a private member increases the chance of a breaking change in the future.</value>
  </data>
  <data name="AvoidCallingProblematicMethodsMessageCoInitializeSecurity" xml:space="preserve">
    <value>{0} is a P/Invoke declaration to an OLE32 API that cannot be reliably called after the runtime has been initialized. The workaround is to write an unmanaged shim that will call the routine and then activate and call into managed code. You can do this using an export from a mixed-mode C++ DLL, by registering a managed component for use by COM, or by using the runtime hosting API.</value>
  </data>
  <data name="AvoidCallingProblematicMethodsMessageCoSetProxyBlanket" xml:space="preserve">
    <value>{0} is a P/Invoke declaration to an OLE32 API that cannot be reliably called against a runtime callable wrapper (a managed object wrapping a COM object). Runtime callable wrappers dynamically fetch interface pointers so the effect of the call might be arbitrarily lost. Runtime callable wrappers for a given COM object are also shared across an application domain so the call could possibly affect other users. Replace this call with a native wrapper COM object for the interface pointer that does the appropriate CoSetProxyBlanket calls.</value>
  </data>
  <data name="AvoidCallingProblematicMethodsMessageSystemRuntimeInteropServicesSafeHandleDangerousGetHandle" xml:space="preserve">
    <value>Remove the call to SafeHandle.DangerousGetHandle from {0}.</value>
  </data>
  <data name="AvoidCallingProblematicMethodsMessageSystemReflectionAssemblyLoadFrom" xml:space="preserve">
    <value>Remove the call to Assembly.LoadFrom from {0}.</value>
  </data>
  <data name="AvoidCallingProblematicMethodsMessageSystemReflectionAssemblyLoadFile" xml:space="preserve">
    <value>Remove the call to Assembly.LoadFile from {0}.</value>
  </data>
  <data name="AvoidCallingProblematicMethodsMessageSystemReflectionAssemblyLoadWithPartialName" xml:space="preserve">
    <value>Remove the call to Assembly.LoadWithPartialName from {0}.</value>
  </data>
  <data name="CategoryReliability" xml:space="preserve">
    <value>Reliability</value>
  </data>
  <data name="AvoidUsingCrefTagsWithAPrefixTitle" xml:space="preserve">
    <value>Avoid using cref tags with a prefix</value>
  </data>
  <data name="AvoidUsingCrefTagsWithAPrefixDescription" xml:space="preserve">
    <value>Use of cref tags with prefixes should be avoided, since it prevents the compiler from verifying references and the IDE from updating references during refactorings. It is permissible to suppress this error at a single documentation site if the cref must use a prefix because the type being mentioned is not findable by the compiler. For example, if a cref is mentioning a special attribute in the full framework but you're in a file that compiles against the portable framework, or if you want to reference a type at higher layer of Roslyn, you should suppress the error. You should not suppress the error just because you want to take a shortcut and avoid using the full syntax.</value>
  </data>
  <data name="AvoidUsingCrefTagsWithAPrefixMessage" xml:space="preserve">
    <value>Avoid using cref tags with a prefix</value>
  </data>
  <data name="VariableNamesShouldNotMatchFieldNamesTitle" xml:space="preserve">
    <value>Variable names should not match field names</value>
  </data>
  <data name="VariableNamesShouldNotMatchFieldNamesDescription" xml:space="preserve">
    <value>An instance method declares a parameter or a local variable whose name matches an instance field of the declaring type, leading to errors.</value>
  </data>
  <data name="VariableNamesShouldNotMatchFieldNamesMessageLocal" xml:space="preserve">
    <value>{0}, a variable declared in {1}, has the same name as an instance field on the type. Change the name of one of these items.</value>
  </data>
  <data name="VariableNamesShouldNotMatchFieldNamesMessageParameter" xml:space="preserve">
    <value>{0}, a parameter declared in {1}, has the same name as an instance field on the type. Change the name of one of these items.</value>
  </data>
  <data name="ReviewUnusedParametersTitle" xml:space="preserve">
    <value>Review unused parameters</value>
  </data>
  <data name="ReviewUnusedParametersDescription" xml:space="preserve">
    <value>Avoid unused paramereters in your code. If the parameter cannot be removed, then change its name so it starts with an underscore and is optionally followed by an integer, such as '_', '_1', '_2', etc. These are treated as special discard symbol names.</value>
  </data>
  <data name="ReviewUnusedParametersMessage" xml:space="preserve">
    <value>Parameter {0} of method {1} is never used. Remove the parameter or use it in the method body.</value>
  </data>
  <data name="RemoveUnusedParameterMessage" xml:space="preserve">
    <value>Remove unused parameter</value>
  </data>
  <data name="DoNotIgnoreMethodResultsTitle" xml:space="preserve">
    <value>Do not ignore method results</value>
  </data>
  <data name="DoNotIgnoreMethodResultsDescription" xml:space="preserve">
    <value>A new object is created but never used; or a method that creates and returns a new string is called and the new string is never used; or a COM or P/Invoke method returns an HRESULT or error code that is never used.</value>
  </data>
  <data name="DoNotIgnoreMethodResultsMessageObjectCreation" xml:space="preserve">
    <value>{0} creates a new instance of {1} which is never used. Pass the instance as an argument to another method, assign the instance to a variable, or remove the object creation if it is unnecessary.</value>
  </data>
  <data name="DoNotIgnoreMethodResultsMessageStringCreation" xml:space="preserve">
    <value>{0} calls {1} but does not use the new string instance that the method returns. Pass the instance as an argument to another method, assign the instance to a variable, or remove the call if it is unnecessary.</value>
  </data>
  <data name="DoNotIgnoreMethodResultsMessageHResultOrErrorCode" xml:space="preserve">
    <value>{0} calls {1} but does not use the HRESULT or error code that the method returns. This could lead to unexpected behavior in error conditions or low-resource situations. Use the result in a conditional statement, assign the result to a variable, or pass it as an argument to another method.</value>
  </data>
  <data name="DoNotIgnoreMethodResultsMessageTryParse" xml:space="preserve">
    <value>{0} calls {1} but does not explicitly check whether the conversion succeeded. Either use the return value in a conditional statement or verify that the call site expects that the out argument will be set to the default value when the conversion fails.</value>
  </data>
  <data name="AvoidUninstantiatedInternalClassesTitle" xml:space="preserve">
    <value>Avoid uninstantiated internal classes</value>
  </data>
  <data name="AvoidUninstantiatedInternalClassesDescription" xml:space="preserve">
    <value>An instance of an assembly-level type is not created by code in the assembly.</value>
  </data>
  <data name="AvoidUninstantiatedInternalClassesMessage" xml:space="preserve">
    <value>{0} is an internal class that is apparently never instantiated. If so, remove the code from the assembly. If this class is intended to contain only static members, make it static (Shared in Visual Basic).</value>
  </data>
  <data name="AvoidUnusedPrivateFieldsTitle" xml:space="preserve">
    <value>Avoid unused private fields</value>
  </data>
  <data name="AvoidUnusedPrivateFieldsDescription" xml:space="preserve">
    <value>Private fields were detected that do not appear to be accessed in the assembly.</value>
  </data>
  <data name="AvoidUnusedPrivateFieldsMessage" xml:space="preserve">
    <value>Unused field '{0}'.</value>
  </data>
  <data name="DoNotIgnoreMethodResultsMessagePureMethod" xml:space="preserve">
    <value>{0} calls {1} but does not use the value the method returns. Because {1} is marked as a Pure method, it cannot have side effects. Use the result in a conditional statement, assign the result to a variable, or pass it as an argument to another method.</value>
  </data>
  <data name="UseNameOfInPlaceOfStringDescription" xml:space="preserve">
    <value>Using nameof helps keep your code valid when refactoring.</value>
  </data>
  <data name="UseNameOfInPlaceOfStringMessage" xml:space="preserve">
    <value>Use nameof in place of string literal '{0}'</value>
  </data>
  <data name="UseNameOfInPlaceOfStringTitle" xml:space="preserve">
    <value>Use nameof to express symbol names</value>
  </data>
  <data name="AvoidDeadConditionalCodeAlwaysTruFalseOrNullMessage" xml:space="preserve">
    <value>'{0}' is always '{1}'. Remove or refactor the condition(s) to avoid dead code.</value>
  </data>
  <data name="AvoidDeadConditionalCodeNeverNullMessage" xml:space="preserve">
    <value>'{0}' is never '{1}'. Remove or refactor the condition(s) to avoid dead code.</value>
  </data>
  <data name="AvoidDeadConditionalCodeTitle" xml:space="preserve">
    <value>Avoid dead conditional code</value>
  </data>
  <data name="AvoidExcessiveClassCouplingDescription" xml:space="preserve">
    <value>This rule measures class coupling by counting the number of unique type references that a symbol contains. Symbols that have a high degree of class coupling can be difficult to maintain. It is a good practice to have types and methods that exhibit low coupling and high cohesion. To fix this violation, try to redesign the code to reduce the number of types to which it is coupled.</value>
  </data>
  <data name="AvoidExcessiveClassCouplingMessage" xml:space="preserve">
    <value>'{0}' is coupled with '{1}' different types from '{2}' different namespaces. Rewrite or refactor the code to decrease its class coupling below '{3}'.</value>
  </data>
  <data name="AvoidExcessiveClassCouplingTitle" xml:space="preserve">
    <value>Avoid excessive class coupling</value>
  </data>
  <data name="AvoidExcessiveComplexityDescription" xml:space="preserve">
    <value>Cyclomatic complexity measures the number of linearly independent paths through the method, which is determined by the number and complexity of conditional branches. A low cyclomatic complexity generally indicates a method that is easy to understand, test, and maintain. The cyclomatic complexity is calculated from a control flow graph of the method and is given as follows: `cyclomatic complexity = the number of edges - the number of nodes + 1`, where a node represents a logic branch point and an edge represents a line between nodes.</value>
  </data>
  <data name="AvoidExcessiveComplexityMessage" xml:space="preserve">
    <value>'{0}' has a cyclomatic complexity of '{1}'. Rewrite or refactor the code to decrease its complexity below '{2}'.</value>
  </data>
  <data name="AvoidExcessiveComplexityTitle" xml:space="preserve">
    <value>Avoid excessive complexity</value>
  </data>
  <data name="AvoidExcessiveInheritanceDescription" xml:space="preserve">
    <value>Deeply nested type hierarchies can be difficult to follow, understand, and maintain. This rule limits analysis to hierarchies in the same module. To fix a violation of this rule, derive the type from a base type that is less deep in the inheritance hierarchy or eliminate some of the intermediate base types.</value>
  </data>
  <data name="AvoidExcessiveInheritanceMessage" xml:space="preserve">
    <value>'{0}' has an object hierarchy '{1}' levels deep within the defining module. If possible, eliminate base classes within the hierarchy to decrease its hierarchy level below '{2}': '{3}'</value>
  </data>
  <data name="AvoidExcessiveInheritanceTitle" xml:space="preserve">
    <value>Avoid excessive inheritance</value>
  </data>
  <data name="AvoidUnmantainableCodeDescription" xml:space="preserve">
    <value>The maintainability index is calculated by using the following metrics: lines of code, program volume, and cyclomatic complexity. Program volume is a measure of the difficulty of understanding of a symbol that is based on the number of operators and operands in the code. Cyclomatic complexity is a measure of the structural complexity of the type or method. A low maintainability index indicates that code is probably difficult to maintain and would be a good candidate to redesign.</value>
  </data>
  <data name="AvoidUnmantainableCodeMessage" xml:space="preserve">
    <value>'{0}' has a maintainability index of '{1}'. Rewrite or refactor the code to increase its maintainability index (MI) above '{2}'.</value>
  </data>
  <data name="AvoidUnmantainableCodeTitle" xml:space="preserve">
    <value>Avoid unmaintainable code</value>
  </data>
  <data name="InvalidEntryInCodeMetricsConfigFileDescription" xml:space="preserve">
    <value>Invalid entry in code metrics rule specification file</value>
  </data>
  <data name="InvalidEntryInCodeMetricsConfigFileMessage" xml:space="preserve">
    <value>Invalid entry '{0}' in code metrics rule specification file '{1}'</value>
  </data>
  <data name="InvalidEntryInCodeMetricsConfigFileTitle" xml:space="preserve">
    <value>Invalid entry in code metrics rule specification file</value>
  </data>
  <data name="UseLiteralsWhereAppropriateTitle" xml:space="preserve">
    <value>Use literals where appropriate</value>
  </data>
  <data name="UseLiteralsWhereAppropriateDescription" xml:space="preserve">
    <value>A field is declared static and read-only (Shared and ReadOnly in Visual Basic), and is initialized by using a value that is computable at compile time. Because the value that is assigned to the targeted field is computable at compile time, change the declaration to a const (Const in Visual Basic) field so that the value is computed at compile time instead of at run?time.</value>
  </data>
  <data name="UseLiteralsWhereAppropriateMessageDefault" xml:space="preserve">
    <value>Field '{0}' is declared as 'readonly' but is initialized with a constant value. Mark this field as 'const' instead.</value>
  </data>
  <data name="UseLiteralsWhereAppropriateMessageEmptyString" xml:space="preserve">
    <value>Field '{0}' is declared as 'readonly' but is initialized with an empty string (""). Mark this field as 'const' instead.</value>
  </data>
  <data name="DoNotInitializeUnnecessarilyTitle" xml:space="preserve">
    <value>Do not initialize unnecessarily</value>
  </data>
  <data name="DoNotInitializeUnnecessarilyDescription" xml:space="preserve">
    <value>The common language runtime initializes all fields to their default values before running the constructor. In most cases, initializing a field to its default value in a constructor is redundant, which degrades performance and adds to maintenance costs. One case where it is not redundant occurs when the constructor calls another constructor of the same class or a base class constructor and that constructor initializes the field to a non-default value. In this case, changing the value of the field back to its default value can be appropriate.</value>
  </data>
  <data name="DoNotInitializeUnnecessarilyMessage" xml:space="preserve">
    <value>Do not initialize unnecessarily</value>
  </data>
  <data name="PreferJaggedArraysOverMultidimensionalTitle" xml:space="preserve">
    <value>Prefer jagged arrays over multidimensional</value>
  </data>
  <data name="PreferJaggedArraysOverMultidimensionalDescription" xml:space="preserve">
    <value>A jagged array is an array whose elements are arrays. The arrays that make up the elements can be of different sizes, leading to less wasted space for some sets of data.</value>
  </data>
  <data name="PreferJaggedArraysOverMultidimensionalMessageDefault" xml:space="preserve">
    <value>{0} is a multidimensional array. Replace it with a jagged array if possible.</value>
  </data>
  <data name="PreferJaggedArraysOverMultidimensionalMessageReturn" xml:space="preserve">
    <value>{0} returns a multidimensional array of {1}. Replace it with a jagged array if possible.</value>
  </data>
  <data name="PreferJaggedArraysOverMultidimensionalMessageBody" xml:space="preserve">
    <value>{0} uses a multidimensional array of {1}. Replace it with a jagged array if possible.</value>
  </data>
  <data name="MarkMembersAsStaticTitle" xml:space="preserve">
    <value>Mark members as static</value>
  </data>
  <data name="MarkMembersAsStaticDescription" xml:space="preserve">
    <value>Members that do not access instance data or call instance methods can be marked as static. After you mark the methods as static, the compiler will emit nonvirtual call sites to these members. This can give you a measurable performance gain for performance-sensitive code.</value>
  </data>
  <data name="MarkMembersAsStaticMessage" xml:space="preserve">
    <value>Member '{0}' does not access instance data and can be marked as static</value>
  </data>
  <data name="ReviewVisibleEventHandlersTitle" xml:space="preserve">
    <value>Review visible event handlers</value>
  </data>
  <data name="ReviewVisibleEventHandlersDescription" xml:space="preserve">
    <value>A public or protected event-handling method was detected. Event-handling methods should not be exposed unless absolutely necessary.</value>
  </data>
  <data name="ReviewVisibleEventHandlersMessageSecurity" xml:space="preserve">
    <value>Consider making {0} not externally visible or ensure that it is benign code.</value>
  </data>
  <data name="ReviewVisibleEventHandlersMessageDefault" xml:space="preserve">
    <value>Consider making {0} not externally visible.</value>
  </data>
  <data name="SealMethodsThatSatisfyPrivateInterfacesTitle" xml:space="preserve">
    <value>Seal methods that satisfy private interfaces</value>
  </data>
  <data name="SealMethodsThatSatisfyPrivateInterfacesDescription" xml:space="preserve">
    <value>An inheritable public type provides an overridable method implementation of an internal (Friend in Visual Basic) interface. To fix a violation of this rule, prevent the method from being overridden outside the assembly.</value>
  </data>
  <data name="SealMethodsThatSatisfyPrivateInterfacesMessage" xml:space="preserve">
    <value>Seal methods that satisfy private interfaces</value>
  </data>
  <data name="RemoveEmptyFinalizers" xml:space="preserve">
    <value>Remove empty Finalizers</value>
  </data>
  <data name="RemoveEmptyFinalizersDescription" xml:space="preserve">
    <value>Finalizers should be avoided where possible, to avoid the additional performance overhead involved in tracking object lifetime.</value>
  </data>
  <data name="DoNotCallOverridableMethodsInConstructors" xml:space="preserve">
    <value>Do not call overridable methods in constructors</value>
  </data>
  <data name="DoNotCallOverridableMethodsInConstructorsDescription" xml:space="preserve">
    <value>Virtual methods defined on the class should not be called from constructors. If a derived class has overridden the method, the derived class version will be called (before the derived class constructor is called).</value>
  </data>
  <data name="RethrowToPreserveStackDetailsMessage" xml:space="preserve">
    <value>Re-throwing caught exception changes stack information.</value>
  </data>
  <data name="RethrowToPreserveStackDetailsTitle" xml:space="preserve">
    <value>Rethrow to preserve stack details.</value>
  </data>
  <data name="MakeDeclaringTypeInternal" xml:space="preserve">
    <value>Make declaring type internal.</value>
  </data>
  <data name="MakeDeclaringTypeSealed" xml:space="preserve">
    <value>Make declaring type sealed.</value>
  </data>
  <data name="MakeMemberNotOverridable" xml:space="preserve">
    <value>Make member not overridable.</value>
  </data>
  <data name="DoNotRaiseExceptionsInExceptionClausesDescription" xml:space="preserve">
    <value>When an exception is raised in a finally clause, the new exception hides the active exception. This makes the original error difficult to detect and debug.</value>
  </data>
  <data name="DoNotRaiseExceptionsInExceptionClausesMessageFinally" xml:space="preserve">
    <value>Do not raise an exception from within a finally clause. </value>
  </data>
  <data name="DoNotRaiseExceptionsInExceptionClausesTitle" xml:space="preserve">
    <value>Do not raise exceptions in finally clauses</value>
  </data>
  <data name="UseLiteralsWhereAppropriateCodeActionTitle" xml:space="preserve">
    <value>Change to constant</value>
  </data>
  <data name="AvoidDuplicateElementInitializationDescription" xml:space="preserve">
    <value>Indexed elements in objects initializers must initialize unique elements. A duplicate index might overwrite a previous element initialization.</value>
  </data>
  <data name="AvoidDuplicateElementInitializationMessage" xml:space="preserve">
    <value>The element at index [{0}] has already been initialized. Previous initializations of this element may be overwritten.</value>
  </data>
  <data name="AvoidDuplicateElementInitializationTitle" xml:space="preserve">
    <value>Do not duplicate indexed element initializations</value>
  </data>
  <data name="ValidateArgumentsOfPublicMethodsDescription" xml:space="preserve">
    <value>An externally visible method dereferences one of its reference arguments without verifying whether that argument is null (Nothing in Visual Basic). All reference arguments that are passed to externally visible methods should be checked against null. If appropriate, throw an ArgumentNullException when the argument is null or add a Code Contract precondition asserting non-null argument. If the method is designed to be called only by known assemblies, you should make the method internal.</value>
  </data>
  <data name="ValidateArgumentsOfPublicMethodsMessage" xml:space="preserve">
    <value>In externally visible method '{0}', validate parameter '{1}' is non-null before using it. If appropriate, throw an ArgumentNullException when the argument is null or add a Code Contract precondition asserting non-null argument.</value>
  </data>
  <data name="ValidateArgumentsOfPublicMethodsTitle" xml:space="preserve">
    <value>Validate arguments of public methods</value>
  </data>
  <data name="MarkMembersAsStaticCodeFix" xml:space="preserve">
    <value>Make static</value>
  </data>
  <data name="MarkMembersAsStaticCodeFix_WarningAnnotation" xml:space="preserve">
    <value>Some references to '{0}' could not be fixed, they should be fixed manually.</value>
  </data>
  <data name="AvoidPropertySelfAssignmentTitle" xml:space="preserve">
    <value>Do not assign a property to itself.</value>
  </data>
  <data name="AvoidPropertySelfAssignmentMessage" xml:space="preserve">
    <value>The property {0} should not be assigned to itself.</value>
  </data>
  <data name="AssigningSymbolAndItsMemberInSameStatementDescription" xml:space="preserve">
    <value>Assigning to a symbol and its member (field/property) in the same statement is not recommended. It is not clear if the member access was intended to use symbol's old value prior to the assignment or new value from the assignment in this statement. For clarity, consider splitting the assignments into separate statements.</value>
  </data>
  <data name="AssigningSymbolAndItsMemberInSameStatementMessage" xml:space="preserve">
    <value>Symbol '{0}' and its member '{1}' are both assigned in the same statement. You are at risk of assigning the member of an unintended object.</value>
  </data>
  <data name="AssigningSymbolAndItsMemberInSameStatementTitle" xml:space="preserve">
    <value>Assigning symbol and its member in the same statement.</value>
  </data>
  <data name="AvoidInfiniteRecursionMessageSure" xml:space="preserve">
    <value>Do not assign the property within its setter. This call will result in an infinite recursion.</value>
  </data>
  <data name="AvoidInfiniteRecursionTitle" xml:space="preserve">
    <value>Avoid infinite recursion</value>
  </data>
  <data name="AvoidInfiniteRecursionMessageMaybe" xml:space="preserve">
    <value>Do not assign the property within its setter. This call might result in an infinite recursion.</value>
  </data>
  <data name="AvoidOutParametersDescription" xml:space="preserve">
    <value>Passing types by reference (using 'out' or 'ref') requires experience with pointers, understanding how value types and reference types differ, and handling methods with multiple return values. Also, the difference between 'out' and 'ref' parameters is not widely understood.</value>
  </data>
  <data name="AvoidOutParametersMessage" xml:space="preserve">
    <value>Avoid 'out' parameters as they are not designed for general audience.</value>
  </data>
  <data name="AvoidOutParametersTitle" xml:space="preserve">
    <value>Avoid out parameters</value>
  </data>
  <data name="EnumShouldNotHaveDuplicatedValuesMessageDuplicatedBitwiseValuePart" xml:space="preserve">
    <value>The field reference '{0}' is duplicated in this bitwise initialization.</value>
  </data>
  <data name="EnumShouldNotHaveDuplicatedValuesMessageDuplicatedValue" xml:space="preserve">
    <value>The enum member '{0}' has the same constant value '{1}' as member '{2}'.</value>
  </data>
  <data name="EnumShouldNotHaveDuplicatedValuesTitle" xml:space="preserve">
    <value>Enums values should not be duplicated</value>
  </data>
  <data name="DoNotDeclareProtectedMembersInSealedTypesDescription" xml:space="preserve">
    <value>Types declare protected members so that inheriting types can access or override the member. By definition, you cannot inherit from a sealed type, which means that protected methods on sealed types cannot be called.</value>
  </data>
  <data name="DoNotDeclareProtectedMembersInSealedTypesMessage" xml:space="preserve">
    <value>'{0}' is a new protected member in the 'NonInheritable' class '{1}'.</value>
  </data>
  <data name="DoNotDeclareProtectedMembersInSealedTypesTitle" xml:space="preserve">
    <value>Do not declare protected member in sealed type</value>
  </data>
  <data name="AvoidExcessiveParametersOnGenericTypesDescription" xml:space="preserve">
    <value>The more type parameters a generic type contains, the more difficult it is to know and remember what each type parameter represents.</value>
  </data>
  <data name="AvoidExcessiveParametersOnGenericTypesMessage" xml:space="preserve">
    <value>Consider a design where '{0}' has no more than {1} type parameters.</value>
  </data>
  <data name="AvoidExcessiveParametersOnGenericTypesTitle" xml:space="preserve">
    <value>Avoid excessive parameters on generic types</value>
  </data>
  <data name="DoNotIgnoreMethodResultsMessageLinqMethod" xml:space="preserve">
    <value>'{0}' calls '{1}' but does not use the value the method returns. Linq methods are known to not have side effects. Use the result in a conditional statement, assign the result to a variable, or pass it as an argument to another method.</value>
  </data>
  <data name="DoNotNameEnumValuesReservedDescription" xml:space="preserve">
    <value>This rule assumes that an enumeration member that has a name that contains "reserved" is not currently used but is a placeholder to be renamed or removed in a future version. Renaming or removing a member is a breaking change.</value>
  </data>
  <data name="DoNotNameEnumValuesReservedMessage" xml:space="preserve">
    <value>If '{0}.{1}' is not used in the current implementation, remove it. Otherwise give it a meaningful name.</value>
  </data>
  <data name="DoNotNameEnumValuesReservedTitle" xml:space="preserve">
    <value>Do not name enum values 'Reserved'</value>
  </data>
  <data name="DoNotExposeGenericListsDescription" xml:space="preserve">
    <value>System.Collections.Generic.List&lt;T&gt; is a generic collection that's designed for performance and not inheritance. List&lt;T&gt; does not contain virtual members that make it easier to change the behavior of an inherited class.</value>
  </data>
  <data name="DoNotExposeGenericListsMessage" xml:space="preserve">
    <value>Change '{0}' in '{1}' to use 'Collection&lt;T&gt;', 'ReadOnlyCollection&lt;T&gt;' or 'KeyedCollection&lt;K,V&gt;'</value>
  </data>
  <data name="DoNotExposeGenericListsTitle" xml:space="preserve">
    <value>Do not expose generic lists</value>
  </data>
<<<<<<< HEAD
  <data name="DoNotOverloadOperatorEqualsOnReferenceTypesDescription" xml:space="preserve">
    <value>For reference types, the default implementation of the equality operator is almost always correct. By default, two references are equal only if they point to the same object.</value>
  </data>
  <data name="DoNotOverloadOperatorEqualsOnReferenceTypesMessage" xml:space="preserve">
    <value>'{0}' should not overload the equality operator.</value>
  </data>
  <data name="DoNotOverloadOperatorEqualsOnReferenceTypesTitle" xml:space="preserve">
    <value>Do not overload equality operator on reference types</value>
=======
  <data name="DoNotDeclareEventFieldsAsVirtualDescription" xml:space="preserve">
    <value>Do not declare virtual events in a base class and override them in a derived class. The C# compiler does not handle these correctly and it is unpredictable whether a subscriber to the derived event will actually be subscribing to the base class event.</value>
  </data>
  <data name="DoNotDeclareEventFieldsAsVirtualMessage" xml:space="preserve">
    <value>Event '{0}' should not be declared virtual.</value>
  </data>
  <data name="DoNotDeclareEventFieldsAsVirtualTitle" xml:space="preserve">
    <value>Do not declare event fields as virtual</value>
>>>>>>> 9ac40dc9
  </data>
  <data name="DoNotPassTypesByReferenceMessage" xml:space="preserve">
    <value>Consider a design that does not require that '{0}' be a reference parameter.</value>
  </data>
  <data name="DoNotPassTypesByReferenceTitle" xml:space="preserve">
    <value>Do not pass types by reference</value>
  </data>
  <data name="DoNotPassTypesByReferenceDescription" xml:space="preserve">
    <value>Passing types by reference (using out or ref) requires experience with pointers, understanding how value types and reference types differ, and handling methods that have multiple return values. Also, the difference between out and ref parameters is not widely understood.</value>
  </data>
  <data name="EventsShouldNotHaveBeforeOrAfterPrefixDescription" xml:space="preserve">
    <value>Event names should describe the action that raises the event. To name related events that are raised in a specific sequence, use the present or past tense to indicate the relative position in the sequence of actions. For example, when naming a pair of events that is raised when closing a resource, you might name it 'Closing' and 'Closed', instead of 'BeforeClose' and 'AfterClose'.</value>
  </data>
  <data name="EventsShouldNotHaveBeforeOrAfterPrefixMessage" xml:space="preserve">
    <value>Events should not have 'Before' or 'After' prefix</value>
  </data>
  <data name="EventsShouldNotHaveBeforeOrAfterPrefixTitle" xml:space="preserve">
    <value>Events should not have 'Before' or 'After' prefix</value>
  </data>
</root><|MERGE_RESOLUTION|>--- conflicted
+++ resolved
@@ -1409,7 +1409,15 @@
   <data name="DoNotExposeGenericListsTitle" xml:space="preserve">
     <value>Do not expose generic lists</value>
   </data>
-<<<<<<< HEAD
+  <data name="DoNotDeclareEventFieldsAsVirtualDescription" xml:space="preserve">
+    <value>Do not declare virtual events in a base class and override them in a derived class. The C# compiler does not handle these correctly and it is unpredictable whether a subscriber to the derived event will actually be subscribing to the base class event.</value>
+  </data>
+  <data name="DoNotDeclareEventFieldsAsVirtualMessage" xml:space="preserve">
+    <value>Event '{0}' should not be declared virtual.</value>
+  </data>
+  <data name="DoNotDeclareEventFieldsAsVirtualTitle" xml:space="preserve">
+    <value>Do not declare event fields as virtual</value>
+  </data>
   <data name="DoNotOverloadOperatorEqualsOnReferenceTypesDescription" xml:space="preserve">
     <value>For reference types, the default implementation of the equality operator is almost always correct. By default, two references are equal only if they point to the same object.</value>
   </data>
@@ -1418,16 +1426,6 @@
   </data>
   <data name="DoNotOverloadOperatorEqualsOnReferenceTypesTitle" xml:space="preserve">
     <value>Do not overload equality operator on reference types</value>
-=======
-  <data name="DoNotDeclareEventFieldsAsVirtualDescription" xml:space="preserve">
-    <value>Do not declare virtual events in a base class and override them in a derived class. The C# compiler does not handle these correctly and it is unpredictable whether a subscriber to the derived event will actually be subscribing to the base class event.</value>
-  </data>
-  <data name="DoNotDeclareEventFieldsAsVirtualMessage" xml:space="preserve">
-    <value>Event '{0}' should not be declared virtual.</value>
-  </data>
-  <data name="DoNotDeclareEventFieldsAsVirtualTitle" xml:space="preserve">
-    <value>Do not declare event fields as virtual</value>
->>>>>>> 9ac40dc9
   </data>
   <data name="DoNotPassTypesByReferenceMessage" xml:space="preserve">
     <value>Consider a design that does not require that '{0}' be a reference parameter.</value>
