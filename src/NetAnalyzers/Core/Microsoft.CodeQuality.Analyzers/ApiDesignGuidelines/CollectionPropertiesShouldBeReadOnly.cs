// Copyright (c) Microsoft.  All Rights Reserved.  Licensed under the Apache License, Version 2.0.  See License.txt in the project root for license information.

using System.Collections.Immutable;
using System.Diagnostics;
using System.Linq;
using Analyzer.Utilities;
using Analyzer.Utilities.Extensions;
using Microsoft.CodeAnalysis;
using Microsoft.CodeAnalysis.Diagnostics;

namespace Microsoft.CodeQuality.Analyzers.ApiDesignGuidelines
{
    /// <summary>
    /// CA2227: Collection properties should be read only
    ///
    /// Cause:
    /// An externally visible writable property is a type that implements System.Collections.ICollection.
    /// Arrays, indexers(properties with the name 'Item'), and permission sets are ignored by the rule.
    ///
    /// Description:
    /// A writable collection property allows a user to replace the collection with a completely different collection.
    /// A read-only property stops the collection from being replaced but still allows the individual members to be set.
    /// If replacing the collection is a goal, the preferred design pattern is to include a method to remove all the elements
    /// from the collection and a method to re-populate the collection.See the Clear and AddRange methods of the System.Collections.ArrayList class
    /// for an example of this pattern.
    ///
    /// Both binary and XML serialization support read-only properties that are collections.
    /// The System.Xml.Serialization.XmlSerializer class has specific requirements for types that implement ICollection and
    /// System.Collections.IEnumerable in order to be serializable.
    /// </summary>
    [DiagnosticAnalyzer(LanguageNames.CSharp, LanguageNames.VisualBasic)]
    public class CollectionPropertiesShouldBeReadOnlyAnalyzer : DiagnosticAnalyzer
    {
        internal const string RuleId = "CA2227";

        private static readonly LocalizableString s_localizableTitle = new LocalizableResourceString(nameof(MicrosoftCodeQualityAnalyzersResources.CollectionPropertiesShouldBeReadOnlyTitle), MicrosoftCodeQualityAnalyzersResources.ResourceManager, typeof(MicrosoftCodeQualityAnalyzersResources));
        private static readonly LocalizableString s_localizableMessage = new LocalizableResourceString(nameof(MicrosoftCodeQualityAnalyzersResources.CollectionPropertiesShouldBeReadOnlyMessage), MicrosoftCodeQualityAnalyzersResources.ResourceManager, typeof(MicrosoftCodeQualityAnalyzersResources));
        private static readonly LocalizableString s_localizableDescription = new LocalizableResourceString(nameof(MicrosoftCodeQualityAnalyzersResources.CollectionPropertiesShouldBeReadOnlyDescription), MicrosoftCodeQualityAnalyzersResources.ResourceManager, typeof(MicrosoftCodeQualityAnalyzersResources));

        internal static readonly DiagnosticDescriptor Rule = DiagnosticDescriptorHelper.Create(RuleId,
                                                                    s_localizableTitle,
                                                                    s_localizableMessage,
                                                                    DiagnosticCategory.Usage,
                                                                    RuleLevel.Disabled, // Guidance needs to be improved to be more clear
                                                                    description: s_localizableDescription,
                                                                    isPortedFxCopRule: true,
                                                                    isDataflowRule: false);

        public override ImmutableArray<DiagnosticDescriptor> SupportedDiagnostics => ImmutableArray.Create(Rule);

        public override void Initialize(AnalysisContext analysisContext)
        {
            analysisContext.EnableConcurrentExecution();
            analysisContext.ConfigureGeneratedCodeAnalysis(GeneratedCodeAnalysisFlags.None);

            analysisContext.RegisterCompilationStartAction(
                (context) =>
                {
                    var wellKnownTypeProvider = WellKnownTypeProvider.GetOrCreate(context.Compilation);
                    var knownTypes = new KnownTypes(wellKnownTypeProvider);

                    if (knownTypes.ICollectionType == null ||
                        knownTypes.GenericICollectionType == null ||
                        knownTypes.ArrayType == null)
                    {
                        return;
                    }

                    context.RegisterSymbolAction(c => AnalyzeSymbol(c, knownTypes), SymbolKind.Property);
                });
        }

        private static void AnalyzeSymbol(SymbolAnalysisContext context, KnownTypes knownTypes)
        {
            RoslynDebug.Assert(knownTypes.ICollectionType != null &&
                knownTypes.GenericICollectionType != null &&
                knownTypes.ArrayType != null);

            var property = (IPropertySymbol)context.Symbol;

            // check whether it has a public setter
            IMethodSymbol setter = property.SetMethod;
            if (setter == null || !setter.IsExternallyVisible())
            {
                return;
            }

            // make sure this property is NOT an indexer
            if (property.IsIndexer)
            {
                return;
            }

            // make sure return type is NOT array
            if (Inherits(property.Type, knownTypes.ArrayType))
            {
                return;
            }

            // make sure property type implements ICollection or ICollection<T>
            if (!Inherits(property.Type, knownTypes.ICollectionType) && !Inherits(property.Type, knownTypes.GenericICollectionType))
            {
                return;
            }

            // exclude Immutable collections
            // see https://github.com/dotnet/roslyn-analyzers/issues/1900 for details
            if (!knownTypes.ImmutableInterfaces.IsEmpty &&
                property.Type.AllInterfaces.Any(i => knownTypes.ImmutableInterfaces.Contains(i.OriginalDefinition)))
            {
                return;
            }

            // exclude readonly collections
            if (property.Type.OriginalDefinition.Equals(knownTypes.ReadonlyCollection) ||
                property.Type.OriginalDefinition.Equals(knownTypes.ReadonlyDictionary) ||
                property.Type.OriginalDefinition.Equals(knownTypes.ReadonlyObservableCollection))
            {
                return;
            }

            if (knownTypes.DataMemberAttribute != null)
            {
                // Special case: the DataContractSerializer requires that a public setter exists.
                bool hasDataMemberAttribute = property.GetAttributes().Any(a => a.AttributeClass.Equals(knownTypes.DataMemberAttribute));
                if (hasDataMemberAttribute)
                {
                    return;
                }
            }

            context.ReportDiagnostic(property.CreateDiagnostic(Rule, property.Name));
        }

        private static bool Inherits(ITypeSymbol symbol, ITypeSymbol baseType)
        {
            Debug.Assert(baseType.Equals(baseType.OriginalDefinition));
            return symbol?.OriginalDefinition.Inherits(baseType) ?? false;
        }

        private sealed class KnownTypes
        {
<<<<<<< HEAD
            var builder = ImmutableHashSet.CreateBuilder<INamedTypeSymbol>();
            AddIfNotNull(compilation.GetOrCreateTypeByMetadataName(WellKnownTypeNames.SystemCollectionsImmutableIImmutableDictionary2));
            AddIfNotNull(compilation.GetOrCreateTypeByMetadataName(WellKnownTypeNames.SystemCollectionsImmutableIImmutableList1));
            AddIfNotNull(compilation.GetOrCreateTypeByMetadataName(WellKnownTypeNames.SystemCollectionsImmutableIImmutableQueue1));
            AddIfNotNull(compilation.GetOrCreateTypeByMetadataName(WellKnownTypeNames.SystemCollectionsImmutableIImmutableSet1));
            AddIfNotNull(compilation.GetOrCreateTypeByMetadataName(WellKnownTypeNames.SystemCollectionsImmutableIImmutableStack1));
            return builder.ToImmutable();

            // Local functions.
            void AddIfNotNull(INamedTypeSymbol? type)
=======
            public KnownTypes(WellKnownTypeProvider wellKnownTypeProvider)
>>>>>>> b9bd53c0
            {
                ICollectionType = wellKnownTypeProvider.GetOrCreateTypeByMetadataName(WellKnownTypeNames.SystemCollectionsICollection);
                GenericICollectionType = wellKnownTypeProvider.GetOrCreateTypeByMetadataName(WellKnownTypeNames.SystemCollectionsGenericICollection1);
                ArrayType = wellKnownTypeProvider.Compilation.GetSpecialType(SpecialType.System_Array);
                DataMemberAttribute = wellKnownTypeProvider.GetOrCreateTypeByMetadataName(WellKnownTypeNames.SystemRuntimeSerializationDataMemberAttribute);
                ImmutableInterfaces = GetIImmutableInterfaces(wellKnownTypeProvider);
                ReadonlyCollection = wellKnownTypeProvider.GetOrCreateTypeByMetadataName(WellKnownTypeNames.SystemCollectionsObjectModelReadOnlyCollection1);
                ReadonlyDictionary = wellKnownTypeProvider.GetOrCreateTypeByMetadataName(WellKnownTypeNames.SystemCollectionsObjectModelReadOnlyDictionary2);
                ReadonlyObservableCollection = wellKnownTypeProvider.GetOrCreateTypeByMetadataName(WellKnownTypeNames.SystemCollectionsObjectModelReadOnlyObservableCollection1);
            }

            public INamedTypeSymbol? ICollectionType { get; }
            public INamedTypeSymbol? GenericICollectionType { get; }
            public INamedTypeSymbol? ArrayType { get; }
            public INamedTypeSymbol? DataMemberAttribute { get; }
            public ImmutableHashSet<INamedTypeSymbol> ImmutableInterfaces { get; }
            public INamedTypeSymbol? ReadonlyCollection { get; }
            public INamedTypeSymbol? ReadonlyDictionary { get; }
            public INamedTypeSymbol? ReadonlyObservableCollection { get; }

            private static ImmutableHashSet<INamedTypeSymbol> GetIImmutableInterfaces(WellKnownTypeProvider wellKnownTypeProvider)
            {
                var builder = ImmutableHashSet.CreateBuilder<INamedTypeSymbol>();
                builder.AddIfNotNull(wellKnownTypeProvider.GetOrCreateTypeByMetadataName(WellKnownTypeNames.SystemCollectionsImmutableIImmutableDictionary));
                builder.AddIfNotNull(wellKnownTypeProvider.GetOrCreateTypeByMetadataName(WellKnownTypeNames.SystemCollectionsImmutableIImmutableList));
                builder.AddIfNotNull(wellKnownTypeProvider.GetOrCreateTypeByMetadataName(WellKnownTypeNames.SystemCollectionsImmutableIImmutableQueue));
                builder.AddIfNotNull(wellKnownTypeProvider.GetOrCreateTypeByMetadataName(WellKnownTypeNames.SystemCollectionsImmutableIImmutableSet));
                builder.AddIfNotNull(wellKnownTypeProvider.GetOrCreateTypeByMetadataName(WellKnownTypeNames.SystemCollectionsImmutableIImmutableStack));
                return builder.ToImmutable();
            }
        }
    }
}<|MERGE_RESOLUTION|>--- conflicted
+++ resolved
@@ -140,20 +140,7 @@
 
         private sealed class KnownTypes
         {
-<<<<<<< HEAD
-            var builder = ImmutableHashSet.CreateBuilder<INamedTypeSymbol>();
-            AddIfNotNull(compilation.GetOrCreateTypeByMetadataName(WellKnownTypeNames.SystemCollectionsImmutableIImmutableDictionary2));
-            AddIfNotNull(compilation.GetOrCreateTypeByMetadataName(WellKnownTypeNames.SystemCollectionsImmutableIImmutableList1));
-            AddIfNotNull(compilation.GetOrCreateTypeByMetadataName(WellKnownTypeNames.SystemCollectionsImmutableIImmutableQueue1));
-            AddIfNotNull(compilation.GetOrCreateTypeByMetadataName(WellKnownTypeNames.SystemCollectionsImmutableIImmutableSet1));
-            AddIfNotNull(compilation.GetOrCreateTypeByMetadataName(WellKnownTypeNames.SystemCollectionsImmutableIImmutableStack1));
-            return builder.ToImmutable();
-
-            // Local functions.
-            void AddIfNotNull(INamedTypeSymbol? type)
-=======
             public KnownTypes(WellKnownTypeProvider wellKnownTypeProvider)
->>>>>>> b9bd53c0
             {
                 ICollectionType = wellKnownTypeProvider.GetOrCreateTypeByMetadataName(WellKnownTypeNames.SystemCollectionsICollection);
                 GenericICollectionType = wellKnownTypeProvider.GetOrCreateTypeByMetadataName(WellKnownTypeNames.SystemCollectionsGenericICollection1);
@@ -177,11 +164,11 @@
             private static ImmutableHashSet<INamedTypeSymbol> GetIImmutableInterfaces(WellKnownTypeProvider wellKnownTypeProvider)
             {
                 var builder = ImmutableHashSet.CreateBuilder<INamedTypeSymbol>();
-                builder.AddIfNotNull(wellKnownTypeProvider.GetOrCreateTypeByMetadataName(WellKnownTypeNames.SystemCollectionsImmutableIImmutableDictionary));
-                builder.AddIfNotNull(wellKnownTypeProvider.GetOrCreateTypeByMetadataName(WellKnownTypeNames.SystemCollectionsImmutableIImmutableList));
-                builder.AddIfNotNull(wellKnownTypeProvider.GetOrCreateTypeByMetadataName(WellKnownTypeNames.SystemCollectionsImmutableIImmutableQueue));
-                builder.AddIfNotNull(wellKnownTypeProvider.GetOrCreateTypeByMetadataName(WellKnownTypeNames.SystemCollectionsImmutableIImmutableSet));
-                builder.AddIfNotNull(wellKnownTypeProvider.GetOrCreateTypeByMetadataName(WellKnownTypeNames.SystemCollectionsImmutableIImmutableStack));
+                builder.AddIfNotNull(wellKnownTypeProvider.GetOrCreateTypeByMetadataName(WellKnownTypeNames.SystemCollectionsImmutableIImmutableDictionary2));
+                builder.AddIfNotNull(wellKnownTypeProvider.GetOrCreateTypeByMetadataName(WellKnownTypeNames.SystemCollectionsImmutableIImmutableList1));
+                builder.AddIfNotNull(wellKnownTypeProvider.GetOrCreateTypeByMetadataName(WellKnownTypeNames.SystemCollectionsImmutableIImmutableQueue1));
+                builder.AddIfNotNull(wellKnownTypeProvider.GetOrCreateTypeByMetadataName(WellKnownTypeNames.SystemCollectionsImmutableIImmutableSet1));
+                builder.AddIfNotNull(wellKnownTypeProvider.GetOrCreateTypeByMetadataName(WellKnownTypeNames.SystemCollectionsImmutableIImmutableStack1));
                 return builder.ToImmutable();
             }
         }
