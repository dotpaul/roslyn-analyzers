--- conflicted
+++ resolved
@@ -8,11 +8,7 @@
 using Microsoft.NetFramework.Analyzers.Helpers;
 using Microsoft.CodeAnalysis;
 using Microsoft.CodeAnalysis.Diagnostics;
-<<<<<<< HEAD
-using Analyzer.Utilities.Extensions;
-=======
 using Microsoft.CodeAnalysis.Operations;
->>>>>>> de0d9aec
 
 namespace Microsoft.NetFramework.Analyzers
 {
@@ -20,17 +16,6 @@
     public sealed class DoNotUseInsecureXSLTScriptExecutionAnalyzer : DiagnosticAnalyzer
     {
         internal const string RuleId = "CA3076";
-<<<<<<< HEAD
-        internal static DiagnosticDescriptor RuleDoNotUseInsecureXSLTScriptExecution = DiagnosticDescriptorHelper.Create(
-            RuleId,
-            SecurityDiagnosticHelpers.GetLocalizableResourceString(nameof(MicrosoftNetFrameworkAnalyzersResources.InsecureXsltScriptProcessingMessage)),
-            SecurityDiagnosticHelpers.GetLocalizableResourceString(nameof(MicrosoftNetFrameworkAnalyzersResources.DoNotUseInsecureDtdProcessingGenericMessage)),
-            DiagnosticCategory.Security,
-            RuleLevel.IdeHidden_BulkConfigurable,
-            SecurityDiagnosticHelpers.GetLocalizableResourceString(nameof(MicrosoftNetFrameworkAnalyzersResources.DoNotUseInsecureXSLTScriptExecutionDescription)),
-            isPortedFxCopRule: false,
-            isDataflowRule: false);
-=======
 
         internal static DiagnosticDescriptor RuleDoNotUseInsecureXSLTScriptExecution =
             DiagnosticDescriptorHelper.Create(
@@ -42,7 +27,6 @@
                 SecurityDiagnosticHelpers.GetLocalizableResourceString(nameof(MicrosoftNetFrameworkAnalyzersResources.DoNotUseInsecureXSLTScriptExecutionDescription)),
                 isPortedFxCopRule: false,
                 isDataflowRule: false);
->>>>>>> de0d9aec
 
         public override ImmutableArray<DiagnosticDescriptor> SupportedDiagnostics => ImmutableArray.Create(RuleDoNotUseInsecureXSLTScriptExecution);
 
@@ -65,9 +49,6 @@
                         return;
                     }
 
-<<<<<<< HEAD
-        protected abstract SyntaxNodeAnalyzer GetAnalyzer(CodeBlockStartAnalysisContext<TLanguageKindEnum> context, CompilationSecurityTypes types);
-=======
                     context.RegisterOperationBlockStartAction(context =>
                     {
                         var analyzer = new OperationBlockAnalyzer(xmlTypes, context.OwningSymbol);
@@ -83,7 +64,6 @@
                             var variableDeclarator = (IVariableDeclaratorOperation)context.Operation;
                             analyzer.AnalyzeNodeForXsltSettings(variableDeclarator, variableDeclarator.GetVariableInitializer().Value);
                         }, OperationKind.VariableDeclarator);
->>>>>>> de0d9aec
 
                         context.RegisterOperationAction(context =>
                         {
@@ -143,35 +123,15 @@
                     resolverArgumentOperation = conversion.Operand;
                 }
 
-<<<<<<< HEAD
-                        SyntaxNode settingsNode = argumentExpressionNodes.ElementAt(xsltSettingsIndex);
-                        ISymbol settingsSymbol = SyntaxNodeHelper.GetSymbol(settingsNode, model);
-=======
                 var isSecureResolver = resolverArgumentOperation.HasNullConstantValue()
                     || resolverArgumentOperation.Type.IsXmlSecureResolverType(_xmlTypes);
 
                 var settingsOperation = arguments[xsltSettingsIndex].Value;
                 var settingsSymbol = settingsOperation.GetReferencedMemberOrLocalOrParameter();
->>>>>>> de0d9aec
 
                 bool isSecureSettings;
                 bool isSetInBlock;
 
-<<<<<<< HEAD
-                        if (!isSecureSettings && !isSecureResolver)
-                        {
-                            LocalizableResourceString message = SecurityDiagnosticHelpers.GetLocalizableResourceString(
-                                isSetInBlock ? nameof(MicrosoftNetFrameworkAnalyzersResources.XslCompiledTransformLoadInsecureConstructedMessage) :
-                                    nameof(MicrosoftNetFrameworkAnalyzersResources.XslCompiledTransformLoadInsecureInputMessage),
-                                SecurityDiagnosticHelpers.GetNonEmptyParentName(node, model, context.CancellationToken)
-                            );
-
-                            context.ReportDiagnostic(
-                                node.CreateDiagnostic(RuleDoNotUseInsecureXSLTScriptExecution, message)
-                            );
-                        }
-                    }
-=======
                 // 1. pass null or XsltSettings.Default as XsltSetting : secure
                 if (settingsSymbol is null || (settingsSymbol as IPropertySymbol).IsXsltSettingsDefaultProperty(_xmlTypes))
                 {
@@ -196,7 +156,6 @@
                 {
                     isSetInBlock = true;
                     isSecureSettings = false;
->>>>>>> de0d9aec
                 }
 
                 if (!isSecureSettings && !isSecureResolver)
@@ -310,13 +269,6 @@
                 }
                 else
                 {
-<<<<<<< HEAD
-                    bool isXlstSettingsEnableDocumentFunctionProperty = SecurityDiagnosticHelpers.IsXsltSettingsEnableDocumentFunctionProperty(lhsSymbol as IPropertySymbol, _xmlTypes);
-                    bool isXlstSettingsEnableScriptProperty = SecurityDiagnosticHelpers.IsXsltSettingsEnableScriptProperty(lhsSymbol as IPropertySymbol, _xmlTypes);
-
-                    if (isXlstSettingsEnableDocumentFunctionProperty ||
-                        isXlstSettingsEnableScriptProperty)
-=======
                     var lhsPropertySymbol = lhsSymbol as IPropertySymbol;
                     bool isXlstSettingsEnableDocumentFunctionProperty =
                         lhsPropertySymbol.IsXsltSettingsEnableDocumentFunctionProperty(_xmlTypes);
@@ -325,7 +277,6 @@
 
                     if (!isXlstSettingsEnableDocumentFunctionProperty &&
                         !isXlstSettingsEnableScriptProperty)
->>>>>>> de0d9aec
                     {
                         return;
                     }
