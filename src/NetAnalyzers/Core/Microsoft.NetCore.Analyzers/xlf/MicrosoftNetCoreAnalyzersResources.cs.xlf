--- conflicted
+++ resolved
@@ -978,13 +978,8 @@
         <note />
       </trans-unit>
       <trans-unit id="DoNotUseWeakKDFAlgorithmMessage">
-<<<<<<< HEAD
         <source>{0} might be using a weak hash algorithm. Use SHA256, SHA384, or SHA512 to create a strong key from a password</source>
         <target state="needs-review-translation">{0} se vytvořilo pomocí slabého algoritmu hash. Jestli chcete vytvořit silný klíč z hesla, použijte SHA256, SHA384 nebo SHA512.</target>
-=======
-        <source>{0} created with a weak hash algorithm. Use SHA256, SHA384, or SHA512 to create a strong key from a password.</source>
-        <target state="translated">{0} se vytvořilo pomocí slabého algoritmu hash. Jestli chcete vytvořit silný klíč z hesla, použijte SHA256, SHA384 nebo SHA512.</target>
->>>>>>> 7eae5df9
         <note />
       </trans-unit>
       <trans-unit id="DoNotUseWeakKDFInsufficientIterationCountDescription">
