// Copyright (c) Microsoft.  All Rights Reserved.  Licensed under the Apache License, Version 2.0.  See License.txt in the project root for license information.

using System;
using System.Collections.Concurrent;
using System.Collections.Immutable;
using System.Linq;
using Analyzer.Utilities;
using Analyzer.Utilities.Extensions;
using Analyzer.Utilities.PooledObjects;
using Microsoft.CodeAnalysis;
using Microsoft.CodeAnalysis.Diagnostics;
using Microsoft.CodeAnalysis.FlowAnalysis;
using Microsoft.CodeAnalysis.FlowAnalysis.DataFlow;
using Microsoft.CodeAnalysis.FlowAnalysis.DataFlow.DisposeAnalysis;
using Microsoft.CodeAnalysis.FlowAnalysis.DataFlow.PointsToAnalysis;

namespace Microsoft.NetCore.Analyzers.Runtime
{
    [DiagnosticAnalyzer(LanguageNames.CSharp, LanguageNames.VisualBasic)]
    public sealed class DisposeObjectsBeforeLosingScope : DiagnosticAnalyzer
    {
        internal const string RuleId = "CA2000";

        private static readonly LocalizableString s_localizableTitle = new LocalizableResourceString(nameof(MicrosoftNetCoreAnalyzersResources.DisposeObjectsBeforeLosingScopeTitle), MicrosoftNetCoreAnalyzersResources.ResourceManager, typeof(MicrosoftNetCoreAnalyzersResources));
        private static readonly LocalizableString s_localizableNotDisposedMessage = new LocalizableResourceString(nameof(MicrosoftNetCoreAnalyzersResources.DisposeObjectsBeforeLosingScopeNotDisposedMessage), MicrosoftNetCoreAnalyzersResources.ResourceManager, typeof(MicrosoftNetCoreAnalyzersResources));
        private static readonly LocalizableString s_localizableMayBeDisposedMessage = new LocalizableResourceString(nameof(MicrosoftNetCoreAnalyzersResources.DisposeObjectsBeforeLosingScopeMayBeDisposedMessage), MicrosoftNetCoreAnalyzersResources.ResourceManager, typeof(MicrosoftNetCoreAnalyzersResources));
        private static readonly LocalizableString s_localizableNotDisposedOnExceptionPathsMessage = new LocalizableResourceString(nameof(MicrosoftNetCoreAnalyzersResources.DisposeObjectsBeforeLosingScopeNotDisposedOnExceptionPathsMessage), MicrosoftNetCoreAnalyzersResources.ResourceManager, typeof(MicrosoftNetCoreAnalyzersResources));
        private static readonly LocalizableString s_localizableMayBeDisposedOnExceptionPathsMessage = new LocalizableResourceString(nameof(MicrosoftNetCoreAnalyzersResources.DisposeObjectsBeforeLosingScopeMayBeDisposedOnExceptionPathsMessage), MicrosoftNetCoreAnalyzersResources.ResourceManager, typeof(MicrosoftNetCoreAnalyzersResources));
        private static readonly LocalizableString s_localizableDescription = new LocalizableResourceString(nameof(MicrosoftNetCoreAnalyzersResources.DisposeObjectsBeforeLosingScopeDescription), MicrosoftNetCoreAnalyzersResources.ResourceManager, typeof(MicrosoftNetCoreAnalyzersResources));

        internal static DiagnosticDescriptor NotDisposedRule = DiagnosticDescriptorHelper.Create(RuleId,
                                                                                        s_localizableTitle,
                                                                                        s_localizableNotDisposedMessage,
                                                                                        DiagnosticCategory.Reliability,
                                                                                        RuleLevel.Disabled,
                                                                                        description: s_localizableDescription,
                                                                                        isPortedFxCopRule: true,
                                                                                        isDataflowRule: true);

        internal static DiagnosticDescriptor MayBeDisposedRule = DiagnosticDescriptorHelper.Create(RuleId,
                                                                                          s_localizableTitle,
                                                                                          s_localizableMayBeDisposedMessage,
                                                                                          DiagnosticCategory.Reliability,
                                                                                          RuleLevel.Disabled,
                                                                                          description: s_localizableDescription,
                                                                                          isPortedFxCopRule: true,
                                                                                          isDataflowRule: true);

        internal static DiagnosticDescriptor NotDisposedOnExceptionPathsRule = DiagnosticDescriptorHelper.Create(RuleId,
                                                                                                        s_localizableTitle,
                                                                                                        s_localizableNotDisposedOnExceptionPathsMessage,
                                                                                                        DiagnosticCategory.Reliability,
                                                                                                        RuleLevel.Disabled,
                                                                                                        description: s_localizableDescription,
                                                                                                        isPortedFxCopRule: true,
                                                                                                        isDataflowRule: true);

        internal static DiagnosticDescriptor MayBeDisposedOnExceptionPathsRule = DiagnosticDescriptorHelper.Create(RuleId,
                                                                                                          s_localizableTitle,
                                                                                                          s_localizableMayBeDisposedOnExceptionPathsMessage,
                                                                                                          DiagnosticCategory.Reliability,
                                                                                                          RuleLevel.Disabled,
                                                                                                          description: s_localizableDescription,
                                                                                                          isPortedFxCopRule: true,
                                                                                                          isDataflowRule: true);

        public override ImmutableArray<DiagnosticDescriptor> SupportedDiagnostics
            => ImmutableArray.Create(NotDisposedRule, MayBeDisposedRule, NotDisposedOnExceptionPathsRule, MayBeDisposedOnExceptionPathsRule);

        public override void Initialize(AnalysisContext context)
        {
            context.EnableConcurrentExecution();
            context.ConfigureGeneratedCodeAnalysis(GeneratedCodeAnalysisFlags.None);
            context.RegisterCompilationStartAction(compilationContext =>
            {
                if (!DisposeAnalysisHelper.TryGetOrCreate(compilationContext.Compilation, out var disposeAnalysisHelper))
                {
                    return;
                }

                var reportedLocations = new ConcurrentDictionary<Location, bool>();
                compilationContext.RegisterOperationBlockAction(operationBlockContext =>
                {
                    if (!(operationBlockContext.OwningSymbol is IMethodSymbol containingMethod) ||
                        !disposeAnalysisHelper.HasAnyDisposableCreationDescendant(operationBlockContext.OperationBlocks, containingMethod) ||
                        containingMethod.IsConfiguredToSkipAnalysis(operationBlockContext.Options,
                            NotDisposedRule, operationBlockContext.Compilation, operationBlockContext.CancellationToken))
                    {
                        return;
                    }

                    var disposeAnalysisKind = operationBlockContext.Options.GetDisposeAnalysisKindOption(NotDisposedOnExceptionPathsRule, containingMethod,
                        operationBlockContext.Compilation, DisposeAnalysisKind.NonExceptionPaths, operationBlockContext.CancellationToken);
                    var trackExceptionPaths = disposeAnalysisKind.AreExceptionPathsEnabled();

                    // For non-exception paths analysis, we can skip interprocedural analysis for certain invocations.
                    var interproceduralAnalysisPredicate = !trackExceptionPaths ?
                        new InterproceduralAnalysisPredicate(
                            skipAnalysisForInvokedMethodPredicate: SkipInterproceduralAnalysis,
                            skipAnalysisForInvokedLambdaOrLocalFunctionPredicate: null,
                            skipAnalysisForInvokedContextPredicate: null) :
                        null;

                    if (disposeAnalysisHelper.TryGetOrComputeResult(operationBlockContext.OperationBlocks, containingMethod,
                        operationBlockContext.Options, NotDisposedRule, PointsToAnalysisKind.PartialWithoutTrackingFieldsAndProperties, trackInstanceFields: false, trackExceptionPaths,
                        operationBlockContext.CancellationToken, out var disposeAnalysisResult, out var pointsToAnalysisResult,
                        interproceduralAnalysisPredicate))
                    {
                        using var notDisposedDiagnostics = ArrayBuilder<Diagnostic>.GetInstance();
                        using var mayBeNotDisposedDiagnostics = ArrayBuilder<Diagnostic>.GetInstance();

                        // Compute diagnostics for undisposed objects at exit block for non-exceptional exit paths.
                        var exitBlock = disposeAnalysisResult.ControlFlowGraph.GetExit();
                        var disposeDataAtExit = disposeAnalysisResult.ExitBlockOutput.Data;
                        ComputeDiagnostics(disposeDataAtExit,
                            notDisposedDiagnostics, mayBeNotDisposedDiagnostics, disposeAnalysisResult, pointsToAnalysisResult,
                            disposeAnalysisKind, isDisposeDataForExceptionPaths: false);

                        if (trackExceptionPaths)
                        {
                            // Compute diagnostics for undisposed objects at handled exception exit paths.
                            var disposeDataAtHandledExceptionPaths = disposeAnalysisResult.ExceptionPathsExitBlockOutputOpt!.Data;
                            ComputeDiagnostics(disposeDataAtHandledExceptionPaths,
                                notDisposedDiagnostics, mayBeNotDisposedDiagnostics, disposeAnalysisResult, pointsToAnalysisResult,
                                disposeAnalysisKind, isDisposeDataForExceptionPaths: true);

                            // Compute diagnostics for undisposed objects at unhandled exception exit paths, if any.
                            var disposeDataAtUnhandledExceptionPaths = disposeAnalysisResult.MergedStateForUnhandledThrowOperationsOpt?.Data;
                            if (disposeDataAtUnhandledExceptionPaths != null)
                            {
<<<<<<< HEAD
                                // Compute diagnostics for undisposed objects at handled exception exit paths.
                                var disposeDataAtHandledExceptionPaths = disposeAnalysisResult.ExceptionPathsExitBlockOutput!.Data;
                                ComputeDiagnostics(disposeDataAtHandledExceptionPaths,
                                    notDisposedDiagnostics, mayBeNotDisposedDiagnostics, disposeAnalysisResult, pointsToAnalysisResult,
                                    disposeAnalysisKind, isDisposeDataForExceptionPaths: true);

                                // Compute diagnostics for undisposed objects at unhandled exception exit paths, if any.
                                var disposeDataAtUnhandledExceptionPaths = disposeAnalysisResult.MergedStateForUnhandledThrowOperations?.Data;
                                if (disposeDataAtUnhandledExceptionPaths != null)
                                {
                                    ComputeDiagnostics(disposeDataAtUnhandledExceptionPaths,
                                        notDisposedDiagnostics, mayBeNotDisposedDiagnostics, disposeAnalysisResult, pointsToAnalysisResult,
                                        disposeAnalysisKind, isDisposeDataForExceptionPaths: true);
                                }
=======
                                ComputeDiagnostics(disposeDataAtUnhandledExceptionPaths,
                                    notDisposedDiagnostics, mayBeNotDisposedDiagnostics, disposeAnalysisResult, pointsToAnalysisResult,
                                    disposeAnalysisKind, isDisposeDataForExceptionPaths: true);
>>>>>>> 72ffcdfe
                            }
                        }

                        if (!notDisposedDiagnostics.Any() && !mayBeNotDisposedDiagnostics.Any())
                        {
                            return;
                        }

<<<<<<< HEAD
                            // Report diagnostics preferring *not* disposed diagnostics over may be not disposed diagnostics
                            // and avoiding duplicates.
                            foreach (var diagnostic in notDisposedDiagnostics.Concat(mayBeNotDisposedDiagnostics))
=======
                        if (disposeAnalysisResult.ControlFlowGraph.OriginalOperation.HasAnyOperationDescendant(o => o.Kind == OperationKind.None))
                        {
                            // Workaround for https://github.com/dotnet/roslyn/issues/32100
                            // Bail out in presence of OperationKind.None - not implemented IOperation.
                            return;
                        }

                        // Report diagnostics preferring *not* disposed diagnostics over may be not disposed diagnostics
                        // and avoiding duplicates.
                        foreach (var diagnostic in notDisposedDiagnostics.Concat(mayBeNotDisposedDiagnostics))
                        {
                            if (reportedLocations.TryAdd(diagnostic.Location, true))
>>>>>>> 72ffcdfe
                            {
                                operationBlockContext.ReportDiagnostic(diagnostic);
                            }
                        }
                    }
                });

                return;

                // Local functions.

                bool SkipInterproceduralAnalysis(IMethodSymbol invokedMethod)
                {
                    // Skip interprocedural analysis if we are invoking a method and not passing any disposable object as an argument
                    // and not receiving a disposable object as a return value.
                    // We also check that we are not passing any object type argument which might hold disposable object
                    // and also check that we are not passing delegate type argument which can
                    // be a lambda or local function that has access to disposable object in current method's scope.

                    if (CanBeDisposable(invokedMethod.ReturnType))
                    {
                        return false;
                    }

                    foreach (var p in invokedMethod.Parameters)
                    {
                        if (CanBeDisposable(p.Type))
                        {
                            return false;
                        }
                    }

                    return true;

                    bool CanBeDisposable(ITypeSymbol type)
                        => type.SpecialType == SpecialType.System_Object ||
                            type.DerivesFrom(disposeAnalysisHelper!.IDisposable) ||
                            type.TypeKind == TypeKind.Delegate;
                }
            });
        }

        private static void ComputeDiagnostics(
            ImmutableDictionary<AbstractLocation, DisposeAbstractValue> disposeData,
            ArrayBuilder<Diagnostic> notDisposedDiagnostics,
            ArrayBuilder<Diagnostic> mayBeNotDisposedDiagnostics,
            DisposeAnalysisResult disposeAnalysisResult,
            PointsToAnalysisResult pointsToAnalysisResult,
            DisposeAnalysisKind disposeAnalysisKind,
            bool isDisposeDataForExceptionPaths)
        {
            foreach (var kvp in disposeData)
            {
                AbstractLocation location = kvp.Key;
                DisposeAbstractValue disposeValue = kvp.Value;
                if (disposeValue.Kind == DisposeAbstractValueKind.NotDisposable ||
                    location.Creation == null)
                {
                    continue;
                }

                var isNotDisposed = disposeValue.Kind == DisposeAbstractValueKind.NotDisposed ||
                    (!disposeValue.DisposingOrEscapingOperations.IsEmpty &&
                     disposeValue.DisposingOrEscapingOperations.All(d => d.IsInsideCatchRegion(disposeAnalysisResult.ControlFlowGraph) && !location.GetTopOfCreationCallStackOrCreation().IsInsideCatchRegion(disposeAnalysisResult.ControlFlowGraph)));
                var isMayBeNotDisposed = !isNotDisposed && (disposeValue.Kind == DisposeAbstractValueKind.MaybeDisposed || disposeValue.Kind == DisposeAbstractValueKind.NotDisposedOrEscaped);

                if (isNotDisposed ||
                    (isMayBeNotDisposed && disposeAnalysisKind.AreMayBeNotDisposedViolationsEnabled()))
                {
                    var syntax = location.TryGetNodeToReportDiagnostic(pointsToAnalysisResult);
                    if (syntax == null)
                    {
                        continue;
                    }

                    // CA2000: Call System.IDisposable.Dispose on object created by '{0}' before all references to it are out of scope.
                    var rule = GetRule(isNotDisposed);

                    // Ensure that we do not include multiple lines for the object creation expression in the diagnostic message.
                    var argument = syntax.ToString();
                    var indexOfNewLine = argument.IndexOf(Environment.NewLine, StringComparison.Ordinal);
                    if (indexOfNewLine > 0)
                    {
                        argument = argument.Substring(0, indexOfNewLine);
                    }

                    var diagnostic = syntax.CreateDiagnostic(rule, argument);
                    if (isNotDisposed)
                    {
                        notDisposedDiagnostics.Add(diagnostic);
                    }
                    else
                    {
                        mayBeNotDisposedDiagnostics.Add(diagnostic);
                    }
                }
            }

            DiagnosticDescriptor GetRule(bool isNotDisposed)
            {
                if (isNotDisposed)
                {
                    return isDisposeDataForExceptionPaths ? NotDisposedOnExceptionPathsRule : NotDisposedRule;
                }
                else
                {
                    return isDisposeDataForExceptionPaths ? MayBeDisposedOnExceptionPathsRule : MayBeDisposedRule;
                }
            }
        }
    }
}<|MERGE_RESOLUTION|>--- conflicted
+++ resolved
@@ -119,52 +119,23 @@
                         if (trackExceptionPaths)
                         {
                             // Compute diagnostics for undisposed objects at handled exception exit paths.
-                            var disposeDataAtHandledExceptionPaths = disposeAnalysisResult.ExceptionPathsExitBlockOutputOpt!.Data;
+                            var disposeDataAtHandledExceptionPaths = disposeAnalysisResult.ExceptionPathsExitBlockOutput!.Data;
                             ComputeDiagnostics(disposeDataAtHandledExceptionPaths,
                                 notDisposedDiagnostics, mayBeNotDisposedDiagnostics, disposeAnalysisResult, pointsToAnalysisResult,
                                 disposeAnalysisKind, isDisposeDataForExceptionPaths: true);
 
                             // Compute diagnostics for undisposed objects at unhandled exception exit paths, if any.
-                            var disposeDataAtUnhandledExceptionPaths = disposeAnalysisResult.MergedStateForUnhandledThrowOperationsOpt?.Data;
+                            var disposeDataAtUnhandledExceptionPaths = disposeAnalysisResult.MergedStateForUnhandledThrowOperations?.Data;
                             if (disposeDataAtUnhandledExceptionPaths != null)
                             {
-<<<<<<< HEAD
-                                // Compute diagnostics for undisposed objects at handled exception exit paths.
-                                var disposeDataAtHandledExceptionPaths = disposeAnalysisResult.ExceptionPathsExitBlockOutput!.Data;
-                                ComputeDiagnostics(disposeDataAtHandledExceptionPaths,
-                                    notDisposedDiagnostics, mayBeNotDisposedDiagnostics, disposeAnalysisResult, pointsToAnalysisResult,
-                                    disposeAnalysisKind, isDisposeDataForExceptionPaths: true);
-
-                                // Compute diagnostics for undisposed objects at unhandled exception exit paths, if any.
-                                var disposeDataAtUnhandledExceptionPaths = disposeAnalysisResult.MergedStateForUnhandledThrowOperations?.Data;
-                                if (disposeDataAtUnhandledExceptionPaths != null)
-                                {
-                                    ComputeDiagnostics(disposeDataAtUnhandledExceptionPaths,
-                                        notDisposedDiagnostics, mayBeNotDisposedDiagnostics, disposeAnalysisResult, pointsToAnalysisResult,
-                                        disposeAnalysisKind, isDisposeDataForExceptionPaths: true);
-                                }
-=======
                                 ComputeDiagnostics(disposeDataAtUnhandledExceptionPaths,
                                     notDisposedDiagnostics, mayBeNotDisposedDiagnostics, disposeAnalysisResult, pointsToAnalysisResult,
                                     disposeAnalysisKind, isDisposeDataForExceptionPaths: true);
->>>>>>> 72ffcdfe
                             }
                         }
 
                         if (!notDisposedDiagnostics.Any() && !mayBeNotDisposedDiagnostics.Any())
                         {
-                            return;
-                        }
-
-<<<<<<< HEAD
-                            // Report diagnostics preferring *not* disposed diagnostics over may be not disposed diagnostics
-                            // and avoiding duplicates.
-                            foreach (var diagnostic in notDisposedDiagnostics.Concat(mayBeNotDisposedDiagnostics))
-=======
-                        if (disposeAnalysisResult.ControlFlowGraph.OriginalOperation.HasAnyOperationDescendant(o => o.Kind == OperationKind.None))
-                        {
-                            // Workaround for https://github.com/dotnet/roslyn/issues/32100
-                            // Bail out in presence of OperationKind.None - not implemented IOperation.
                             return;
                         }
 
@@ -173,7 +144,6 @@
                         foreach (var diagnostic in notDisposedDiagnostics.Concat(mayBeNotDisposedDiagnostics))
                         {
                             if (reportedLocations.TryAdd(diagnostic.Location, true))
->>>>>>> 72ffcdfe
                             {
                                 operationBlockContext.ReportDiagnostic(diagnostic);
                             }
