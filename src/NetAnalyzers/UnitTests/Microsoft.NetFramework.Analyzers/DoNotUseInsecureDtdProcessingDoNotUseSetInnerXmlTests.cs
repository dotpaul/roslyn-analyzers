--- conflicted
+++ resolved
@@ -812,20 +812,9 @@
         }
 
         private static DiagnosticResult GetCA3075InnerXmlCSharpResultAt(int line, int column)
-<<<<<<< HEAD
-        {
-            return new DiagnosticResult(DoNotUseInsecureDtdProcessingAnalyzer.RuleDoNotUseInsecureDtdProcessing).WithLocation(line, column).WithArguments(MicrosoftNetFrameworkAnalyzersResources.DoNotUseSetInnerXmlMessage);
-        }
-
-        private static DiagnosticResult GetCA3075InnerXmlBasicResultAt(int line, int column)
-        {
-            return new DiagnosticResult(DoNotUseInsecureDtdProcessingAnalyzer.RuleDoNotUseInsecureDtdProcessing).WithLocation(line, column).WithArguments(MicrosoftNetFrameworkAnalyzersResources.DoNotUseSetInnerXmlMessage);
-        }
-=======
             => VerifyCS.Diagnostic(DoNotUseInsecureDtdProcessingAnalyzer.RuleDoNotUseSetInnerXml).WithLocation(line, column);
 
         private static DiagnosticResult GetCA3075InnerXmlBasicResultAt(int line, int column)
             => VerifyVB.Diagnostic(DoNotUseInsecureDtdProcessingAnalyzer.RuleDoNotUseSetInnerXml).WithLocation(line, column);
->>>>>>> 9fcfae4d
     }
 }