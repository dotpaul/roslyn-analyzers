// Copyright (c) Microsoft.  All Rights Reserved.  Licensed under the Apache License, Version 2.0.  See License.txt in the project root for license information.

using System.Threading.Tasks;
using Microsoft.CodeAnalysis.Testing;
using Xunit;
using VerifyCS = Test.Utilities.CSharpSecurityCodeFixVerifier<
    Microsoft.NetFramework.Analyzers.DoNotUseInsecureDtdProcessingAnalyzer,
    Microsoft.CodeAnalysis.Testing.EmptyCodeFixProvider>;
using VerifyVB = Test.Utilities.VisualBasicSecurityCodeFixVerifier<
    Microsoft.NetFramework.Analyzers.DoNotUseInsecureDtdProcessingAnalyzer,
    Microsoft.CodeAnalysis.Testing.EmptyCodeFixProvider>;

namespace Microsoft.NetFramework.Analyzers.UnitTests
{
    public partial class DoNotUseInsecureDtdProcessingAnalyzerTests
    {
        private static DiagnosticResult GetCA3075XmlReaderCreateWrongOverloadCSharpResultAt(int line, int column)
<<<<<<< HEAD
            => VerifyCS.Diagnostic().WithLocation(line, column).WithArguments(MicrosoftNetFrameworkAnalyzersResources.XmlReaderCreateWrongOverloadMessage);

        private static DiagnosticResult GetCA3075XmlReaderCreateWrongOverloadBasicResultAt(int line, int column)
            => VerifyVB.Diagnostic().WithLocation(line, column).WithArguments(MicrosoftNetFrameworkAnalyzersResources.XmlReaderCreateWrongOverloadMessage);
=======
            => VerifyCS.Diagnostic(DoNotUseInsecureDtdProcessingAnalyzer.RuleXmlReaderCreateWrongOverload).WithLocation(line, column);

        private static DiagnosticResult GetCA3075XmlReaderCreateWrongOverloadBasicResultAt(int line, int column)
            => VerifyVB.Diagnostic(DoNotUseInsecureDtdProcessingAnalyzer.RuleXmlReaderCreateWrongOverload).WithLocation(line, column);
>>>>>>> 9fcfae4d

        [Fact]
        public async Task UseXmlReaderCreateWrongOverloadShouldGenerateDiagnostic()
        {
            await VerifyCS.VerifyAnalyzerAsync(@"
using System.Xml;

namespace TestNamespace
{
    class TestClass
    {
        private static void TestMethod()
        {
            var reader = XmlTextReader.Create(""doc.xml"");
        }
    }
}",
                GetCA3075XmlReaderCreateWrongOverloadCSharpResultAt(10, 26)
            );

            await VerifyVB.VerifyAnalyzerAsync(@"
Imports System.Xml

Namespace TestNamespace
    Class TestClass
        Private Shared Sub TestMethod()
            Dim reader = XmlTextReader.Create(""doc.xml"")
        End Sub
    End Class
End Namespace",
                GetCA3075XmlReaderCreateWrongOverloadBasicResultAt(7, 26)
            );
        }

        [Fact]
        public async Task UseXmlReaderCreateInsecureOverloadInGetShouldGenerateDiagnostic()
        {
            await VerifyCS.VerifyAnalyzerAsync(@"
using System.Xml;

class TestClass
{
    
    public XmlReader Test
    {
        get {
            XmlReader reader = XmlTextReader.Create(""doc.xml"");
            return reader;
        }
    }
}",
                GetCA3075XmlReaderCreateWrongOverloadCSharpResultAt(10, 32)
            );

            await VerifyVB.VerifyAnalyzerAsync(@"
Imports System.Xml

Class TestClass

    Public ReadOnly Property Test() As XmlReader
        Get
            Dim reader As XmlReader = XmlTextReader.Create(""doc.xml"")
            Return reader
        End Get
    End Property
End Class",
                GetCA3075XmlReaderCreateWrongOverloadBasicResultAt(8, 39)
            );
        }

        [Fact]
        public async Task UseXmlReaderCreateInsecureOverloadInSetShouldGenerateDiagnostic()
        {
            await VerifyCS.VerifyAnalyzerAsync(@"
using System.Xml;

class TestClass1
{
    XmlReader reader;
    public XmlReader Test
    {
        set
        {
            if (value == null)
                reader = XmlTextReader.Create(""doc.xml"");
            else
                reader = value;
        }
    }
}",
                GetCA3075XmlReaderCreateWrongOverloadCSharpResultAt(12, 26)
            );

            await VerifyVB.VerifyAnalyzerAsync(@"
Imports System.Xml

Class TestClass1
    Private reader As XmlReader
    Public WriteOnly Property Test() As XmlReader
        Set
            If value Is Nothing Then
                reader = XmlTextReader.Create(""doc.xml"")
            Else
                reader = value
            End If
        End Set
    End Property
End Class",
                GetCA3075XmlReaderCreateWrongOverloadBasicResultAt(9, 26)
            );
        }

        [Fact]
        public async Task UseXmlReaderCreateInsecureOverloadInTryShouldGenerateDiagnostic()
        {
            await VerifyCS.VerifyAnalyzerAsync(@"
using System;
using System.Xml;

class TestClass
{
    private void TestMethod()
    {
        try
        {
            var reader = XmlTextReader.Create(""doc.xml"");
        }
        catch (Exception) { throw; }
        finally { }
    }
}",
                GetCA3075XmlReaderCreateWrongOverloadCSharpResultAt(11, 26)
            );

            await VerifyVB.VerifyAnalyzerAsync(@"
Imports System
Imports System.Xml

Class TestClass
    Private Sub TestMethod()
        Try
            Dim reader = XmlTextReader.Create(""doc.xml"")
        Catch generatedExceptionName As Exception
            Throw
        Finally
        End Try
    End Sub
End Class",
                GetCA3075XmlReaderCreateWrongOverloadBasicResultAt(8, 26)
            );
        }

        [Fact]
        public async Task UseXmlReaderCreateInsecureOverloadInCatchShouldGenerateDiagnostic()
        {
            await VerifyCS.VerifyAnalyzerAsync(@"
using System;
using System.Xml;

class TestClass
{
    private void TestMethod()
    {
        try {        }
        catch (Exception) { 
            var reader = XmlTextReader.Create(""doc.xml"");
        }
        finally { }
    }
}",
                GetCA3075XmlReaderCreateWrongOverloadCSharpResultAt(11, 26)
            );

            await VerifyVB.VerifyAnalyzerAsync(@"
Imports System
Imports System.Xml

Class TestClass
    Private Sub TestMethod()
        Try
        Catch generatedExceptionName As Exception
            Dim reader = XmlTextReader.Create(""doc.xml"")
        Finally
        End Try
    End Sub
End Class",
                GetCA3075XmlReaderCreateWrongOverloadBasicResultAt(9, 26)
            );
        }

        [Fact]
        public async Task UseXmlReaderCreateInsecureOverloadInFinallyShouldGenerateDiagnostic()
        {
            await VerifyCS.VerifyAnalyzerAsync(@"
using System;
using System.Xml;

class TestClass
{
    private void TestMethod()
    {
        try {        }
        catch (Exception) { throw; }
        finally {
            var reader = XmlTextReader.Create(""doc.xml"");
        }
    }
}",
                GetCA3075XmlReaderCreateWrongOverloadCSharpResultAt(12, 26)
            );

            await VerifyVB.VerifyAnalyzerAsync(@"
Imports System
Imports System.Xml

Class TestClass
    Private Sub TestMethod()
        Try
        Catch generatedExceptionName As Exception
            Throw
        Finally
            Dim reader = XmlTextReader.Create(""doc.xml"")
        End Try
    End Sub
End Class",
                GetCA3075XmlReaderCreateWrongOverloadBasicResultAt(11, 26)
            );
        }

        [Fact]
        public async Task UseXmlReaderCreateInsecureOverloadInAsyncAwaitShouldGenerateDiagnostic()
        {
            await VerifyCS.VerifyAnalyzerAsync(@"
using System.Threading.Tasks;
using System.Xml;

class TestClass
{
    private async Task TestMethod()
    {
        await Task.Run(() => { var reader = XmlTextReader.Create(""doc.xml""); });
    }

    private async void TestMethod2()
    {
        await TestMethod();
    }
}",
                GetCA3075XmlReaderCreateWrongOverloadCSharpResultAt(9, 45)
            );

            await VerifyVB.VerifyAnalyzerAsync(@"
Imports System.Threading.Tasks
Imports System.Xml

Class TestClass
    Private Async Function TestMethod() As Task
        Await Task.Run(Function() 
        Dim reader = XmlTextReader.Create(""doc.xml"")

End Function)
    End Function

    Private Async Sub TestMethod2()
        Await TestMethod()
    End Sub
End Class",
                GetCA3075XmlReaderCreateWrongOverloadBasicResultAt(8, 22)
            );
        }

        [Fact]
        public async Task UseXmlReaderCreateInsecureOverloadInDelegateShouldGenerateDiagnostic()
        {
            await VerifyCS.VerifyAnalyzerAsync(@"
using System.Xml;

class TestClass
{
    delegate void Del();

    Del d = delegate () { var reader = XmlTextReader.Create(""doc.xml""); };
}",
                GetCA3075XmlReaderCreateWrongOverloadCSharpResultAt(8, 40)
            );

            await VerifyVB.VerifyAnalyzerAsync(@"
Imports System.Xml

Class TestClass
    Private Delegate Sub Del()

    Private d As Del = Sub() 
                            Dim reader = XmlTextReader.Create(""doc.xml"")
                       End Sub
End Class",
                GetCA3075XmlReaderCreateWrongOverloadBasicResultAt(8, 42)
            );
        }

        [Fact]
        public async Task UseXmlReaderCreateTextReaderOnlyOverloadShouldNotGenerateDiagnostic()
        {
            await VerifyCS.VerifyAnalyzerAsync(@"
using System.IO;
using System.Xml;

namespace TestNamespace
{
    class TestClass
    {
        private static void TestMethod()
        {
            var reader = XmlTextReader.Create(new StringReader(""<root> </root>""));
        }
    }
}"
            );
        }

        [Fact]
        public async Task UseXmlReaderCreateStreamOnlyOverloadShouldNotGenerateDiagnostic()
        {
            await VerifyCS.VerifyAnalyzerAsync(@"
using System.IO;
using System.Text;
using System.Xml;

namespace TestNamespace
{
    class TestClass
    {
        private static void TestMethod()
        {
            var reader = XmlTextReader.Create(new MemoryStream(Encoding.UTF8.GetBytes(""<root> </root>"")));
        }
    }
}"
            );
        }
    }
}<|MERGE_RESOLUTION|>--- conflicted
+++ resolved
@@ -15,17 +15,10 @@
     public partial class DoNotUseInsecureDtdProcessingAnalyzerTests
     {
         private static DiagnosticResult GetCA3075XmlReaderCreateWrongOverloadCSharpResultAt(int line, int column)
-<<<<<<< HEAD
-            => VerifyCS.Diagnostic().WithLocation(line, column).WithArguments(MicrosoftNetFrameworkAnalyzersResources.XmlReaderCreateWrongOverloadMessage);
-
-        private static DiagnosticResult GetCA3075XmlReaderCreateWrongOverloadBasicResultAt(int line, int column)
-            => VerifyVB.Diagnostic().WithLocation(line, column).WithArguments(MicrosoftNetFrameworkAnalyzersResources.XmlReaderCreateWrongOverloadMessage);
-=======
             => VerifyCS.Diagnostic(DoNotUseInsecureDtdProcessingAnalyzer.RuleXmlReaderCreateWrongOverload).WithLocation(line, column);
 
         private static DiagnosticResult GetCA3075XmlReaderCreateWrongOverloadBasicResultAt(int line, int column)
             => VerifyVB.Diagnostic(DoNotUseInsecureDtdProcessingAnalyzer.RuleXmlReaderCreateWrongOverload).WithLocation(line, column);
->>>>>>> 9fcfae4d
 
         [Fact]
         public async Task UseXmlReaderCreateWrongOverloadShouldGenerateDiagnostic()
