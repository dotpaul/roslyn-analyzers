--- conflicted
+++ resolved
@@ -320,11 +320,8 @@
         public const string SystemIOFileStream = "System.IO.FileStream";
         public const string SystemIOPath = "System.IO.Path";
         public const string SystemString = "System.String";
-<<<<<<< HEAD
         public const string SystemRuntimeInteropServicesDllImportAttribute = "System.Runtime.InteropServices.DllImportAttribute";
         public const string SystemRuntimeInteropServicesDefaultDllImportSearchPathsAttribute = "System.Runtime.InteropServices.DefaultDllImportSearchPathsAttribute";
-=======
         public const string NewtonsoftJsonTypeNameHandling = "Newtonsoft.Json.TypeNameHandling";
->>>>>>> ffcf9faf
     }
 }