--- conflicted
+++ resolved
@@ -3195,21 +3195,13 @@
                 elementValueBuilder.Add(Visit(element, argument));
             }
 
-<<<<<<< HEAD
-                // Set abstract value for tuple element/field assignment if the tuple is not target of a deconstruction assignment.
-                // For deconstruction assignment, the value would be assigned from the computed value for the right side of the assignment.
-                var deconstructionAncestor = operation.GetAncestor<IDeconstructionAssignmentOperation>(OperationKind.DeconstructionAssignment);
-                if (deconstructionAncestor == null ||
-                    !deconstructionAncestor.Target.Descendants().Contains(operation))
-=======
             // Set abstract value for tuple element/field assignment if the tuple is not target of a deconstruction assignment.
             // For deconstruction assignment, the value would be assigned from the computed value for the right side of the assignment.
-            var deconstructionAncestorOpt = operation.GetAncestor<IDeconstructionAssignmentOperation>(OperationKind.DeconstructionAssignment);
-            if (deconstructionAncestorOpt == null ||
-                !deconstructionAncestorOpt.Target.Descendants().Contains(operation))
+            var deconstructionAncestor = operation.GetAncestor<IDeconstructionAssignmentOperation>(OperationKind.DeconstructionAssignment);
+            if (deconstructionAncestor == null ||
+                !deconstructionAncestor.Target.Descendants().Contains(operation))
             {
                 if (AnalysisEntityFactory.TryCreateForTupleElements(operation, out var elementEntities))
->>>>>>> 72ffcdfe
                 {
                     Debug.Assert(elementEntities.Length == elementValueBuilder.Count);
                     Debug.Assert(elementEntities.Length == operation.Elements.Length);
