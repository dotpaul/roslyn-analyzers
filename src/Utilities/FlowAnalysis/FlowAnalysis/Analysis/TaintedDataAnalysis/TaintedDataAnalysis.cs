--- conflicted
+++ resolved
@@ -1,6 +1,5 @@
 ﻿// Copyright (c) Microsoft.  All Rights Reserved.  Licensed under the Apache License, Version 2.0.  See License.txt in the project root for license information.
 
-using System.Threading;
 using Microsoft.CodeAnalysis;
 using Microsoft.CodeAnalysis.Diagnostics;
 using Microsoft.CodeAnalysis.FlowAnalysis;
@@ -9,11 +8,12 @@
 using Microsoft.CodeAnalysis.FlowAnalysis.DataFlow.PointsToAnalysis;
 using Microsoft.CodeAnalysis.FlowAnalysis.DataFlow.ValueContentAnalysis;
 using System.Diagnostics;
+using System.Threading;
 
 namespace Analyzer.Utilities.FlowAnalysis.Analysis.TaintedDataAnalysis
 {
+    using CopyAnalysisResult = DataFlowAnalysisResult<CopyBlockAnalysisResult, CopyAbstractValue>;
     using ValueContentAnalysisResult = DataFlowAnalysisResult<ValueContentBlockAnalysisResult, ValueContentAbstractValue>;
-    using CopyAnalysisResult = DataFlowAnalysisResult<CopyBlockAnalysisResult, CopyAbstractValue>;
 
     internal partial class TaintedDataAnalysis : ForwardDataFlowAnalysis<TaintedDataAnalysisData, TaintedDataAnalysisContext, TaintedDataAnalysisResult, TaintedDataBlockAnalysisResult, TaintedDataAbstractValue>
     {
@@ -55,72 +55,53 @@
                 return null;
             }
 
-<<<<<<< HEAD
-            string logTarget = null;
+            string? logTarget = null;
             if (FcaEventSource.Log.IsEnabled())
             {
                 logTarget = containingMethod.ToDisplayString(SymbolDisplayFormat.MinimallyQualifiedFormat);
                 FcaEventSource.Log.StartTaintedDataAnalysis(logTarget, cfg.GetHashCode());
             }
 
-            TaintedDataAnalysisContext analysisContext = null;
+            TaintedDataAnalysisContext? analysisContext = null;
             try
             {
                 WellKnownTypeProvider wellKnownTypeProvider = WellKnownTypeProvider.GetOrCreate(compilation);
-                ValueContentAnalysisResult valueContentAnalysisResult = null;
-                CopyAnalysisResult copyAnalysisResult = null;
-                PointsToAnalysisResult pointsToAnalysisResult = null;
+                ValueContentAnalysisResult? valueContentAnalysisResult = null;
+                CopyAnalysisResult? copyAnalysisResult = null;
+                PointsToAnalysisResult? pointsToAnalysisResult = null;
                 if (taintedSourceInfos.RequiresValueContentAnalysis || taintedSanitizerInfos.RequiresValueContentAnalysis || taintedSinkInfos.RequiresValueContentAnalysis)
                 {
                     valueContentAnalysisResult = ValueContentAnalysis.TryGetOrComputeResult(
-                            cfg,
-                            containingMethod,
-                            analyzerOptions,
-                            wellKnownTypeProvider,
-                            interproceduralAnalysisConfig,
-                            out copyAnalysisResult,
-                            out pointsToAnalysisResult,
-                            pessimisticAnalysis: true,
-                            performCopyAnalysis: false);
+                        cfg,
+                        containingMethod,
+                        analyzerOptions,
+                        wellKnownTypeProvider,
+                        interproceduralAnalysisConfig,
+                        out copyAnalysisResult,
+                        out pointsToAnalysisResult,
+                        pessimisticAnalysis: true,
+                        performCopyAnalysis: false);
                     if (valueContentAnalysisResult == null)
                     {
                         return null;
                     }
                 }
                 else
-=======
-            WellKnownTypeProvider wellKnownTypeProvider = WellKnownTypeProvider.GetOrCreate(compilation);
-            ValueContentAnalysisResult? valueContentAnalysisResult = null;
-            CopyAnalysisResult? copyAnalysisResult = null;
-            PointsToAnalysisResult? pointsToAnalysisResult = null;
-            if (taintedSourceInfos.RequiresValueContentAnalysis || taintedSanitizerInfos.RequiresValueContentAnalysis || taintedSinkInfos.RequiresValueContentAnalysis)
-            {
-                valueContentAnalysisResult = ValueContentAnalysis.TryGetOrComputeResult(
-                    cfg,
-                    containingMethod,
-                    analyzerOptions,
-                    wellKnownTypeProvider,
-                    interproceduralAnalysisConfig,
-                    out copyAnalysisResult,
-                    out pointsToAnalysisResult,
-                    pessimisticAnalysis: true,
-                    performCopyAnalysis: false);
-                if (valueContentAnalysisResult == null)
->>>>>>> 9fcfae4d
                 {
                     pointsToAnalysisResult = PointsToAnalysis.TryGetOrComputeResult(
-                    cfg,
-                    containingMethod,
-                    analyzerOptions,
-                    wellKnownTypeProvider,
-                    interproceduralAnalysisConfig,
-                    interproceduralAnalysisPredicateOpt: null,
-                    pessimisticAnalysis: true,
-                    performCopyAnalysis: false);
+                        cfg,
+                        containingMethod,
+                        analyzerOptions,
+                        wellKnownTypeProvider,
+                        interproceduralAnalysisConfig,
+                        interproceduralAnalysisPredicateOpt: null,
+                        pessimisticAnalysis: true,
+                        performCopyAnalysis: false);
                     if (pointsToAnalysisResult == null)
                     {
                         return null;
                     }
+
                 }
 
                 analysisContext = TaintedDataAnalysisContext.Create(
@@ -143,22 +124,12 @@
             }
             finally
             {
-<<<<<<< HEAD
                 if (FcaEventSource.Log.IsEnabled())
-=======
-                pointsToAnalysisResult = PointsToAnalysis.TryGetOrComputeResult(
-                    cfg,
-                    containingMethod,
-                    analyzerOptions,
-                    wellKnownTypeProvider,
-                    interproceduralAnalysisConfig,
-                    interproceduralAnalysisPredicateOpt: null,
-                    pessimisticAnalysis: true,
-                    performCopyAnalysis: false);
-                if (pointsToAnalysisResult == null)
->>>>>>> 9fcfae4d
                 {
-                    FcaEventSource.Log.EndTaintedDataAnalysis(logTarget, cfg.GetHashCode(), analysisContext.GetHashCodeOrDefault());
+                    FcaEventSource.Log.EndTaintedDataAnalysis(
+                        logTarget,
+                        cfg.GetHashCode(),
+                        analysisContext.GetHashCodeOrDefault());
                 }
             }
         }
