--- conflicted
+++ resolved
@@ -58,26 +58,8 @@
             string? logTarget = null;
             if (FcaEventSource.Log.IsEnabled())
             {
-<<<<<<< HEAD
                 logTarget = containingMethod.ToDisplayString(SymbolDisplayFormat.MinimallyQualifiedFormat);
                 FcaEventSource.Log.StartTaintedDataAnalysis(logTarget, cfg.GetHashCode());
-=======
-                valueContentAnalysisResult = ValueContentAnalysis.TryGetOrComputeResult(
-                    cfg,
-                    containingMethod,
-                    analyzerOptions,
-                    wellKnownTypeProvider,
-                    PointsToAnalysisKind.Complete,
-                    interproceduralAnalysisConfig,
-                    out copyAnalysisResult,
-                    out pointsToAnalysisResult,
-                    pessimisticAnalysis: true,
-                    performCopyAnalysis: false);
-                if (valueContentAnalysisResult == null)
-                {
-                    return null;
-                }
->>>>>>> 7c98008e
             }
 
             TaintedDataAnalysisContext? analysisContext = null;
@@ -94,12 +76,12 @@
                         containingMethod,
                         analyzerOptions,
                         wellKnownTypeProvider,
+                        PointsToAnalysisKind.Complete,
                         interproceduralAnalysisConfig,
                         out copyAnalysisResult,
                         out pointsToAnalysisResult,
                         pessimisticAnalysis: true,
                         performCopyAnalysis: false);
-                    if (valueContentAnalysisResult == null)
                     {
                         return null;
                     }
@@ -111,6 +93,7 @@
                         containingMethod,
                         analyzerOptions,
                         wellKnownTypeProvider,
+                        PointsToAnalysisKind.Complete,
                         interproceduralAnalysisConfig,
                         interproceduralAnalysisPredicateOpt: null,
                         pessimisticAnalysis: true,
@@ -119,7 +102,6 @@
                     {
                         return null;
                     }
-
                 }
 
                 analysisContext = TaintedDataAnalysisContext.Create(
@@ -128,11 +110,6 @@
                     cfg,
                     containingMethod,
                     analyzerOptions,
-<<<<<<< HEAD
-=======
-                    wellKnownTypeProvider,
-                    PointsToAnalysisKind.Complete,
->>>>>>> 7c98008e
                     interproceduralAnalysisConfig,
                     pessimisticAnalysis: false,
                     copyAnalysisResultOpt: copyAnalysisResult,
