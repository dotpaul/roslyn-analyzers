﻿<?xml version="1.0" encoding="utf-8"?>
<!-- Copyright (c)  Microsoft.  All Rights Reserved.  Licensed under the Apache License, Version 2.0.  See License.txt in the project root for license information. -->
<Project ToolsVersion="14.0" DefaultTargets="Build" xmlns="http://schemas.microsoft.com/developer/msbuild/2003">
  <ImportGroup Label="Settings">
    <Import Project="..\..\..\..\build\Targets\Analyzers.Settings.targets" />
  </ImportGroup>
  <PropertyGroup>
    <MinimumVisualStudioVersion>12.0</MinimumVisualStudioVersion>
    <Configuration Condition=" '$(Configuration)' == '' ">Debug</Configuration>
    <Platform Condition=" '$(Platform)' == '' ">AnyCPU</Platform>
    <ProjectGuid>{D1B42764-D442-4E4C-B2E7-9BA36FFBDDF1}</ProjectGuid>
    <OutputType>Library</OutputType>
    <AnalyzerProject>true</AnalyzerProject>
    <RootNamespace>Desktop.Analyzers</RootNamespace>
    <AssemblyName>Desktop.Analyzers</AssemblyName>
    <ProjectTypeGuids>{786C830F-07A1-408B-BD7F-6EE04809D6DB};{FAE04EC0-301F-11D3-BF4B-00C04F79EFBC}</ProjectTypeGuids>
    <TargetFrameworkVersion>v4.5</TargetFrameworkVersion>
    <TargetFrameworkProfile>Profile7</TargetFrameworkProfile>
    <TargetFrameworkIdentifier>.NETPortable</TargetFrameworkIdentifier>
    <RestorePackages>true</RestorePackages>
    <SemanticVersion>$(DesktopAnalyzersSemanticVersion)</SemanticVersion>
    <PreReleaseVersion>$(DesktopAnalyzersPreReleaseVersion)</PreReleaseVersion>
  </PropertyGroup>
  <PropertyGroup Condition=" '$(Configuration)|$(Platform)' == 'Debug|AnyCPU' ">
  </PropertyGroup>
  <PropertyGroup Condition=" '$(Configuration)|$(Platform)' == 'Release|AnyCPU' ">
  </PropertyGroup>
  <ItemGroup>
    <Analyzer Include="..\..\..\..\packages\Microsoft.CodeAnalysis.Analyzers.1.0.0\analyzers\dotnet\cs\Microsoft.CodeAnalysis.Analyzers.dll" />
    <Analyzer Include="..\..\..\..\packages\Microsoft.CodeAnalysis.Analyzers.1.0.0\analyzers\dotnet\cs\Microsoft.CodeAnalysis.CSharp.Analyzers.dll" />
  </ItemGroup>
  <ItemGroup>
    <Reference Include="Microsoft.CodeAnalysis, Version=1.0.0.0, Culture=neutral, PublicKeyToken=31bf3856ad364e35, processorArchitecture=MSIL">
      <SpecificVersion>False</SpecificVersion>
      <HintPath>..\..\..\..\packages\Microsoft.CodeAnalysis.Common.1.0.0\lib\portable-net45+win8\Microsoft.CodeAnalysis.dll</HintPath>
      <Private>True</Private>
    </Reference>
    <Reference Include="Microsoft.CodeAnalysis.Workspaces, Version=1.0.0.0, Culture=neutral, PublicKeyToken=31bf3856ad364e35, processorArchitecture=MSIL">
      <SpecificVersion>False</SpecificVersion>
      <HintPath>..\..\..\..\packages\Microsoft.CodeAnalysis.Workspaces.Common.1.0.0\lib\portable-net45+win8\Microsoft.CodeAnalysis.Workspaces.dll</HintPath>
      <Private>True</Private>
    </Reference>
    <Reference Include="System.Collections.Immutable, Version=1.1.36.0, Culture=neutral, PublicKeyToken=b03f5f7f11d50a3a, processorArchitecture=MSIL">
      <SpecificVersion>False</SpecificVersion>
      <HintPath>..\..\..\..\packages\System.Collections.Immutable.1.1.36\lib\portable-net45+win8+wp8+wpa81\System.Collections.Immutable.dll</HintPath>
      <Private>True</Private>
    </Reference>
    <Reference Include="System.Composition.AttributedModel, Version=1.0.27.0, Culture=neutral, PublicKeyToken=b03f5f7f11d50a3a, processorArchitecture=MSIL">
      <SpecificVersion>False</SpecificVersion>
      <HintPath>..\..\..\..\packages\Microsoft.Composition.1.0.27\lib\portable-net45+win8+wp8+wpa81\System.Composition.AttributedModel.dll</HintPath>
      <Private>True</Private>
    </Reference>
    <Reference Include="System.Composition.Convention, Version=1.0.27.0, Culture=neutral, PublicKeyToken=b03f5f7f11d50a3a, processorArchitecture=MSIL">
      <SpecificVersion>False</SpecificVersion>
      <HintPath>..\..\..\..\packages\Microsoft.Composition.1.0.27\lib\portable-net45+win8+wp8+wpa81\System.Composition.Convention.dll</HintPath>
      <Private>True</Private>
    </Reference>
    <Reference Include="System.Composition.Hosting, Version=1.0.27.0, Culture=neutral, PublicKeyToken=b03f5f7f11d50a3a, processorArchitecture=MSIL">
      <SpecificVersion>False</SpecificVersion>
      <HintPath>..\..\..\..\packages\Microsoft.Composition.1.0.27\lib\portable-net45+win8+wp8+wpa81\System.Composition.Hosting.dll</HintPath>
      <Private>True</Private>
    </Reference>
    <Reference Include="System.Composition.Runtime, Version=1.0.27.0, Culture=neutral, PublicKeyToken=b03f5f7f11d50a3a, processorArchitecture=MSIL">
      <SpecificVersion>False</SpecificVersion>
      <HintPath>..\..\..\..\packages\Microsoft.Composition.1.0.27\lib\portable-net45+win8+wp8+wpa81\System.Composition.Runtime.dll</HintPath>
      <Private>True</Private>
    </Reference>
    <Reference Include="System.Composition.TypedParts, Version=1.0.27.0, Culture=neutral, PublicKeyToken=b03f5f7f11d50a3a, processorArchitecture=MSIL">
      <SpecificVersion>False</SpecificVersion>
      <HintPath>..\..\..\..\packages\Microsoft.Composition.1.0.27\lib\portable-net45+win8+wp8+wpa81\System.Composition.TypedParts.dll</HintPath>
      <Private>True</Private>
    </Reference>
    <Reference Include="System.Reflection.Metadata, Version=1.0.21.0, Culture=neutral, PublicKeyToken=b03f5f7f11d50a3a, processorArchitecture=MSIL">
      <SpecificVersion>False</SpecificVersion>
      <HintPath>..\..\..\..\packages\System.Reflection.Metadata.1.0.21\lib\portable-net45+win8\System.Reflection.Metadata.dll</HintPath>
      <Private>True</Private>
    </Reference>
  </ItemGroup>
  <ItemGroup>
    <InternalsVisibleTo Include="Desktop.CSharp.Analyzers" />
    <InternalsVisibleTo Include="Desktop.VisualBasic.Analyzers" />
    <InternalsVisibleToTest Include="Desktop.Analyzers.UnitTests" />
  </ItemGroup>
  <ItemGroup>
    <None Include="packages.config" />
    <None Include="DesktopAnalyzers.nuspec" />
    <None Include="install.ps1" />
    <None Include="uninstall.ps1" />
    <None Include="ThirdPartyNotices.rtf" />
    <Content Include="..\Desktop.Analyzers.Common.props">
      <SubType>Designer</SubType>
      <CopyToOutputDirectory>PreserveNewest</CopyToOutputDirectory>
    </Content>
  </ItemGroup>
  <ItemGroup>
<<<<<<< HEAD
    <Compile Include="Security\CA3075DiagnosticAnalyzer.cs" />
    <Compile Include="Security\CA3076DiagnosticAnalyzer.cs" />
    <Compile Include="Security\CA3077DiagnosticAnalyzer.cs" />
    <Compile Include="Security\SecurityDiagnosticHelpers.cs" />
    <Compile Include="Security\SecurityMemberNames.cs" />
=======
    <Compile Include="Security\DoNotUseInsecureCryptographicAlgorithmsAnalyzer.cs" />
>>>>>>> 0d12b61b
    <Compile Include="Security\SecurityTypes.cs" />
    <Compile Include="Security\CompilationSecurityTypes.cs" />
    <Compile Include="Security\DoNotCatchCorruptedStateExceptionsAnalyzer.cs" />
    <Compile Include="Shared\DiagnosticCategory.cs" />
    <Compile Include="Shared\DiagnosticHelpers.cs" />
    <Compile Include="Shared\SyntaxNodeHelper.cs" />
    <Compile Include="DesktopAnalyzersResources.Designer.cs">
      <AutoGen>True</AutoGen>
      <DesignTime>True</DesignTime>
      <DependentUpon>DesktopAnalyzersResources.resx</DependentUpon>
    </Compile>
  </ItemGroup>
  <ItemGroup>
    <EmbeddedResource Include="DesktopAnalyzersResources.resx">
      <Generator>ResXFileCodeGenerator</Generator>
      <LastGenOutput>DesktopAnalyzersResources.Designer.cs</LastGenOutput>
      <SubType>Designer</SubType>
    </EmbeddedResource>
  </ItemGroup>
  <ItemGroup />
  <ImportGroup Label="Targets">
    <Import Project="..\..\..\..\build\Targets\Analyzers.Imports.targets" />
  </ImportGroup>
</Project><|MERGE_RESOLUTION|>--- conflicted
+++ resolved
@@ -17,9 +17,9 @@
     <TargetFrameworkVersion>v4.5</TargetFrameworkVersion>
     <TargetFrameworkProfile>Profile7</TargetFrameworkProfile>
     <TargetFrameworkIdentifier>.NETPortable</TargetFrameworkIdentifier>
-    <RestorePackages>true</RestorePackages>
-    <SemanticVersion>$(DesktopAnalyzersSemanticVersion)</SemanticVersion>
-    <PreReleaseVersion>$(DesktopAnalyzersPreReleaseVersion)</PreReleaseVersion>
+    <RestorePackages>true</RestorePackages> 
+    <SemanticVersion>$(DesktopAnalyzersSemanticVersion)</SemanticVersion>  
+    <PreReleaseVersion>$(DesktopAnalyzersPreReleaseVersion)</PreReleaseVersion>  
   </PropertyGroup>
   <PropertyGroup Condition=" '$(Configuration)|$(Platform)' == 'Debug|AnyCPU' ">
   </PropertyGroup>
@@ -93,15 +93,12 @@
     </Content>
   </ItemGroup>
   <ItemGroup>
-<<<<<<< HEAD
     <Compile Include="Security\CA3075DiagnosticAnalyzer.cs" />
     <Compile Include="Security\CA3076DiagnosticAnalyzer.cs" />
     <Compile Include="Security\CA3077DiagnosticAnalyzer.cs" />
     <Compile Include="Security\SecurityDiagnosticHelpers.cs" />
     <Compile Include="Security\SecurityMemberNames.cs" />
-=======
     <Compile Include="Security\DoNotUseInsecureCryptographicAlgorithmsAnalyzer.cs" />
->>>>>>> 0d12b61b
     <Compile Include="Security\SecurityTypes.cs" />
     <Compile Include="Security\CompilationSecurityTypes.cs" />
     <Compile Include="Security\DoNotCatchCorruptedStateExceptionsAnalyzer.cs" />
