﻿// Copyright (c) Microsoft.  All Rights Reserved.  Licensed under the Apache License, Version 2.0.  See License.txt in the project root for license information.

using System;
using Microsoft.CodeAnalysis.Diagnostics;
using Microsoft.CodeAnalysis.Testing;
using Test.Utilities;
using Test.Utilities.MinimalImplementations;
using Xunit;

namespace Microsoft.NetCore.Analyzers.Security.UnitTests
{
    public class UseSecureCookiesASPNetCoreTests : DiagnosticAnalyzerTestBase
    {
<<<<<<< HEAD
        protected void VerifyCSharpWithDependencies(string source, params DiagnosticResult[] expected)
        {
            this.VerifyCSharp(
                new[] { source, ASPNetCoreApis.CSharp }.ToFileAndSource(),
=======
        private const string MicrosoftAspNetCoreHttpNamespaceCSharpSourceCode = @"
namespace Microsoft.AspNetCore.Http
{
    public interface IResponseCookies
    {
        void Append(string key, string value);

        void Append(string key, string value, CookieOptions options);
    }

    public class CookieOptions
    {
        public CookieOptions()
        {
        }

        public bool Secure { get; set; }
    }

    namespace Internal
    {
        public class ResponseCookies : IResponseCookies
        {
            public ResponseCookies()
            {
            }

            public void Append(string key, string value)
            {
            }

            public void Append(string key, string value, CookieOptions options)
            {
            }
        }
    }
}";
        protected void VerifyCSharpWithDependencies(string source, params DiagnosticResult[] expected)
        {
            this.VerifyCSharp(
                new[] { source, MicrosoftAspNetCoreHttpNamespaceCSharpSourceCode }.ToFileAndSource(),
                expected);
        }

        protected void VerifyCSharpWithDependencies(string source, FileAndSource additionalFile, params DiagnosticResult[] expected)
        {
            this.VerifyCSharp(
                new[] { source, MicrosoftAspNetCoreHttpNamespaceCSharpSourceCode },
                additionalFile,
                ReferenceFlags.None,
>>>>>>> a1a198d1
                expected);
        }

        [Fact]
        public void TestHasWrongSecurePropertyAssignmentDiagnostic()
        {
            VerifyCSharpWithDependencies(@"
using Microsoft.AspNetCore.Http;
using Microsoft.AspNetCore.Http.Internal;

class TestClass
{
    public void TestMethod(string key, string value)
    {
        var cookieOptions = new CookieOptions();
        cookieOptions.Secure = false;
        var responseCookies = new ResponseCookies(); 
        responseCookies.Append(key, value, cookieOptions);
    }
}",
            GetCSharpResultAt(12, 9, UseSecureCookiesASPNetCore.DefinitelyUseSecureCookiesASPNetCoreRule));
        }

        [Fact]
        public void TestHasWrongSecurePropertyAssignmentMaybeChangedRightDiagnostic()
        {
            VerifyCSharpWithDependencies(@"
using System;
using Microsoft.AspNetCore.Http;
using Microsoft.AspNetCore.Http.Internal;

class TestClass
{
    public void TestMethod(string key, string value)
    {
        var cookieOptions = new CookieOptions();
        cookieOptions.Secure = false;
        Random r = new Random();

        if (r.Next(6) == 4)
        {
            cookieOptions.Secure = true;
        }

        var responseCookies = new ResponseCookies(); 
        responseCookies.Append(key, value, cookieOptions);
    }
}",
            GetCSharpResultAt(20, 9, UseSecureCookiesASPNetCore.MaybeUseSecureCookiesASPNetCoreRule));
        }

        [Fact]
        public void TestHasRightSecurePropertyAssignmentMaybeChangedWrongDiagnostic()
        {
            VerifyCSharpWithDependencies(@"
using System;
using Microsoft.AspNetCore.Http;
using Microsoft.AspNetCore.Http.Internal;

class TestClass
{
    public void TestMethod(string key, string value)
    {
        var cookieOptions = new CookieOptions();
        cookieOptions.Secure = true;
        Random r = new Random();

        if (r.Next(6) == 4)
        {
            cookieOptions.Secure = false;
        }

        var responseCookies = new ResponseCookies(); 
        responseCookies.Append(key, value, cookieOptions);
    }
}",
            GetCSharpResultAt(20, 9, UseSecureCookiesASPNetCore.MaybeUseSecureCookiesASPNetCoreRule));
        }

        [Fact]
        public void TestAssignSecurePropertyAnUnassignedVariableMaybeChangedWrongDiagnostic()
        {
            VerifyCSharpWithDependencies(@"
using System;
using Microsoft.AspNetCore.Http;
using Microsoft.AspNetCore.Http.Internal;

class TestClass
{
    public void TestMethod(string key, string value, bool secure)
    {
        var cookieOptions = new CookieOptions();
        cookieOptions.Secure = secure;
        Random r = new Random();

        if (r.Next(6) == 4)
        {
            cookieOptions.Secure = false;
        }

        var responseCookies = new ResponseCookies(); 
        responseCookies.Append(key, value, cookieOptions);
    }
}",
            GetCSharpResultAt(20, 9, UseSecureCookiesASPNetCore.MaybeUseSecureCookiesASPNetCoreRule));
        }

        [Fact]
        public void TestAssignSecurePropertyAnUnassignedVariableMaybeChangedRightDiagnostic()
        {
            VerifyCSharpWithDependencies(@"
using System;
using Microsoft.AspNetCore.Http;
using Microsoft.AspNetCore.Http.Internal;

class TestClass
{
    public void TestMethod(string key, string value, bool secure)
    {
        var cookieOptions = new CookieOptions();
        cookieOptions.Secure = secure;
        Random r = new Random();

        if (r.Next(6) == 4)
        {
            cookieOptions.Secure = true;
        }

        var responseCookies = new ResponseCookies(); 
        responseCookies.Append(key, value, cookieOptions);
    }
}",
            GetCSharpResultAt(20, 9, UseSecureCookiesASPNetCore.MaybeUseSecureCookiesASPNetCoreRule));
        }

        [Fact]
        public void TestAssignSecurePropertyAnAssignedVariableMaybeChangedDiagnostic()
        {
            VerifyCSharpWithDependencies(@"
using System;
using Microsoft.AspNetCore.Http;
using Microsoft.AspNetCore.Http.Internal;

class TestClass
{
    public void TestMethod(string key, string value)
    {
        var cookieOptions = new CookieOptions();
        var secure = true;
        Random r = new Random();

        if (r.Next(6) == 4)
        {
            secure = false;
        }
        
        cookieOptions.Secure = secure;
        var responseCookies = new ResponseCookies(); 
        responseCookies.Append(key, value, cookieOptions);
    }
}",
            GetCSharpResultAt(21, 9, UseSecureCookiesASPNetCore.MaybeUseSecureCookiesASPNetCoreRule));
        }

        [Fact]
        public void TestHasWrongSecurePropertyInitializerDiagnostic()
        {
            VerifyCSharpWithDependencies(@"
using Microsoft.AspNetCore.Http;
using Microsoft.AspNetCore.Http.Internal;

class TestClass
{
    public void TestMethod(string key, string value)
    {
        var cookieOptions = new CookieOptions() { Secure = false };
        var responseCookies = new ResponseCookies();
        responseCookies.Append(key, value, cookieOptions);
    }
}",
            GetCSharpResultAt(11, 9, UseSecureCookiesASPNetCore.DefinitelyUseSecureCookiesASPNetCoreRule));
        }

        [Fact]
        public void TestWithoutSecurePropertyAssignmentDiagnostic()
        {
            VerifyCSharpWithDependencies(@"
using Microsoft.AspNetCore.Http;
using Microsoft.AspNetCore.Http.Internal;

class TestClass
{
    public void TestMethod(string key, string value)
    {
        var cookieOptions = new CookieOptions();
        var responseCookies = new ResponseCookies(); 
        responseCookies.Append(key, value, cookieOptions);
    }
}",
            GetCSharpResultAt(11, 9, UseSecureCookiesASPNetCore.DefinitelyUseSecureCookiesASPNetCoreRule));
        }

        [Fact]
        public void TestParamterLengthLessThan3TrueDiagnostic()
        {
            VerifyCSharpWithDependencies(@"
using Microsoft.AspNetCore.Http;
using Microsoft.AspNetCore.Http.Internal;

class TestClass
{
    public void TestMethod(string key, string value)
    {
        var responseCookies = new ResponseCookies(); 
        responseCookies.Append(key, value);
    }
}",
            GetCSharpResultAt(10, 9, UseSecureCookiesASPNetCore.DefinitelyUseSecureCookiesASPNetCoreRule));
        }

        [Fact]
        public void TestGetCookieOptionsFromOtherMethodInterproceduralDiagnostic()
        {
            VerifyCSharpWithDependencies(@"
using Microsoft.AspNetCore.Http;
using Microsoft.AspNetCore.Http.Internal;

class TestClass
{
    public void TestMethod(string key, string value)
    {
        var responseCookies = new ResponseCookies(); 
        responseCookies.Append(key, value, GetCookieOptions());
    }

    public CookieOptions GetCookieOptions()
    {
        var cookieOptions = new CookieOptions();
        cookieOptions.Secure = false;

        return cookieOptions;
    }
}",
            GetCSharpResultAt(10, 9, UseSecureCookiesASPNetCore.DefinitelyUseSecureCookiesASPNetCoreRule));
        }

        [Fact]
        public void TestPassCookieOptionsAsParameterInterproceduralDiagnostic()
        {
            VerifyCSharpWithDependencies(@"
using Microsoft.AspNetCore.Http;
using Microsoft.AspNetCore.Http.Internal;

class TestClass
{
    public void TestMethod(string key, string value)
    {
        var cookieOptions = new CookieOptions();
        cookieOptions.Secure = false;
        TestMethod2(key, value, cookieOptions); 
    }

    public void TestMethod2(string key, string value, CookieOptions cookieOptions)
    {
        var responseCookies = new ResponseCookies(); 
        responseCookies.Append(key, value, cookieOptions);
    }
}",
            GetCSharpResultAt(17, 9, UseSecureCookiesASPNetCore.DefinitelyUseSecureCookiesASPNetCoreRule));
        }

        [Fact]
        public void TestHasRightSecurePropertyAssignmentNoDiagnostic()
        {
            VerifyCSharpWithDependencies(@"
using Microsoft.AspNetCore.Http;
using Microsoft.AspNetCore.Http.Internal;

class TestClass
{
    public void TestMethod(string key, string value)
    {
        var cookieOptions = new CookieOptions();
        cookieOptions.Secure = true;
        var responseCookies = new ResponseCookies(); 
        responseCookies.Append(key, value, cookieOptions);
    }
}");
        }

        [Fact]
        public void TestHasRightSecurePropertyInitializerNoDiagnostic()
        {
            VerifyCSharpWithDependencies(@"
using Microsoft.AspNetCore.Http;
using Microsoft.AspNetCore.Http.Internal;

class TestClass
{
    public void TestMethod(string key, string value)
    {
        var cookieOptions = new CookieOptions() { Secure = true };
        var responseCookies = new ResponseCookies();
        responseCookies.Append(key, value, cookieOptions);
    }
}");
        }

        [Theory]
        [InlineData("")]
        [InlineData("dotnet_code_quality.excluded_symbol_names = TestMethod")]
        [InlineData(@"dotnet_code_quality.CA5382.excluded_symbol_names = TestMethod
                      dotnet_code_quality.CA5383.excluded_symbol_names = TestMethod")]
        [InlineData("dotnet_code_quality.dataflow.excluded_symbol_names = TestMethod")]
        public void EditorConfigConfiguration_ExcludedSymbolNamesOption(string editorConfigText)
        {
            var expected = Array.Empty<DiagnosticResult>();
            if (editorConfigText.Length == 0)
            {
                expected = new DiagnosticResult[]
                {
                    GetCSharpResultAt(12, 9, UseSecureCookiesASPNetCore.DefinitelyUseSecureCookiesASPNetCoreRule)
                };
            }

            VerifyCSharpWithDependencies(@"
using Microsoft.AspNetCore.Http;
using Microsoft.AspNetCore.Http.Internal;

class TestClass
{
    public void TestMethod(string key, string value)
    {
        var cookieOptions = new CookieOptions();
        cookieOptions.Secure = false;
        var responseCookies = new ResponseCookies(); 
        responseCookies.Append(key, value, cookieOptions);
    }
}", GetEditorConfigAdditionalFile(editorConfigText), expected);
        }

        protected override DiagnosticAnalyzer GetBasicDiagnosticAnalyzer()
        {
            return new UseSecureCookiesASPNetCore();
        }

        protected override DiagnosticAnalyzer GetCSharpDiagnosticAnalyzer()
        {
            return new UseSecureCookiesASPNetCore();
        }
    }
}<|MERGE_RESOLUTION|>--- conflicted
+++ resolved
@@ -11,63 +11,10 @@
 {
     public class UseSecureCookiesASPNetCoreTests : DiagnosticAnalyzerTestBase
     {
-<<<<<<< HEAD
         protected void VerifyCSharpWithDependencies(string source, params DiagnosticResult[] expected)
         {
             this.VerifyCSharp(
                 new[] { source, ASPNetCoreApis.CSharp }.ToFileAndSource(),
-=======
-        private const string MicrosoftAspNetCoreHttpNamespaceCSharpSourceCode = @"
-namespace Microsoft.AspNetCore.Http
-{
-    public interface IResponseCookies
-    {
-        void Append(string key, string value);
-
-        void Append(string key, string value, CookieOptions options);
-    }
-
-    public class CookieOptions
-    {
-        public CookieOptions()
-        {
-        }
-
-        public bool Secure { get; set; }
-    }
-
-    namespace Internal
-    {
-        public class ResponseCookies : IResponseCookies
-        {
-            public ResponseCookies()
-            {
-            }
-
-            public void Append(string key, string value)
-            {
-            }
-
-            public void Append(string key, string value, CookieOptions options)
-            {
-            }
-        }
-    }
-}";
-        protected void VerifyCSharpWithDependencies(string source, params DiagnosticResult[] expected)
-        {
-            this.VerifyCSharp(
-                new[] { source, MicrosoftAspNetCoreHttpNamespaceCSharpSourceCode }.ToFileAndSource(),
-                expected);
-        }
-
-        protected void VerifyCSharpWithDependencies(string source, FileAndSource additionalFile, params DiagnosticResult[] expected)
-        {
-            this.VerifyCSharp(
-                new[] { source, MicrosoftAspNetCoreHttpNamespaceCSharpSourceCode },
-                additionalFile,
-                ReferenceFlags.None,
->>>>>>> a1a198d1
                 expected);
         }
 
