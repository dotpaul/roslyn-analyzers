﻿<?xml version="1.0" encoding="utf-8"?>
<xliff xmlns="urn:oasis:names:tc:xliff:document:1.2" xmlns:xsi="http://www.w3.org/2001/XMLSchema-instance" version="1.2" xsi:schemaLocation="urn:oasis:names:tc:xliff:document:1.2 xliff-core-1.2-transitional.xsd">
  <file datatype="xml" source-language="en" target-language="de" original="../SystemSecurityCryptographyResources.resx">
    <body>
      <trans-unit id="ApprovedCipherMode">
        <source>Do Not Use Unsafe Cipher Modes</source>
        <target state="translated">Verwenden Sie keine unsicheren Verschlüsselungsmodi.</target>
        <note />
      </trans-unit>
      <trans-unit id="ApprovedCipherModeDescription">
        <source>These modes are vulnerable to attacks. Use only approved modes (CBC, CTS).</source>
        <target state="translated">Diese Modi sind für Angriffe anfällig. Verwenden Sie nur zugelassene Modi (CBC, CTS).</target>
        <note />
      </trans-unit>
      <trans-unit id="ApprovedCipherModeMessage">
        <source>It uses an unsafe Cipher Mode {0}</source>
        <target state="translated">Ein unsicherer Verschlüsselungsmodus ({0}) wird verwendet.</target>
        <note />
      </trans-unit>
      <trans-unit id="DoNotAddSchemaByURL">
        <source>Do Not Add Schema By URL</source>
        <target state="new">Do Not Add Schema By URL</target>
        <note />
      </trans-unit>
      <trans-unit id="DoNotAddSchemaByURLDescription">
        <source>This overload of XmlSchemaCollection.Add method internally enables DTD processing on the XML reader instance used, and uses UrlResolver for resolving external XML entities. The outcome is information disclosure. Content from file system or network shares for the machine processing the XML can be exposed to attacker. In addition, an attacker can use this as a DoS vector.</source>
        <target state="new">This overload of XmlSchemaCollection.Add method internally enables DTD processing on the XML reader instance used, and uses UrlResolver for resolving external XML entities. The outcome is information disclosure. Content from file system or network shares for the machine processing the XML can be exposed to attacker. In addition, an attacker can use this as a DoS vector.</target>
        <note />
      </trans-unit>
      <trans-unit id="DoNotAddSchemaByURLMessage">
        <source>This overload of the Add method is potentially unsafe because it may resolve dangerous external references</source>
        <target state="new">This overload of the Add method is potentially unsafe because it may resolve dangerous external references</target>
        <note />
      </trans-unit>
      <trans-unit id="DoNotCallDangerousMethodsInDeserialization">
        <source>Do Not Call Dangerous Methods In Deserialization</source>
        <target state="translated">Keine gefährlichen Methoden bei der Deserialisierung aufrufen</target>
        <note />
      </trans-unit>
      <trans-unit id="DoNotCallDangerousMethodsInDeserializationDescription">
        <source>Insecure Deserialization is a vulnerability which occurs when untrusted data is used to abuse the logic of an application, inflict a Denial-of-Service (DoS) attack, or even execute arbitrary code upon it being deserialized. It’s frequently possible for malicious users to abuse these deserialization features when the application is deserializing untrusted data which is under their control. Specifically, invoke dangerous methods in the process of deserialization. Successful insecure deserialization attacks could allow an attacker to carry out attacks such as DoS attacks, authentication bypasses, and remote code execution.</source>
        <target state="translated">Bei der unsicheren Deserialisierung handelt es sich um ein Sicherheitsrisiko, das auftreten kann, wenn nicht vertrauenswürdige Daten verwendet werden, um die Logik einer Anwendung auf nicht beabsichtigte Weise zu verwenden, einen Denial-of-Service-Angriff (DoS) durchzuführen oder beliebigen Code auszuführen, um diese zu deserialisieren. Angreifer nutzen diese Deserialisierungsfeatures häufig aus, indem sie ihre nicht vertrauenswürdigen Daten von der Anwendung deserialisieren lassen. Während der Deserialisierung werden so insbesondere gefährliche Methoden aufgerufen. Eine erfolgreich durchgeführte unsichere Deserialisierung kann dazu führen, dass der Angreifer DoS-Angriffe durchführen, die Authentifizierung umgehen oder Code remote ausführen kann.</target>
        <note />
      </trans-unit>
      <trans-unit id="DoNotCallDangerousMethodsInDeserializationMessage">
        <source>When deserializing an instance of class {0}, method {1} can call dangerous method {2}.</source>
        <target state="translated">Wenn eine Instanz der Klasse {0} deserialisiert wird, kann die Methode {1} die gefährliche Methode {2} aufrufen.</target>
        <note />
      </trans-unit>
      <trans-unit id="DoNotDisableCertificateValidation">
        <source>Do Not Disable Certificate Validation</source>
        <target state="needs-review-translation">Zertifikatüberprüfung nicht deaktivieren</target>
        <note />
      </trans-unit>
      <trans-unit id="DoNotDisableCertificateValidationDescription">
        <source>A certificate can help authenticate the identity of the server. Clients should validate the server certificate to ensure requests are sent to the intended server. If the ServerCertificateValidationCallback always returns 'true', any certificate will pass validation.</source>
        <target state="translated">Mithilfe von Zertifikaten können Sie die Identität des Servers authentifizieren. Clients sollten das Serverzertifikat überprüfen, um sicherzustellen, dass die Anforderungen an den richtigen Server gesendet werden. Wenn die Eigenschaft "ServerCertificateValidationCallback" immer "true" zurückgibt, werden alle Zertifikate als gültig eingestuft.</target>
        <note />
      </trans-unit>
      <trans-unit id="DoNotDisableCertificateValidationMessage">
        <source>The ServerCertificateValidationCallback is set to a function that accepts any server certificate, by always returning true. Ensure that server certificates are validated to verify the identity of the server receiving requests.</source>
        <target state="translated">Die ServerCertificateValidationCallback-Eigenschaft wurde auf eine Funktion festgelegt, die alle Serverzertifikate akzeptiert, indem immer "true" zurückgegeben wird. Stellen Sie sicher, dass die Serverzertifikate darauf ausgelegt sind, die Identität des Servers zu überprüfen, der Anforderungen erhält.</target>
        <note />
      </trans-unit>
      <trans-unit id="DoNotDisableHTTPHeaderChecking">
        <source>Do Not Disable HTTP Header Checking</source>
        <target state="new">Do Not Disable HTTP Header Checking</target>
        <note />
      </trans-unit>
      <trans-unit id="DoNotDisableHTTPHeaderCheckingDescription">
        <source>HTTP header checking enables encoding of the carriage return and newline characters, \r and \n, that are found in response headers. This encoding can help to avoid injection attacks that exploit an application that echoes untrusted data contained by the header.</source>
        <target state="new">HTTP header checking enables encoding of the carriage return and newline characters, \r and \n, that are found in response headers. This encoding can help to avoid injection attacks that exploit an application that echoes untrusted data contained by the header.</target>
        <note />
      </trans-unit>
      <trans-unit id="DoNotDisableHTTPHeaderCheckingMessage">
        <source>Do not disable HTTP header checking</source>
        <target state="new">Do not disable HTTP header checking</target>
        <note />
      </trans-unit>
      <trans-unit id="DoNotDisableRequestValidation">
        <source>Do Not Disable Request Validation</source>
        <target state="new">Do Not Disable Request Validation</target>
        <note />
      </trans-unit>
      <trans-unit id="DoNotDisableRequestValidationDescription">
        <source>Request validation is a feature in ASP.NET that examines HTTP requests and determines whether they contain potentially dangerous content. This check adds protection from markup or code in the URL query string, cookies, or posted form values that might have been added for malicious purposes. So, it is generally desirable and should be left enabled for defense in depth.</source>
        <target state="new">Request validation is a feature in ASP.NET that examines HTTP requests and determines whether they contain potentially dangerous content. This check adds protection from markup or code in the URL query string, cookies, or posted form values that might have been added for malicious purposes. So, it is generally desirable and should be left enabled for defense in depth.</target>
        <note />
      </trans-unit>
      <trans-unit id="DoNotDisableRequestValidationMessage">
        <source>The method {0} has request validation disabled</source>
        <target state="new">The method {0} has request validation disabled</target>
        <note />
      </trans-unit>
      <trans-unit id="DoNotDisableSchUseStrongCrypto">
        <source>Do Not Disable SChannel Use of Strong Crypto</source>
        <target state="new">Do Not Disable SChannel Use of Strong Crypto</target>
        <note />
      </trans-unit>
      <trans-unit id="DoNotDisableSchUseStrongCryptoDescription">
        <source>Starting with the .NET Framework 4.6, the System.Net.ServicePointManager and System.Net.Security.SslStream classes are recommeded to use new protocols. The old ones have protocol weaknesses and are not supported. Setting Switch.System.Net.DontEnableSchUseStrongCrypto with true will use the old weak crypto check and opt out of the protocol migration.</source>
        <target state="new">Starting with the .NET Framework 4.6, the System.Net.ServicePointManager and System.Net.Security.SslStream classes are recommeded to use new protocols. The old ones have protocol weaknesses and are not supported. Setting Switch.System.Net.DontEnableSchUseStrongCrypto with true will use the old weak crypto check and opt out of the protocol migration.</target>
        <note />
      </trans-unit>
      <trans-unit id="DoNotDisableSchUseStrongCryptoMessage">
        <source>{0} disables TLS 1.2 and enables SSLv3</source>
        <target state="new">{0} disables TLS 1.2 and enables SSLv3</target>
        <note />
      </trans-unit>
      <trans-unit id="DoNotReferSelfInSerializableClass">
        <source>Do Not Refer Self In Serializable Class</source>
        <target state="new">Do Not Refer Self In Serializable Class</target>
        <note />
      </trans-unit>
      <trans-unit id="DoNotReferSelfInSerializableClassDescription">
        <source>This can allow an attacker to DOS or exhaust the memory of the process.</source>
        <target state="new">This can allow an attacker to DOS or exhaust the memory of the process.</target>
        <note />
      </trans-unit>
      <trans-unit id="DoNotReferSelfInSerializableClassMessage">
        <source>{0} participates in a potential reference cycle</source>
        <target state="new">{0} participates in a potential reference cycle</target>
        <note />
      </trans-unit>
      <trans-unit id="DoNotSerializeTypesWithPointerFields">
        <source>Do Not Serialize Types With Pointer Fields</source>
        <target state="new">Do Not Serialize Types With Pointer Fields</target>
        <note />
      </trans-unit>
      <trans-unit id="DoNotSerializeTypesWithPointerFieldsDescription">
        <source>Pointers are not "type safe" in the sense that you cannot guarantee the correctness of the memory they point at. So, serializing types with pointer fields is dangerous, as it may allow an attacker to control the pointer.</source>
        <target state="new">Pointers are not "type safe" in the sense that you cannot guarantee the correctness of the memory they point at. So, serializing types with pointer fields is dangerous, as it may allow an attacker to control the pointer.</target>
        <note />
      </trans-unit>
      <trans-unit id="DoNotSerializeTypesWithPointerFieldsMessage">
        <source>Pointer field {0} on serializable type.</source>
        <target state="new">Pointer field {0} on serializable type.</target>
        <note />
      </trans-unit>
      <trans-unit id="DoNotUseBrokenCryptographicAlgorithms">
        <source>Do Not Use Broken Cryptographic Algorithms</source>
        <target state="translated">Keine beschädigten kryptografischen Algorithmen verwenden</target>
        <note />
      </trans-unit>
      <trans-unit id="DoNotUseBrokenCryptographicAlgorithmsDescription">
        <source>An attack making it computationally feasible to break this algorithm exists. This allows attackers to break the cryptographic guarantees it is designed to provide. Depending on the type and application of this cryptographic algorithm, this may allow attackers to read enciphered messages, tamper with enciphered  messages, forge digital signatures, tamper with hashed content, or otherwise compromise any cryptosystem based on this algorithm. Replace encryption uses with the AES algorithm (AES-256, AES-192 and AES-128 are acceptable) with a key length greater than or equal to 128 bits. Replace hashing uses with a hashing function in the SHA-2 family, such as SHA512, SHA384, or SHA256. Replace digital signature uses with RSA with a key length greater than or equal to 2048-bits, or ECDSA with a key length greater than or equal to 256 bits.</source>
        <target state="translated">Es ist ein Angriff vorhanden, der es rechnerisch möglich macht, diesen Algorithmus zu zerstören. So können Angreifer die kryptografischen Garantien durchbrechen, für deren Bereitstellung er entwickelt wurde. Je nach Typ und Anwendung dieses kryptografischen Algorithmus können Angreifer verschlüsselte Nachrichten lesen, verschlüsselte Nachrichten manipulieren, digitale Signaturen fälschen, Hashinhalte manipulieren oder jedes auf diesem Algorithmus basierende Verschlüsselungssystem in anderer Hinsicht kompromittieren. Ersetzen Sie die Verwendung von Verschlüsselungen durch den AES-Algorithmus (AES-256, AES-192 und AES-128 sind zulässig) mit einer Schlüssellänge von mindestens 128 Bit. Ersetzen Sie die Verwendung von Hashing durch eine Hashfunktion in der SHA-2-Familie, beispielsweise SHA512, SHA384 oder SHA256. Ersetzen Sie die Verwendung digitaler Signaturen durch RSA mit einer Schlüssellänge von mindestens 2048 Bit oder durch ECDSA mit einer Schlüssellänge von mindestens 256 Bit.</target>
        <note />
      </trans-unit>
      <trans-unit id="DoNotUseBrokenCryptographicAlgorithmsMessage">
        <source>{0} uses a broken cryptographic algorithm {1}</source>
        <target state="translated">"{0}" verwendet einen beschädigten kryptografischen Algorithmus: {1}</target>
        <note />
      </trans-unit>
      <trans-unit id="DoNotUseDeprecatedSecurityProtocols">
        <source>Do Not Use Deprecated Security Protocols</source>
        <target state="new">Do Not Use Deprecated Security Protocols</target>
        <note />
      </trans-unit>
      <trans-unit id="DoNotUseDeprecatedSecurityProtocolsDescription">
        <source>Using a deprecated security protocol rather than the system default is risky.</source>
        <target state="new">Using a deprecated security protocol rather than the system default is risky.</target>
        <note />
      </trans-unit>
      <trans-unit id="DoNotUseDeprecatedSecurityProtocolsMessage">
        <source>Hard-coded use of deprecated security protocol {0}</source>
        <target state="new">Hard-coded use of deprecated security protocol {0}</target>
        <note />
      </trans-unit>
      <trans-unit id="DoNotUseMD5">
        <source>Do not use insecure cryptographic algorithm MD5.</source>
        <target state="translated">Verwenden Sie nicht den unsicheren kryptografischen Algorithmus MD5.</target>
        <note />
      </trans-unit>
      <trans-unit id="DoNotUseMD5Description">
        <source>This type implements MD5, a cryptographically insecure hashing function. Hash collisions are computationally feasible for the MD5 and HMACMD5 algorithms. Replace this usage with a SHA-2 family hash algorithm (SHA512, SHA384, SHA256).</source>
        <target state="translated">Dieser Typ implementiert MD5, eine kryptografisch unsichere Hashfunktion. Hashkollisionen sind für die Algorithmen MD5 und HMACMD5 rechnerisch möglich. Ersetzen Sie diese Verwendung durch einen Hashalgorithmus der SHA-2-Familie (SHA512, SHA384, SHA256).</target>
        <note />
      </trans-unit>
      <trans-unit id="DoNotUseSHA1">
        <source>Do not use insecure cryptographic algorithm SHA1.</source>
        <target state="translated">Verwenden Sie nicht den unsicheren kryptografischen SHA1-Algorithmus.</target>
        <note />
      </trans-unit>
      <trans-unit id="DoNotUseSHA1Description">
        <source>This type implements SHA1, a cryptographically insecure hashing function. Hash collisions are computationally feasible for the SHA-1 and SHA-0 algorithms. Replace this usage with a SHA-2 family hash algorithm (SHA512, SHA384, SHA256).</source>
        <target state="translated">Dieser Typ implementiert SHA1, eine kryptografisch unsichere Hashfunktion. Hashkollisionen sind für die Algorithmen SHA-1 und SHA-0 rechnerisch möglich. Ersetzen Sie diese Verwendung durch einen Hashalgorithmus der SHA-2-Familie (SHA512, SHA384, SHA256).</target>
        <note />
      </trans-unit>
      <trans-unit id="DoNotUseWeakCryptographicAlgorithms">
        <source>Do Not Use Weak Cryptographic Algorithms</source>
        <target state="translated">Keine schwachen kryptografischen Algorithmen verwenden</target>
        <note />
      </trans-unit>
      <trans-unit id="DoNotUseWeakCryptographicAlgorithmsDescription">
        <source>Cryptographic algorithms degrade over time as attacks become for advances to attacker get access to more computation. Depending on the type and application of this cryptographic algorithm, further degradation of the cryptographic strength of it may allow attackers to read enciphered messages, tamper with enciphered  messages, forge digital signatures, tamper with hashed content, or otherwise compromise any cryptosystem based on this algorithm. Replace encryption uses with the AES algorithm (AES-256, AES-192 and AES-128 are acceptable) with a key length greater than or equal to 128 bits. Replace hashing uses with a hashing function in the SHA-2 family, such as SHA-2 512, SHA-2 384, or SHA-2 256.</source>
        <target state="translated">Kryptografische Algorithmen verlieren mit der Zeit ihre Wirkung, weil Angreifer ihre Methoden verbessern und Zugang zu umfangreicheren Berechnungsalgorithmen erhalten. Je nach Typ und Anwendung dieses kryptografischen Algorithmus können Angreifer durch eine weitere Herabsetzung der kryptografischen Stärke verschlüsselte Nachrichten lesen, verschlüsselte Nachrichten manipulieren, digitale Signaturen fälschen, Hashinhalte manipulieren oder jedes auf diesem Algorithmus basierende Verschlüsselungssystem in anderer Hinsicht kompromittieren. Ersetzen Sie die Verwendung von Verschlüsselungen durch den AES-Algorithmus (AES-256, AES-192 und AES-128 sind zulässig) mit einer Schlüssellänge von mindestens 128 Bit. Ersetzen Sie die Verwendung von Hashing durch eine Hashfunktion in der SHA-2-Familie, beispielsweise SHA-2 512, SHA-2 384 oder SHA-2 256.</target>
        <note />
      </trans-unit>
      <trans-unit id="DoNotUseWeakCryptographicAlgorithmsMessage">
        <source>{0} uses a weak cryptographic algorithm {1}</source>
        <target state="translated">"{0}" verwendet einen schwachen kryptografischen Algorithmus: {1}</target>
        <note />
      </trans-unit>
<<<<<<< HEAD
      <trans-unit id="UseXmlReaderForSchemaRead">
        <source>Use XmlReader For Schema Read</source>
        <target state="new">Use XmlReader For Schema Read</target>
        <note />
      </trans-unit>
      <trans-unit id="UseXmlReaderForSchemaReadDescription">
        <source>Using a DataSet to read XML with untrusted data may load dangerous external references, which should be restricted by using an XmlReader with a secure resolver or with DTD processing disabled.</source>
        <target state="new">Using a DataSet to read XML with untrusted data may load dangerous external references, which should be restricted by using an XmlReader with a secure resolver or with DTD processing disabled.</target>
        <note />
      </trans-unit>
      <trans-unit id="UseXmlReaderForSchemaReadMessage">
        <source>This overload of the DataSet.{0} method is potentially unsafe, use an overload that takes a XmlReader instance instead</source>
        <target state="new">This overload of the DataSet.{0} method is potentially unsafe, use an overload that takes a XmlReader instance instead</target>
=======
      <trans-unit id="SetViewStateUserKey">
        <source>Set ViewStateUserKey For Classes Derived From Page</source>
        <target state="new">Set ViewStateUserKey For Classes Derived From Page</target>
        <note />
      </trans-unit>
      <trans-unit id="SetViewStateUserKeyDescription">
        <source>Setting the ViewStateUserKey property can help you prevent attacks on your application by allowing you to assign an identifier to the view-state variable for individual users so that they cannot use the variable to generate an attack. Otherwise, there will be cross-site request forgery vulnerabilities.</source>
        <target state="new">Setting the ViewStateUserKey property can help you prevent attacks on your application by allowing you to assign an identifier to the view-state variable for individual users so that they cannot use the variable to generate an attack. Otherwise, there will be cross-site request forgery vulnerabilities.</target>
        <note />
      </trans-unit>
      <trans-unit id="SetViewStateUserKeyMessage">
        <source>The subclass {0} of Page does not set the ViewStateUserKey property in method OnInit</source>
        <target state="new">The subclass {0} of Page does not set the ViewStateUserKey property in method OnInit</target>
>>>>>>> 0fb86824
        <note />
      </trans-unit>
    </body>
  </file>
</xliff><|MERGE_RESOLUTION|>--- conflicted
+++ resolved
@@ -202,7 +202,21 @@
         <target state="translated">"{0}" verwendet einen schwachen kryptografischen Algorithmus: {1}</target>
         <note />
       </trans-unit>
-<<<<<<< HEAD
+      <trans-unit id="SetViewStateUserKey">
+        <source>Set ViewStateUserKey For Classes Derived From Page</source>
+        <target state="new">Set ViewStateUserKey For Classes Derived From Page</target>
+        <note />
+      </trans-unit>
+      <trans-unit id="SetViewStateUserKeyDescription">
+        <source>Setting the ViewStateUserKey property can help you prevent attacks on your application by allowing you to assign an identifier to the view-state variable for individual users so that they cannot use the variable to generate an attack. Otherwise, there will be cross-site request forgery vulnerabilities.</source>
+        <target state="new">Setting the ViewStateUserKey property can help you prevent attacks on your application by allowing you to assign an identifier to the view-state variable for individual users so that they cannot use the variable to generate an attack. Otherwise, there will be cross-site request forgery vulnerabilities.</target>
+        <note />
+      </trans-unit>
+      <trans-unit id="SetViewStateUserKeyMessage">
+        <source>The subclass {0} of Page does not set the ViewStateUserKey property in method OnInit</source>
+        <target state="new">The subclass {0} of Page does not set the ViewStateUserKey property in method OnInit</target>
+        <note />
+      </trans-unit>
       <trans-unit id="UseXmlReaderForSchemaRead">
         <source>Use XmlReader For Schema Read</source>
         <target state="new">Use XmlReader For Schema Read</target>
@@ -216,21 +230,6 @@
       <trans-unit id="UseXmlReaderForSchemaReadMessage">
         <source>This overload of the DataSet.{0} method is potentially unsafe, use an overload that takes a XmlReader instance instead</source>
         <target state="new">This overload of the DataSet.{0} method is potentially unsafe, use an overload that takes a XmlReader instance instead</target>
-=======
-      <trans-unit id="SetViewStateUserKey">
-        <source>Set ViewStateUserKey For Classes Derived From Page</source>
-        <target state="new">Set ViewStateUserKey For Classes Derived From Page</target>
-        <note />
-      </trans-unit>
-      <trans-unit id="SetViewStateUserKeyDescription">
-        <source>Setting the ViewStateUserKey property can help you prevent attacks on your application by allowing you to assign an identifier to the view-state variable for individual users so that they cannot use the variable to generate an attack. Otherwise, there will be cross-site request forgery vulnerabilities.</source>
-        <target state="new">Setting the ViewStateUserKey property can help you prevent attacks on your application by allowing you to assign an identifier to the view-state variable for individual users so that they cannot use the variable to generate an attack. Otherwise, there will be cross-site request forgery vulnerabilities.</target>
-        <note />
-      </trans-unit>
-      <trans-unit id="SetViewStateUserKeyMessage">
-        <source>The subclass {0} of Page does not set the ViewStateUserKey property in method OnInit</source>
-        <target state="new">The subclass {0} of Page does not set the ViewStateUserKey property in method OnInit</target>
->>>>>>> 0fb86824
         <note />
       </trans-unit>
     </body>
