--- conflicted
+++ resolved
@@ -17,7 +17,16 @@
         <target state="translated">Używa niebezpiecznego trybu szyfrowania {0}</target>
         <note />
       </trans-unit>
-<<<<<<< HEAD
+      <trans-unit id="DefinitelyInstallRootCert">
+        <source>Do Not Add Certificates To Root Store</source>
+        <target state="new">Do Not Add Certificates To Root Store</target>
+        <note />
+      </trans-unit>
+      <trans-unit id="DefinitelyInstallRootCertMessage">
+        <source>Adding certificates to the operating system's trusted root certificates increases the risk of incorrectly authenticating an illegitimate certificate</source>
+        <target state="new">Adding certificates to the operating system's trusted root certificates increases the risk of incorrectly authenticating an illegitimate certificate</target>
+        <note />
+      </trans-unit>
       <trans-unit id="DefinitelyUseSecureCookiesASPNetCore">
         <source>Use Secure Cookies In ASP.Net Core</source>
         <target state="new">Use Secure Cookies In ASP.Net Core</target>
@@ -26,16 +35,6 @@
       <trans-unit id="DefinitelyUseSecureCookiesASPNetCoreMessage">
         <source>Set CookieOptions.Secure = true when creating a cookie</source>
         <target state="new">Set CookieOptions.Secure = true when creating a cookie</target>
-=======
-      <trans-unit id="DefinitelyInstallRootCert">
-        <source>Do Not Add Certificates To Root Store</source>
-        <target state="new">Do Not Add Certificates To Root Store</target>
-        <note />
-      </trans-unit>
-      <trans-unit id="DefinitelyInstallRootCertMessage">
-        <source>Adding certificates to the operating system's trusted root certificates increases the risk of incorrectly authenticating an illegitimate certificate</source>
-        <target state="new">Adding certificates to the operating system's trusted root certificates increases the risk of incorrectly authenticating an illegitimate certificate</target>
->>>>>>> 2af67c78
         <note />
       </trans-unit>
       <trans-unit id="DoNotAddSchemaByURL">
@@ -283,25 +282,24 @@
         <target state="translated">Nie używaj klasy XslTransform. Nie ogranicza to potencjalnie niebezpiecznych odwołań zewnętrznych.</target>
         <note />
       </trans-unit>
-<<<<<<< HEAD
+      <trans-unit id="MaybeInstallRootCert">
+        <source>Ensure Certificates Are Not Added To Root Store</source>
+        <target state="new">Ensure Certificates Are Not Added To Root Store</target>
+        <note />
+      </trans-unit>
+      <trans-unit id="MaybeInstallRootCertMessage">
+        <source>Adding certificates to the operating system's trusted root certificates is insecure. Ensure that the target store is not root store.</source>
+        <target state="new">Adding certificates to the operating system's trusted root certificates is insecure. Ensure that the target store is not root store.</target>
+        <note />
+      </trans-unit>
       <trans-unit id="MaybeUseSecureCookiesASPNetCore">
         <source>Ensure Use Secure Cookies In ASP.Net Core</source>
         <target state="new">Ensure Use Secure Cookies In ASP.Net Core</target>
         <note />
       </trans-unit>
       <trans-unit id="MaybeUseSecureCookiesASPNetCoreMessage">
-        <source>Ensure That Set CookieOptions.Secure = true when creating a cookie</source>
-        <target state="new">Ensure That Set CookieOptions.Secure = true when creating a cookie</target>
-=======
-      <trans-unit id="MaybeInstallRootCert">
-        <source>Ensure Certificates Are Not Added To Root Store</source>
-        <target state="new">Ensure Certificates Are Not Added To Root Store</target>
-        <note />
-      </trans-unit>
-      <trans-unit id="MaybeInstallRootCertMessage">
-        <source>Adding certificates to the operating system's trusted root certificates is insecure. Ensure that the target store is not root store.</source>
-        <target state="new">Adding certificates to the operating system's trusted root certificates is insecure. Ensure that the target store is not root store.</target>
->>>>>>> 2af67c78
+        <source>Ensure that Set CookieOptions.Secure = true when creating a cookie</source>
+        <target state="new">Ensure that Set CookieOptions.Secure = true when creating a cookie</target>
         <note />
       </trans-unit>
       <trans-unit id="SetViewStateUserKey">
