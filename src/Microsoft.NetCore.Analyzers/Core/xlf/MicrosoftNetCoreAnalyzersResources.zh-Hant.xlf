﻿<?xml version="1.0" encoding="utf-8"?>
<xliff xmlns="urn:oasis:names:tc:xliff:document:1.2" xmlns:xsi="http://www.w3.org/2001/XMLSchema-instance" version="1.2" xsi:schemaLocation="urn:oasis:names:tc:xliff:document:1.2 xliff-core-1.2-transitional.xsd">
  <file datatype="xml" source-language="en" target-language="zh-Hant" original="../MicrosoftNetCoreAnalyzersResources.resx">
    <body>
      <trans-unit id="DoNotUseUnsafeDllImportSearchPath">
        <source>Do not use unsafe DllImportSearchPath value</source>
        <target state="new">Do not use unsafe DllImportSearchPath value</target>
        <note />
      </trans-unit>
      <trans-unit id="DoNotUseUnsafeDllImportSearchPathDescription">
        <source>There could be a malicious DLL in the default DLL search directories. Or, depending on where your application is run from, there could be a malicious DLL in the application's directory. Use a DllImportSearchPath value that specifies an explicit search path instead. The DllImportSearchPath flags that this rule looks for can be configured in .editorconfig.</source>
        <target state="new">There could be a malicious DLL in the default DLL search directories. Or, depending on where your application is run from, there could be a malicious DLL in the application's directory. Use a DllImportSearchPath value that specifies an explicit search path instead. The DllImportSearchPath flags that this rule looks for can be configured in .editorconfig.</target>
        <note />
      </trans-unit>
      <trans-unit id="DoNotUseUnsafeDllImportSearchPathMessage">
        <source>Use of unsafe DllImportSearchPath value {0}</source>
        <target state="new">Use of unsafe DllImportSearchPath value {0}</target>
        <note />
      </trans-unit>
      <trans-unit id="JsonNetInsecureSerializerMessage">
        <source>When deserializing untrusted input, allowing arbitrary types to be deserialized is insecure. When using deserializing JsonSerializer, use TypeNameHandling.None, or for values other than None, restrict deserialized types with a SerializationBinder.</source>
        <target state="new">When deserializing untrusted input, allowing arbitrary types to be deserialized is insecure. When using deserializing JsonSerializer, use TypeNameHandling.None, or for values other than None, restrict deserialized types with a SerializationBinder.</target>
        <note />
      </trans-unit>
      <trans-unit id="JsonNetInsecureSerializerTitle">
        <source>Do not deserialize with JsonSerializer using an insecure configuration</source>
        <target state="new">Do not deserialize with JsonSerializer using an insecure configuration</target>
        <note />
      </trans-unit>
      <trans-unit id="JsonNetMaybeInsecureSerializerMessage">
        <source>When deserializing untrusted input, allowing arbitrary types to be deserialized is insecure. When using deserializing JsonSerializer, use TypeNameHandling.None, or for values other than None, restrict deserialized types with a SerializationBinder.</source>
        <target state="new">When deserializing untrusted input, allowing arbitrary types to be deserialized is insecure. When using deserializing JsonSerializer, use TypeNameHandling.None, or for values other than None, restrict deserialized types with a SerializationBinder.</target>
        <note />
      </trans-unit>
      <trans-unit id="JsonNetMaybeInsecureSerializerTitle">
        <source>Ensure that JsonSerializer has a secure configuration when deserializing</source>
        <target state="new">Ensure that JsonSerializer has a secure configuration when deserializing</target>
        <note />
      </trans-unit>
      <trans-unit id="MissHttpVerbAttribute">
        <source>Miss HttpVerb Attribute for action methods</source>
        <target state="new">Miss HttpVerb Attribute for action methods</target>
        <note />
      </trans-unit>
      <trans-unit id="MissHttpVerbAttributeMessage">
        <source>Action method {0} needs to specify the Http request kind explictly</source>
        <target state="new">Action method {0} needs to specify the Http request kind explictly</target>
        <note />
      </trans-unit>
      <trans-unit id="ReviewSQLQueriesForSecurityVulnerabilitiesDescription">
        <source>SQL queries that directly use user input can be vulnerable to SQL injection attacks. Review this SQL query for potential vulnerabilities, and consider using a parameterized SQL query.</source>
        <target state="translated">直接利用使用者輸入的 SQL 查詢，有可能會受到插入 SQL 的攻擊。請檢閱此 SQL 查詢是否有潛在的弱點，並請考慮使用參數化的 SQL 查詢。</target>
        <note />
      </trans-unit>
      <trans-unit id="ReviewSQLQueriesForSecurityVulnerabilitiesMessageNoNonLiterals">
        <source>Review if the query string passed to '{0}' in '{1}', accepts any user input.</source>
        <target state="translated">檢閱查詢字串是否已傳遞到 '{1}' 中的 '{0}'，接受所有使用者輸入。</target>
        <note />
      </trans-unit>
      <trans-unit id="ReviewSQLQueriesForSecurityVulnerabilitiesTitle">
        <source>Review SQL queries for security vulnerabilities</source>
        <target state="translated">必須檢閱 SQL 查詢中是否有安全性弱點</target>
        <note />
      </trans-unit>
      <trans-unit id="CategoryReliability">
        <source>Reliability</source>
        <target state="translated">可靠性</target>
        <note />
      </trans-unit>
      <trans-unit id="DoNotCallToImmutableCollectionOnAnImmutableCollectionValueTitle">
        <source>Do not call ToImmutableCollection on an ImmutableCollection value</source>
        <target state="translated">請勿對 ImmutableCollection 值呼叫 TolmmutableCollection</target>
        <note />
      </trans-unit>
      <trans-unit id="DoNotCallToImmutableCollectionOnAnImmutableCollectionValueMessage">
        <source>Do not call {0} on an {1} value</source>
        <target state="translated">請勿對 {1} 值呼叫 {0}</target>
        <note />
      </trans-unit>
      <trans-unit id="RemoveRedundantCall">
        <source>Remove redundant call</source>
        <target state="translated">移除冗餘的呼叫</target>
        <note />
      </trans-unit>
      <trans-unit id="PInvokesShouldNotBeVisibleTitle">
        <source>P/Invokes should not be visible</source>
        <target state="translated">不應看得見 P/Invoke</target>
        <note />
      </trans-unit>
      <trans-unit id="PInvokesShouldNotBeVisibleDescription">
        <source>A public or protected method in a public type has the System.Runtime.InteropServices.DllImportAttribute attribute (also implemented by the Declare keyword in Visual Basic). Such methods should not be exposed.</source>
        <target state="translated">公用類型中的公用方法或受保護方法，具有 System.Runtime.InteropServices.DllImportAttribute 屬性 (也由 Visual Basic 中的 Declare 關鍵字實作)。這類方法不應公開。</target>
        <note />
      </trans-unit>
      <trans-unit id="PInvokesShouldNotBeVisibleMessage">
        <source>P/Invoke method '{0}' should not be visible</source>
        <target state="translated">不應看得見 P/Invokes 方法 '{0}'</target>
        <note />
      </trans-unit>
      <trans-unit id="PInvokeDeclarationsShouldBePortableTitle">
        <source>PInvoke declarations should be portable</source>
        <target state="translated">PInvoke 宣告應可攜</target>
        <note />
      </trans-unit>
      <trans-unit id="PInvokeDeclarationsShouldBePortableDescription">
        <source>This rule evaluates the size of each parameter and the return value of a P/Invoke, and verifies that the size of the parameter is correct when marshaled to unmanaged code on 32-bit and 64-bit operating systems.</source>
        <target state="translated">此規則會評估 P/Invoke 每個參數的大小以及傳回值，並會在參數於 32 位元和 64 位元作業系統上封送處理成非受控程式碼時，驗證其大小是否正確。</target>
        <note />
      </trans-unit>
      <trans-unit id="PInvokeDeclarationsShouldBePortableMessageParameter">
        <source>As it is declared in your code, parameter {0} of P/Invoke {1} will be {2} bytes wide on {3} platforms. This is not correct, as the actual native declaration of this API indicates it should be {4} bytes wide on {3} platforms. Consult the MSDN Platform SDK documentation for help determining what data type should be used instead of {5}.</source>
        <target state="translated">因為其宣告於您的程式碼中，所以 P/Invoke {1} 的參數 {0} 在 {3} 平台上將會是 {2} 個位元組寬。但這是錯誤的，因為此 API 的實際原生宣告指出，其在 {3} 平台上應為 {4} 個位元組寬。請參閱 MSDN Platform SDK 文件中的說明，決定應使用何種資料類型來取代 {5}。</target>
        <note />
      </trans-unit>
      <trans-unit id="PInvokeDeclarationsShouldBePortableMessageReturn">
        <source>As it is declared in your code, the return type of P/Invoke {0} will be {1} bytes wide on {2} platforms. This is not correct, as the actual native declaration of this API indicates it should be {3} bytes wide on {2} platforms. Consult the MSDN Platform SDK documentation for help determining what data type should be used instead of {4}.</source>
        <target state="translated">因為其宣告於您的程式碼中，因此 P/Invoke {0} 的傳回型別在 {2} 平台上將會是 {1} 個位元組寬。但這是錯誤的，因為此 API 的實際原生宣告指出，其在 {2} 平台上應為 {3} 個位元組寬。請參閱 MSDN Platform SDK 文件中的說明，決定應使用何種資料類型來取代 {4}。</target>
        <note />
      </trans-unit>
      <trans-unit id="SpecifyMarshalingForPInvokeStringArgumentsTitle">
        <source>Specify marshaling for P/Invoke string arguments</source>
        <target state="translated">指定 P/Invoke 字串引數的封送處理</target>
        <note />
      </trans-unit>
      <trans-unit id="SpecifyMarshalingForPInvokeStringArgumentsDescription">
        <source>A platform invoke member allows partially trusted callers, has a string parameter, and does not explicitly marshal the string. This can cause a potential security vulnerability.</source>
        <target state="translated">平台叫用成員允許部分信任的呼叫端、具有字串參數，且不會明確地封送處理字串。如此可能會造成資訊安全漏洞。</target>
        <note />
      </trans-unit>
      <trans-unit id="SpecifyMarshalingForPInvokeStringArgumentsMessageParameter">
        <source>To reduce security risk, marshal parameter {0} as Unicode, by setting DllImport.CharSet to CharSet.Unicode, or by explicitly marshaling the parameter as UnmanagedType.LPWStr. If you need to marshal this string as ANSI or system-dependent, set BestFitMapping=false; for added security, also set ThrowOnUnmappableChar=true.</source>
        <target state="translated">為降低安全性風險，請將參數 {0} 封送處理為 Unicode，方法是將 DllImport.CharSet 設為 CharSet.Unicode，或將該參數明確封送處理為 UnmanagedType.LPWStr。如果需要將此字串封送處理為 ANSI 或與系統相依，可以設定 BestFitMapping=false; 此外為增加安全性，也可設定 ThrowOnUnmappableChar=true。</target>
        <note />
      </trans-unit>
      <trans-unit id="SpecifyMarshalingForPInvokeStringArgumentsMessageField">
        <source>To reduce security risk, marshal field {0} as Unicode, by setting StructLayout.CharSet on {1} to CharSet.Unicode, or by explicitly marshaling the field as UnmanagedType.LPWStr. If you need to marshal this string as ANSI or system-dependent, use the BestFitMapping attribute to turn best-fit mapping off, and for added security, ensure ThrowOnUnmappableChar is on.</source>
        <target state="translated">為降低安全性風險，請將欄位 {0} 封送處理為 Unicode，方法是將 {1} 上的 StructLayout.CharSet 設為 CharSet.Unicode，或將該欄位明確封送處理為 UnmanagedType.LPWStr。如果需要將此字串封送處理為 ANSI 或與系統相依，請使用 BestFitMapping 屬性關閉自動調整對應，此外為增加安全性，請確認已開啟 ThrowOnUnmappableChar。</target>
        <note />
      </trans-unit>
      <trans-unit id="SpecifyMarshalingForPInvokeStringArgumentsMessageParameterImplicitAnsi">
        <source>To reduce security risk, marshal parameter {0} as Unicode, by setting DllImport.CharSet to CharSet.Unicode, or by explicitly marshaling the parameter as UnmanagedType.LPWStr. If you need to marshal this string as ANSI or system-dependent, specify MarshalAs explicitly, and set BestFitMapping=false; for added security, also set ThrowOnUnmappableChar=true.</source>
        <target state="translated">為降低安全性風險，請將參數 {0} 封送處理為 Unicode，方法是將 DllImport.CharSet 設為 CharSet.Unicode，或將該參數明確封送處理為 UnmanagedType.LPWStr。如果需要將此字串封送處理為 ANSI 或與系統相依，可明確地指定 MarshalAs 並設定 BestFitMapping=false; 此外為增加安全性，也可設定 ThrowOnUnmappableChar=true。</target>
        <note />
      </trans-unit>
      <trans-unit id="SpecifyMarshalingForPInvokeStringArgumentsMessageFieldImplicitAnsi">
        <source>To reduce security risk, marshal field {0} as Unicode, by setting StructLayout.CharSet on {1} to CharSet.Unicode, or by explicitly marshaling the field as UnmanagedType.LPWStr. If you need to marshal this string as ANSI or system-dependent, specify MarshalAs explicitly, use the BestFitMapping attribute to turn best-fit mapping off, and for added security, to turn ThrowOnUnmappableChar on.</source>
        <target state="translated">為降低安全性風險，請將欄位 {0} 封送處理為 Unicode，方法是將 {1} 上的 StructLayout.CharSet 設為 CharSet.Unicode，或將該欄位明確封送處理為 UnmanagedType.LPWStr。如果需要將此字串封送處理為 ANSI 或與系統相依，可明確地指定 MarshalAs 並使用 BestFitMapping 屬性關閉自動調整對應，此外為增加安全性，請將 ThrowOnUnmappableChar 開啟。</target>
        <note />
      </trans-unit>
<<<<<<< HEAD
      <trans-unit id="UseAutoValidateAntiforgeryToken">
        <source>Use antiforgery tokens in ASP.NET Core MVC controllers</source>
        <target state="new">Use antiforgery tokens in ASP.NET Core MVC controllers</target>
        <note />
      </trans-unit>
      <trans-unit id="UseAutoValidateAntiforgeryTokenDescription">
        <source>Handling a POST, PUT, PATCH, or DELETE request without validating an antiforgery token may be vulnerable to cross-site request forgery attacks. A cross-site request forgery attack can send malicious requests from an authenticated user to your ASP.NET Core MVC controller.</source>
        <target state="new">Handling a POST, PUT, PATCH, or DELETE request without validating an antiforgery token may be vulnerable to cross-site request forgery attacks. A cross-site request forgery attack can send malicious requests from an authenticated user to your ASP.NET Core MVC controller.</target>
        <note />
      </trans-unit>
      <trans-unit id="UseAutoValidateAntiforgeryTokenMessage">
        <source>Method {0} handles a {1} request without performing CSRF token validation</source>
        <target state="new">Method {0} handles a {1} request without performing CSRF token validation</target>
=======
      <trans-unit id="UseDefaultDllImportSearchPathsAttribute">
        <source>Use DefaultDllImportSearchPaths attribute for P/Invokes</source>
        <target state="new">Use DefaultDllImportSearchPaths attribute for P/Invokes</target>
        <note />
      </trans-unit>
      <trans-unit id="UseDefaultDllImportSearchPathsAttributeDescription">
        <source>By default, P/Invokes using DllImportAttribute probe a number of directories, including the current working directory for the library to load. This can be a security issue for certain applications, leading to DLL hijacking.</source>
        <target state="new">By default, P/Invokes using DllImportAttribute probe a number of directories, including the current working directory for the library to load. This can be a security issue for certain applications, leading to DLL hijacking.</target>
        <note />
      </trans-unit>
      <trans-unit id="UseDefaultDllImportSearchPathsAttributeMessage">
        <source>The method {0} didn't use DefaultDllImportSearchPaths attribute for P/Invokes.</source>
        <target state="new">The method {0} didn't use DefaultDllImportSearchPaths attribute for P/Invokes.</target>
>>>>>>> f152af91
        <note />
      </trans-unit>
      <trans-unit id="UseManagedEquivalentsOfWin32ApiTitle">
        <source>Use managed equivalents of win32 api</source>
        <target state="translated">使用 Win32 API 的受控對等項</target>
        <note />
      </trans-unit>
      <trans-unit id="UseManagedEquivalentsOfWin32ApiDescription">
        <source>An operating system invoke method is defined and a method that has the equivalent functionality is located in the .NET Framework class library.</source>
        <target state="translated">定義有作業系統叫用方法，且在 .NET Framework 類別庫中具有對等的功能。</target>
        <note />
      </trans-unit>
      <trans-unit id="UseManagedEquivalentsOfWin32ApiMessage">
        <source>Use managed equivalents of win32 api</source>
        <target state="translated">使用 Win32 API 的受控對等項</target>
        <note />
      </trans-unit>
      <trans-unit id="AlwaysConsumeTheValueReturnedByMethodsMarkedWithPreserveSigAttributeTitle">
        <source>Always consume the value returned by methods marked with PreserveSigAttribute</source>
        <target state="translated">一律使用標記有 PreserveSigAttribute 的方法所傳回的值</target>
        <note />
      </trans-unit>
      <trans-unit id="AlwaysConsumeTheValueReturnedByMethodsMarkedWithPreserveSigAttributeDescription">
        <source>PreserveSigAttribute indicates that a method will return an HRESULT, rather than throwing an exception. Therefore, it is important to consume the HRESULT returned by the method, so that errors can be detected. Generally, this is done by calling Marshal.ThrowExceptionForHR.</source>
        <target state="translated">PreserveSigAttribute 表示方法會傳回 HRESULT，而非擲回例外狀況。因此，請務必使用該方法所傳回的 HRESULT，才可偵測到錯誤。一般來說，上述作業可透過呼叫 Marshal.ThrowExceptionForHR 完成。</target>
        <note />
      </trans-unit>
      <trans-unit id="AlwaysConsumeTheValueReturnedByMethodsMarkedWithPreserveSigAttributeMessage">
        <source>Consume the hresult returned by method '{0}' and call Marshal.ThrowExceptionForHR.</source>
        <target state="translated">使用 '{0}' 方法傳回的 hresult，並呼叫 Marshal.ThrowExceptionForHR。</target>
        <note />
      </trans-unit>
      <trans-unit id="MarkBooleanPInvokeArgumentsWithMarshalAsTitle">
        <source>Mark boolean PInvoke arguments with MarshalAs</source>
        <target state="translated">將布林值 PInvoke 引數標記為 MarshalAs</target>
        <note />
      </trans-unit>
      <trans-unit id="MarkBooleanPInvokeArgumentsWithMarshalAsDescription">
        <source>The Boolean data type has multiple representations in unmanaged code.</source>
        <target state="translated">布林值資料類型在非受控的程式碼中有多種表示法。</target>
        <note />
      </trans-unit>
      <trans-unit id="MarkBooleanPInvokeArgumentsWithMarshalAsMessageDefault">
        <source>Add the MarshalAsAttribute to parameter {0} of P/Invoke {1}. If the corresponding unmanaged parameter is a 4-byte Win32 'BOOL', use [MarshalAs(UnmanagedType.Bool)]. For a 1-byte C++ 'bool', use MarshalAs(UnmanagedType.U1).</source>
        <target state="translated">將 MarshalAsAttribute 新增至 P/Invoke {1} 的參數 {0}。若相對應的非受控參數為 4 位元組的 Win32 'BOOL'，請使用 [MarshalAs(UnmanagedType.Bool)]。若為 1 位元組的 C++ 'bool'，請使用 MarshalAs(UnmanagedType.U1)。</target>
        <note />
      </trans-unit>
      <trans-unit id="MarkBooleanPInvokeArgumentsWithMarshalAsMessageReturn">
        <source>Add the MarshalAsAttribute to the return type of P/Invoke {0}. If the corresponding unmanaged return type is a 4-byte Win32 'BOOL', use MarshalAs(UnmanagedType.Bool). For a 1-byte C++ 'bool', use MarshalAs(UnmanagedType.U1).</source>
        <target state="translated">將 MarshalAsAttribute 新增至 P/Invoke {0} 的傳回型別。若相對應的非受控傳回型別為 4 位元組的 Win32 'BOOL'，請使用 MarshalAs(UnmanagedType.Bool)。若為 1 位元組的 C++ 'bool'，請使用 MarshalAs(UnmanagedType.U1)。</target>
        <note />
      </trans-unit>
      <trans-unit id="MarkAssembliesWithNeutralResourcesLanguageTitle">
        <source>Mark assemblies with NeutralResourcesLanguageAttribute</source>
        <target state="translated">將組件標記為 NeutralResourcesLanguageAttribute</target>
        <note />
      </trans-unit>
      <trans-unit id="MarkAssembliesWithNeutralResourcesLanguageDescription">
        <source>The NeutralResourcesLanguage attribute informs the ResourceManager of the language that was used to display the resources of a neutral culture for an assembly. This improves lookup performance for the first resource that you load and can reduce your working set.</source>
        <target state="translated">NeutralResourcesLanguage 屬性會通知 ResourceManager 用於顯示組件之中性文化特性 (Culture) 資源的語言。如此可改善載入第一項源的查閱效能，且可減少您的工作集。</target>
        <note />
      </trans-unit>
      <trans-unit id="MarkAssembliesWithNeutralResourcesLanguageMessage">
        <source>Mark assemblies with NeutralResourcesLanguageAttribute</source>
        <target state="translated">將組件標記為 NeutralResourcesLanguageAttribute</target>
        <note />
      </trans-unit>
      <trans-unit id="AddNonSerializedAttributeCodeActionTitle">
        <source>Add the 'NonSerialized' attribute to this field.</source>
        <target state="translated">將 'NonSerialized' 屬性新增至此欄位。</target>
        <note />
      </trans-unit>
      <trans-unit id="AddSerializableAttributeCodeActionTitle">
        <source>Add Serializable attribute</source>
        <target state="translated">新增可序列化屬性</target>
        <note />
      </trans-unit>
      <trans-unit id="DisposeObjectsBeforeLosingScopeDescription">
        <source>If a disposable object is not explicitly disposed before all references to it are out of scope, the object will be disposed at some indeterminate time when the garbage collector runs the finalizer of the object. Because an exceptional event might occur that will prevent the finalizer of the object from running, the object should be explicitly disposed instead.</source>
        <target state="translated">如果未在可處置物件的所有參考都超出範圍前明確處置掉該物件，則該物件將在記憶體回收行程執行該物件的完成項時，於某個不定時間被處置掉。因為可能發生例外事件，導致物件的完成項無法執行，所以應改為明確處置掉物件。</target>
        <note />
      </trans-unit>
      <trans-unit id="DisposeObjectsBeforeLosingScopeMayBeDisposedMessage">
        <source>Use recommended dispose pattern to ensure that object created by '{0}' is disposed on all paths. If possible, wrap the creation within a 'using' statement or a 'using' declaration. Otherwise, use a try-finally pattern, with a dedicated local variable declared before the try region and an unconditional Dispose invocation on non-null value in the 'finally' region, say 'x?.Dispose()'. If the object is explicitly disposed within the try region or the dispose ownership is transfered to another object or method, assign 'null' to the local variable just after such an operation to prevent double dispose in 'finally'.</source>
        <target state="translated">請使用建議的處置模式，確認會在所有路徑上，處置由 '{0}' 所建立的物件。在可能的情況下，請將建立包在 'using' 陳述式或 'using' 宣告內。否則，請使用 try-finally 模式，同時在 try 區域之前先宣告專用的區域變數，並在 'finally' 區域中的非 null 值上，設定無條件 Dispose 引動過程，比如 'x?.Dispose()'。如果 try 區域內已明確地處置了該物件，或是處置擁有權已轉移到另一個物件或方法，則請在這類作業之後，對區域變數指派 'null'，以避免在 'finally' 中發生雙重處置。</target>
        <note />
      </trans-unit>
      <trans-unit id="DisposeObjectsBeforeLosingScopeMayBeDisposedOnExceptionPathsMessage">
        <source>Use recommended dispose pattern to ensure that object created by '{0}' is disposed on all exception paths. If possible, wrap the creation within a 'using' statement or a 'using' declaration. Otherwise, use a try-finally pattern, with a dedicated local variable declared before the try region and an unconditional Dispose invocation on non-null value in the 'finally' region, say 'x?.Dispose()'. If the object is explicitly disposed within the try region or the dispose ownership is transfered to another object or method, assign 'null' to the local variable just after such an operation to prevent double dispose in 'finally'.</source>
        <target state="translated">請使用建議的處置模式，確認會在所有例外狀況路徑上，處置由 '{0}' 所建立的物件。在可能的情況下，請將建立包在 'using' 陳述式或 'using' 宣告內。否則，請使用 try-finally 模式，同時在 try 區域之前先宣告專用的區域變數，並在 'finally' 區域中的非 null 值上，設定無條件 Dispose 引動過程，比如 'x?.Dispose()'。如果 try 區域內已明確地處置了該物件，或是處置擁有權已轉移到另一個物件或方法，則請在這類作業之後，對區域變數指派 'null'，以避免在 'finally' 中發生雙重處置。</target>
        <note />
      </trans-unit>
      <trans-unit id="DisposeObjectsBeforeLosingScopeNotDisposedMessage">
        <source>Call System.IDisposable.Dispose on object created by '{0}' before all references to it are out of scope.</source>
        <target state="translated">在 '{0}' 所建立的物件上，於所有參考 System.IDisposable.Dispose 的項目前呼叫它，超出範圍。</target>
        <note />
      </trans-unit>
      <trans-unit id="DisposeObjectsBeforeLosingScopeNotDisposedOnExceptionPathsMessage">
        <source>Object created by '{0}' is not disposed along all exception paths. Call System.IDisposable.Dispose on the object before all references to it are out of scope.</source>
        <target state="translated">由 {0} 所建立的物件，並非隨著所有例外狀況路徑處置。於物件的所有參考之前呼叫 System.IDisposable.Dispose，超出範圍。</target>
        <note />
      </trans-unit>
      <trans-unit id="DisposeObjectsBeforeLosingScopeTitle">
        <source>Dispose objects before losing scope</source>
        <target state="translated">必須在超出範圍前處置物件</target>
        <note />
      </trans-unit>
      <trans-unit id="DoNotPassLiteralsAsLocalizedParametersDescription">
        <source>A method passes a string literal as a parameter to a constructor or method in the .NET Framework class library and that string should be localizable. To fix a violation of this rule, replace the string literal with a string retrieved through an instance of the ResourceManager class.</source>
        <target state="translated">方法會將字串常值以參數方式傳遞到 .NET Framework 類別庫中的建構函式或方法，且該字串應當地語系化。若要修正此規則的違規，請以透過 ResourceManager 類別的執行個體所擷取的字串，取代字串常值。</target>
        <note />
      </trans-unit>
      <trans-unit id="DoNotPassLiteralsAsLocalizedParametersMessage">
        <source>Method '{0}' passes a literal string as parameter '{1}' of a call to '{2}'. Retrieve the following string(s) from a resource table instead: "{3}".</source>
        <target state="translated">方法 '{0}' 在呼叫 '{2}' 時傳遞了常值字串做為參數 '{1}'。請改為從資源表格擷取下列字串: "{3}"。</target>
        <note />
      </trans-unit>
      <trans-unit id="DoNotPassLiteralsAsLocalizedParametersTitle">
        <source>Do not pass literals as localized parameters</source>
        <target state="translated">不要將常值當做已當地語系化的參數傳遞</target>
        <note />
      </trans-unit>
      <trans-unit id="ImplementISerializableCorrectlyDescription">
        <source>To fix a violation of this rule, make the GetObjectData method visible and overridable, and make sure that all instance fields are included in the serialization process or explicitly marked by using the NonSerializedAttribute attribute.</source>
        <target state="translated">若要修正此規則違規，請將 GetObjectData 方法設定為可見且可覆寫，並確定所有執行個體欄位都包含在序列化程序中，或是使用 NonSerializedAttribute 屬性明確地標記。</target>
        <note />
      </trans-unit>
      <trans-unit id="ImplementISerializableCorrectlyMessageDefault">
        <source>Add an implementation of GetObjectData to type {0}.</source>
        <target state="translated">將 GetObjectData 的實作加入類型 {0}。</target>
        <note />
      </trans-unit>
      <trans-unit id="ImplementISerializableCorrectlyMessageMakeOverridable">
        <source>Make {0}.GetObjectData virtual and overridable.</source>
        <target state="translated">請將 {0}.GetObjectData 設定成虛擬和可覆寫。</target>
        <note />
      </trans-unit>
      <trans-unit id="ImplementISerializableCorrectlyMessageMakeVisible">
        <source>Increase the accessibility of {0}.GetObjectData so that it is visible to derived types.</source>
        <target state="translated">增大 {0}.GetObjectData 的存取範圍，讓它對衍生類型而言為可見的。</target>
        <note />
      </trans-unit>
      <trans-unit id="ImplementISerializableCorrectlyTitle">
        <source>Implement ISerializable correctly</source>
        <target state="translated">必須正確實作 ISerializable</target>
        <note />
      </trans-unit>
      <trans-unit id="ImplementSerializationConstructorsCodeActionTitle">
        <source>Implement Serialization constructor</source>
        <target state="translated">實作序列化建構函式</target>
        <note />
      </trans-unit>
      <trans-unit id="ImplementSerializationConstructorsDescription">
        <source>To fix a violation of this rule, implement the serialization constructor. For a sealed class, make the constructor private; otherwise, make it protected.</source>
        <target state="translated">若要修正此規則違規，請實作序列化建構函式。若是密封類別，請將其設定為私人建構函式; 否則，請將其設定為受保護。</target>
        <note />
      </trans-unit>
      <trans-unit id="ImplementSerializationConstructorsMessageCreateMagicConstructor">
        <source>Add a constructor to {0} with the following signature: 'protected {0}(SerializationInfo info, StreamingContext context)'.</source>
        <target state="translated">使用下列簽章將建構函式加入 {0}: 'protected {0}(SerializationInfo info, StreamingContext context)'。</target>
        <note />
      </trans-unit>
      <trans-unit id="ImplementSerializationConstructorsMessageMakeSealedMagicConstructorPrivate">
        <source>Declare the serialization constructor of {0}, a sealed type, as private.</source>
        <target state="translated">將 {0} 的序列化建構函式 (sealed 類型) 宣告為 private。</target>
        <note />
      </trans-unit>
      <trans-unit id="ImplementSerializationConstructorsMessageMakeUnsealedMagicConstructorFamily">
        <source>Declare the serialization constructor of {0}, an unsealed type, as protected.</source>
        <target state="translated">將 {0} 的序列化建構函式 (unsealed 類型) 宣告為 protected。</target>
        <note />
      </trans-unit>
      <trans-unit id="ImplementSerializationConstructorsTitle">
        <source>Implement serialization constructors</source>
        <target state="translated">必須實作序列化建構函式</target>
        <note />
      </trans-unit>
      <trans-unit id="ImplementSerializationMethodsCorrectlyDescription">
        <source>A method that handles a serialization event does not have the correct signature, return type, or visibility.</source>
        <target state="translated">處理序列化事件的方法，沒有正確的簽章、傳回型別或可見度。</target>
        <note />
      </trans-unit>
      <trans-unit id="ImplementSerializationMethodsCorrectlyMessageGeneric">
        <source>Because {0} is marked with OnSerializing, OnSerialized, OnDeserializing, or OnDeserialized, change its signature so that it is no longer generic.</source>
        <target state="translated">因為 {0} 標記著 OnSerializing、OnSerialized、OnDeserializing 或 OnDeserialized，請將它的簽章變更，使其不再是泛型。</target>
        <note />
      </trans-unit>
      <trans-unit id="ImplementSerializationMethodsCorrectlyMessageParameters">
        <source>Because {0} is marked with OnSerializing, OnSerialized, OnDeserializing, or OnDeserialized, change its signature so that it takes a single parameter of type 'System.Runtime.Serialization.StreamingContext'.</source>
        <target state="translated">因為 {0} 標記著 OnSerializing、OnSerialized、OnDeserializing 或 OnDeserialized，請將它的簽章變更，使其接受 'System.Runtime.Serialization.StreamingContext' 類型的單一參數。</target>
        <note />
      </trans-unit>
      <trans-unit id="ImplementSerializationMethodsCorrectlyMessageReturnType">
        <source>Because {0} is marked with OnSerializing, OnSerialized, OnDeserializing, or OnDeserialized, change its return type from {1} to void (Sub in Visual Basic).</source>
        <target state="translated">因為 {0} 標記著 OnSerializing、OnSerialized、OnDeserializing 或 OnDeserialized，請將它的傳回類型從 {1} 變更成 void (Visual Basic 中為 Sub)。</target>
        <note />
      </trans-unit>
      <trans-unit id="ImplementSerializationMethodsCorrectlyMessageStatic">
        <source>Because {0} is marked with OnSerializing, OnSerialized, OnDeserializing, or OnDeserialized, change it from static (Shared in Visual Basic) to an instance method.</source>
        <target state="translated">因為 {0} 標記著 OnSerializing、OnSerialized、OnDeserializing 或 OnDeserialized，請將它從 static (Visual Basic 中為 Shared) 變更成執行個體方法。</target>
        <note />
      </trans-unit>
      <trans-unit id="ImplementSerializationMethodsCorrectlyMessageVisibility">
        <source>Because {0} is marked with OnSerializing, OnSerialized, OnDeserializing, or OnDeserialized, change its accessibility to private.</source>
        <target state="translated">因為 {0} 標記著 OnSerializing、OnSerialized、OnDeserializing 或 OnDeserialized，請將它的存取範圍變更成 private。</target>
        <note />
      </trans-unit>
      <trans-unit id="ImplementSerializationMethodsCorrectlyTitle">
        <source>Implement serialization methods correctly</source>
        <target state="translated">必須正確實作序列化方法</target>
        <note />
      </trans-unit>
      <trans-unit id="MarkAllNonSerializableFieldsDescription">
        <source>An instance field of a type that is not serializable is declared in a type that is serializable.</source>
        <target state="translated">非可序列化類型的執行個體欄位，被宣告為可序列化的類型。</target>
        <note />
      </trans-unit>
      <trans-unit id="MarkAllNonSerializableFieldsMessage">
        <source>Field {0} is a member of type {1} which is serializable but is of type {2} which is not serializable</source>
        <target state="translated">欄位 {0} 是可序列化類型 {1} 的成員，但其所屬類型 {2} 則不可序列化</target>
        <note />
      </trans-unit>
      <trans-unit id="MarkAllNonSerializableFieldsTitle">
        <source>Mark all non-serializable fields</source>
        <target state="translated">必須標記所有不可序列化的欄位</target>
        <note />
      </trans-unit>
      <trans-unit id="MarkISerializableTypesWithSerializableDescription">
        <source>To be recognized by the common language runtime as serializable, types must be marked by using the SerializableAttribute attribute even when the type uses a custom serialization routine through implementation of the ISerializable interface.</source>
        <target state="translated">若要通用語言執行階段將其辨識為可序列化，即使類型透過實作 ISerializable 介面使用自訂序列化常式，也必須使用 SerializableAttribute 屬性來標示類型。</target>
        <note />
      </trans-unit>
      <trans-unit id="MarkISerializableTypesWithSerializableMessage">
        <source>Add [Serializable] to {0} as this type implements ISerializable</source>
        <target state="translated">將 [Serializable] 新增至 {0}，因為這個類型會實作 ISerializable</target>
        <note />
      </trans-unit>
      <trans-unit id="MarkISerializableTypesWithSerializableTitle">
        <source>Mark ISerializable types with serializable</source>
        <target state="translated">將 ISerializable 類型標示為可序列化</target>
        <note />
      </trans-unit>
      <trans-unit id="ProvideDeserializationMethodsForOptionalFieldsDescription">
        <source>A type has a field that is marked by using the System.Runtime.Serialization.OptionalFieldAttribute attribute, and the type does not provide deserialization event handling methods.</source>
        <target state="translated">類型的欄位已使用 System.Runtime.Serialization.OptionalFieldAttribute 屬性進行標記，但該類型不提供還原序列化事件處理方法。</target>
        <note />
      </trans-unit>
      <trans-unit id="ProvideDeserializationMethodsForOptionalFieldsMessageOnDeserialized">
        <source>Add a 'private void OnDeserialized(StreamingContext)' method to type {0} and attribute it with the System.Runtime.Serialization.OnDeserializedAttribute.</source>
        <target state="translated">將 'private void OnDeserialized(StreamingContext)' 方法加入類型 {0}，並為它加上 System.Runtime.Serialization.OnDeserializedAttribute 屬性。</target>
        <note />
      </trans-unit>
      <trans-unit id="ProvideDeserializationMethodsForOptionalFieldsMessageOnDeserializing">
        <source>Add a 'private void OnDeserializing(StreamingContext)' method to type {0} and attribute it with the System.Runtime.Serialization.OnDeserializingAttribute.</source>
        <target state="translated">將 'private void OnDeserializing(StreamingContext)' 方法加入類型 {0}，並為它加上 System.Runtime.Serialization.OnDeserializingAttribute 屬性。</target>
        <note />
      </trans-unit>
      <trans-unit id="ProvideDeserializationMethodsForOptionalFieldsTitle">
        <source>Provide deserialization methods for optional fields</source>
        <target state="translated">必須為選擇性欄位提供還原序列化方法</target>
        <note />
      </trans-unit>
      <trans-unit id="UseIndexer">
        <source>Use indexer</source>
        <target state="translated">使用索引子</target>
        <note />
      </trans-unit>
      <trans-unit id="UseOrdinalStringComparisonTitle">
        <source>Use ordinal stringcomparison</source>
        <target state="translated">使用循序的 StringComparison</target>
        <note />
      </trans-unit>
      <trans-unit id="UseOrdinalStringComparisonDescription">
        <source>A string comparison operation that is nonlinguistic does not set the StringComparison parameter to either Ordinal or OrdinalIgnoreCase. By explicitly setting the parameter to either StringComparison.Ordinal or StringComparison.OrdinalIgnoreCase, your code often gains speed, becomes more correct, and becomes more reliable.</source>
        <target state="translated">非語言的字串比較作業不會將 StringComparison 參數設為 Ordinal 或 OrdinalIgnoreCase。將參數明確設定為 StringComparison.Ordinal 或 StringComparison.OrdinalIgnoreCase 時，程式碼通常會更快速、精確且更可靠。</target>
        <note />
      </trans-unit>
      <trans-unit id="UseOrdinalStringComparisonMessageStringComparison">
        <source>{0} passes '{1}' as the 'StringComparison' parameter to {2}. To perform a non-linguistic comparison, specify 'StringComparison.Ordinal' or 'StringComparison.OrdinalIgnoreCase' instead.</source>
        <target state="translated">{0} 會以 'StringComparison' 參數形式將 '{1}' 傳遞給 {2}。若要執行非語言比較，請改為指定 'StringComparison.Ordinal' 或 'StringComparison.OrdinalIgnoreCase'。</target>
        <note />
      </trans-unit>
      <trans-unit id="UseOrdinalStringComparisonMessageStringComparer">
        <source>{0} passes '{1}' as the 'StringComparer' parameter to {2}. To perform a non-linguistic comparison, specify 'StringComparer.Ordinal' or 'StringComparer.OrdinalIgnoreCase' instead.</source>
        <target state="translated">{0} 會以 'StringComparison' 參數形式將 '{1}' 傳遞給 {2}。若要執行非語言比較，請改為指定 'StringComparer.Ordinal' 或 'StringComparer.OrdinalIgnoreCase'。</target>
        <note />
      </trans-unit>
      <trans-unit id="DoNotUseTimersThatPreventPowerStateChangesTitle">
        <source>Do not use timers that prevent power state changes</source>
        <target state="translated">請勿使用會讓電源狀態無法變更的計時器</target>
        <note />
      </trans-unit>
      <trans-unit id="DoNotUseTimersThatPreventPowerStateChangesDescription">
        <source>Higher-frequency periodic activity will keep the CPU busy and interfere with power-saving idle timers that turn off the display and hard disks.</source>
        <target state="translated">更高頻率的週期性活動，會讓 CPU 一直處於忙碌狀態，且會干擾關閉顯示器與硬碟的省電閒置計時器。</target>
        <note />
      </trans-unit>
      <trans-unit id="DoNotUseTimersThatPreventPowerStateChangesMessage">
        <source>Do not use timers that prevent power state changes</source>
        <target state="translated">請勿使用會讓電源狀態無法變更的計時器</target>
        <note />
      </trans-unit>
      <trans-unit id="AvoidUnsealedAttributesTitle">
        <source>Avoid unsealed attributes</source>
        <target state="translated">避免非密封屬性</target>
        <note />
      </trans-unit>
      <trans-unit id="AvoidUnsealedAttributesDescription">
        <source>The .NET Framework class library provides methods for retrieving custom attributes. By default, these methods search the attribute inheritance hierarchy. Sealing the attribute eliminates the search through the inheritance hierarchy and can improve performance.</source>
        <target state="translated">.NET Framework 類別庫可提供擷取自訂屬性的方法。根據預設，這些方法會搜尋屬性繼承階層。使用密封屬性可免於搜尋整個繼承階層，因而能提升效能。</target>
        <note />
      </trans-unit>
      <trans-unit id="AvoidUnsealedAttributesMessage">
        <source>Avoid unsealed attributes</source>
        <target state="translated">避免非密封屬性</target>
        <note />
      </trans-unit>
      <trans-unit id="TestForEmptyStringsUsingStringLengthTitle">
        <source>Test for empty strings using string length</source>
        <target state="translated">使用字串長度測試空白字串</target>
        <note />
      </trans-unit>
      <trans-unit id="TestForEmptyStringsUsingStringLengthDescription">
        <source>Comparing strings by using the String.Length property or the String.IsNullOrEmpty method is significantly faster than using Equals.</source>
        <target state="translated">使用 String.Length 屬性或 String.IsNullOrEmpty 方法來比較字串的速度，大幅快過於使用 Equals。</target>
        <note />
      </trans-unit>
      <trans-unit id="TestForEmptyStringsUsingStringLengthMessage">
        <source>Test for empty strings using 'string.Length' property or 'string.IsNullOrEmpty' method instead of an Equality check.</source>
        <target state="translated">請使用 'string.Length' 屬性或 'string.IsNullOrEmpty' 方法測試空白字串，而非使用相等檢查。</target>
        <note />
      </trans-unit>
      <trans-unit id="DoNotLockOnObjectsWithWeakIdentityTitle">
        <source>Do not lock on objects with weak identity</source>
        <target state="translated">請勿鎖定弱式識別的物件</target>
        <note />
      </trans-unit>
      <trans-unit id="DoNotLockOnObjectsWithWeakIdentityDescription">
        <source>An object is said to have a weak identity when it can be directly accessed across application domain boundaries. A thread that tries to acquire a lock on an object that has a weak identity can be blocked by a second thread in a different application domain that has a lock on the same object.</source>
        <target state="translated">若可以跨應用程式定義域界限直接存取某個物件，該物件即為弱式識別。嘗試取得弱式識別物件的鎖定之執行緒，有可能會被具有相同物件鎖定之不同應用程式定義域中的第二個執行緒封鎖。</target>
        <note />
      </trans-unit>
      <trans-unit id="DoNotLockOnObjectsWithWeakIdentityMessage">
        <source>Do not lock on objects with weak identity</source>
        <target state="translated">請勿鎖定弱式識別的物件</target>
        <note />
      </trans-unit>
      <trans-unit id="DoNotCatchCorruptedStateExceptionsInGeneralHandlersTitle">
        <source>Do not catch corrupted state exceptions in general handlers.</source>
        <target state="translated">請勿在一般處理常式中擷取損毀狀態例外狀況。</target>
        <note />
      </trans-unit>
      <trans-unit id="DoNotCatchCorruptedStateExceptionsInGeneralHandlersDescription">
        <source>Do not author general catch handlers in code that receives corrupted state exceptions.</source>
        <target state="translated">請勿在接收損毀狀態例外狀況的程式碼中，撰寫一般的 catch 處理常式。</target>
        <note />
      </trans-unit>
      <trans-unit id="DoNotCatchCorruptedStateExceptionsInGeneralHandlersMessage">
        <source>Do not catch corrupted state exceptions in general handlers.</source>
        <target state="translated">請勿在一般處理常式中擷取損毀狀態例外狀況。</target>
        <note />
      </trans-unit>
      <trans-unit id="RethrowToPreserveStackDetailsTitle">
        <source>Rethrow to preserve stack details</source>
        <target state="translated">重新擲回以保存堆疊詳細資料</target>
        <note />
      </trans-unit>
      <trans-unit id="RethrowToPreserveStackDetailsDescription">
        <source>An exception is rethrown and the exception is explicitly specified in the throw statement. If an exception is rethrown by specifying the exception in the throw statement, the list of method calls between the original method that threw the exception and the current method is lost.</source>
        <target state="translated">會再次擲回例外狀況，並在 throw 陳述式中明確指定該例外狀況。如果在 throw 陳述式中指定例外狀況，而再次擲回了例外狀況，則方法清單會呼叫之前擲回例外狀況的原始方法，而目前的方法則會遺失。</target>
        <note />
      </trans-unit>
      <trans-unit id="RethrowToPreserveStackDetailsMessage">
        <source>Rethrow to preserve stack details</source>
        <target state="translated">重新擲回以保存堆疊詳細資料</target>
        <note />
      </trans-unit>
      <trans-unit id="DoNotRaiseReservedExceptionTypesTitle">
        <source>Do not raise reserved exception types</source>
        <target state="translated">請勿引發保留的例外狀況類型</target>
        <note />
      </trans-unit>
      <trans-unit id="DoNotRaiseReservedExceptionTypesDescription">
        <source>An exception of type that is not sufficiently specific or reserved by the runtime should never be raised by user code. This makes the original error difficult to detect and debug. If this exception instance might be thrown, use a different exception type.</source>
        <target state="translated">明確度不足或由執行階段所保留的例外狀況類型，一律不應由使用者程式碼引發。這會讓原始錯誤的偵測與偵錯更加困難。如果可能會擲回此例外狀況執行個體，請使用其他例外狀況類型。</target>
        <note />
      </trans-unit>
      <trans-unit id="DoNotRaiseReservedExceptionTypesMessageTooGeneric">
        <source>Exception type {0} is not sufficiently specific.</source>
        <target state="translated">例外狀況類型 {0} 不夠明確。</target>
        <note />
      </trans-unit>
      <trans-unit id="DoNotRaiseReservedExceptionTypesMessageReserved">
        <source>Exception type {0} is reserved by the runtime.</source>
        <target state="translated">例外狀況類型 {0} 由執行階段所保留。</target>
        <note />
      </trans-unit>
      <trans-unit id="InitializeValueTypeStaticFieldsInlineTitle">
        <source>Initialize value type static fields inline</source>
        <target state="translated">初始化實值型別靜態欄位內嵌</target>
        <note />
      </trans-unit>
      <trans-unit id="InitializeReferenceTypeStaticFieldsInlineTitle">
        <source>Initialize reference type static fields inline</source>
        <target state="translated">初始化參考型別靜態欄位內嵌</target>
        <note />
      </trans-unit>
      <trans-unit id="InitializeValueTypeStaticFieldsInlineDescription">
        <source>A value type declares an explicit static constructor. To fix a violation of this rule, initialize all static data when it is declared and remove the static constructor.</source>
        <target state="translated">實值型別會宣告明確的靜態建構函式。若要修正此規則的違規，請於宣告所有靜態資料時將其初始化，並移除靜態建構函式。</target>
        <note />
      </trans-unit>
      <trans-unit id="InitializeReferenceTypeStaticFieldsInlineDescription">
        <source>A reference type declares an explicit static constructor. To fix a violation of this rule, initialize all static data when it is declared and remove the static constructor.</source>
        <target state="translated">參考型別會宣告明確的靜態建構函式。若要修正此規則的違規，請於宣告所有靜態資料時將其初始化，並移除靜態建構函式。</target>
        <note />
      </trans-unit>
      <trans-unit id="InitializeStaticFieldsInlineMessage">
        <source>Initialize all static fields in '{0}' when those fields are declared and remove the explicit static constructor</source>
        <target state="translated">在宣告 {0} 中的所有靜態欄位時，將其初始化，並移除明確的靜態建構函式。</target>
        <note />
      </trans-unit>
      <trans-unit id="DisposableFieldsShouldBeDisposedTitle">
        <source>Disposable fields should be disposed</source>
        <target state="translated">可處置的欄位應受到處置</target>
        <note />
      </trans-unit>
      <trans-unit id="DisposableFieldsShouldBeDisposedDescription">
        <source>A type that implements System.IDisposable declares fields that are of types that also implement IDisposable. The Dispose method of the field is not called by the Dispose method of the declaring type. To fix a violation of this rule, call Dispose on fields that are of types that implement IDisposable if you are responsible for allocating and releasing the unmanaged resources held by the field.</source>
        <target state="translated">實作 System.IDisposable 的類型，宣告的欄位會是也實作 IDisposable 的類型。該欄位的 Dispose 方法，並非由宣告類型的 Dispose 方法呼叫。若要修正此規則違規，如果由您負責配置及釋放由該欄位所保留的非受控資源，則請在會實作 IDisposable 的欄位類型欄位上，呼叫 Dispose。</target>
        <note />
      </trans-unit>
      <trans-unit id="DisposableFieldsShouldBeDisposedMessage">
        <source>'{0}' contains field '{1}' that is of IDisposable type '{2}', but it is never disposed. Change the Dispose method on '{0}' to call Close or Dispose on this field.</source>
        <target state="translated">'{0}' 包含 IDisposable 類型 '{2}' 的欄位 '{1}'，但從未處置過該欄位。請變更 '{0}' 上的 Dispose 方法，在此欄位上呼叫 Close 或 Dispose。</target>
        <note />
      </trans-unit>
      <trans-unit id="DoNotCallOverridableMethodsInConstructorsTitle">
        <source>Do not call overridable methods in constructors</source>
        <target state="translated">請勿呼叫建構函式中的可覆寫方法</target>
        <note />
      </trans-unit>
      <trans-unit id="DoNotCallOverridableMethodsInConstructorsDescription">
        <source>When a constructor calls a virtual method, the constructor for the instance that invokes the method may not have executed.</source>
        <target state="translated">當建構函式呼叫虛擬方法時，可能尚未執行叫用方法之執行個體的建構函式。</target>
        <note />
      </trans-unit>
      <trans-unit id="DoNotCallOverridableMethodsInConstructorsMessage">
        <source>Do not call overridable methods in constructors</source>
        <target state="translated">請勿呼叫建構函式中的可覆寫方法</target>
        <note />
      </trans-unit>
      <trans-unit id="DisposeMethodsShouldCallBaseClassDisposeTitle">
        <source>Dispose methods should call base class dispose</source>
        <target state="translated">Dispose 方法應該呼叫基底類別處置</target>
        <note />
      </trans-unit>
      <trans-unit id="DisposeMethodsShouldCallBaseClassDisposeDescription">
        <source>A type that implements System.IDisposable inherits from a type that also implements IDisposable. The Dispose method of the inheriting type does not call the Dispose method of the parent type. To fix a violation of this rule, call base.Dispose in your Dispose method.</source>
        <target state="translated">實作 System.IDisposable 的類型，會繼承自也實作 IDisposable 的類型。但繼承類型的 Dispose 方法，並未呼叫父類型的 Dispose 方法。若要修正此規則違規，請在 Dispose 方法中呼叫 base.Dispose。</target>
        <note />
      </trans-unit>
      <trans-unit id="DisposeMethodsShouldCallBaseClassDisposeMessage">
        <source>Ensure that method '{0}' calls '{1}' in all possible control flow paths.</source>
        <target state="translated">確認方法 '{0}' 呼叫了所有可能的控制流程路徑中的 '{1}'。</target>
        <note />
      </trans-unit>
      <trans-unit id="DisposableTypesShouldDeclareFinalizerTitle">
        <source>Disposable types should declare finalizer</source>
        <target state="translated">可處置的類型應宣告完成項</target>
        <note />
      </trans-unit>
      <trans-unit id="DisposableTypesShouldDeclareFinalizerDescription">
        <source>A type that implements System.IDisposable and has fields that suggest the use of unmanaged resources does not implement a finalizer, as described by Object.Finalize.</source>
        <target state="translated">實作 System.IDisposable 且有欄位會建議使用非受控資源的類型，不會實作完成項 (如 Object.Finalize 所述)。</target>
        <note />
      </trans-unit>
      <trans-unit id="DisposableTypesShouldDeclareFinalizerMessage">
        <source>Disposable types should declare finalizer</source>
        <target state="translated">可處置的類型應宣告完成項</target>
        <note />
      </trans-unit>
      <trans-unit id="FinalizersShouldCallBaseClassFinalizerTitle">
        <source>Finalizers should call base class finalizer</source>
        <target state="translated">完成項應呼叫基底類別完成項</target>
        <note />
      </trans-unit>
      <trans-unit id="FinalizersShouldCallBaseClassFinalizerDescription">
        <source>Finalization must be propagated through the inheritance hierarchy. To guarantee this, types must call their base class Finalize method in their own Finalize method.</source>
        <target state="translated">完成項必須傳播到整個繼承階層。為確保上述作業，類型必須呼叫其本身 Finalize 方法中的基底類別 Finalize 方法。</target>
        <note />
      </trans-unit>
      <trans-unit id="FinalizersShouldCallBaseClassFinalizerMessage">
        <source>Finalizers should call base class finalizer</source>
        <target state="translated">完成項應呼叫基底類別完成項</target>
        <note />
      </trans-unit>
      <trans-unit id="ProvideCorrectArgumentsToFormattingMethodsTitle">
        <source>Provide correct arguments to formatting methods</source>
        <target state="translated">為格式化方法提供正確的引數</target>
        <note />
      </trans-unit>
      <trans-unit id="ProvideCorrectArgumentsToFormattingMethodsDescription">
        <source>The format argument that is passed to System.String.Format does not contain a format item that corresponds to each object argument, or vice versa.</source>
        <target state="translated">傳遞給 System.String.Format 的格式化引數，並未包含與每個物件引數相對應的格式項目，反之亦然。</target>
        <note />
      </trans-unit>
      <trans-unit id="ProvideCorrectArgumentsToFormattingMethodsMessage">
        <source>Provide correct arguments to formatting methods</source>
        <target state="translated">為格式化方法提供正確的引數</target>
        <note />
      </trans-unit>
      <trans-unit id="TestForNaNCorrectlyTitle">
        <source>Test for NaN correctly</source>
        <target state="translated">正確地測試 NaN</target>
        <note />
      </trans-unit>
      <trans-unit id="TestForNaNCorrectlyDescription">
        <source>This expression tests a value against Single.Nan or Double.Nan. Use Single.IsNan(Single) or Double.IsNan(Double) to test the value.</source>
        <target state="translated">此運算式會對 Single.Nan 或 Double.Nan 測試值。使用 Single.IsNan(Single) 或 Double.IsNan(Double) 來測試該值。</target>
        <note />
      </trans-unit>
      <trans-unit id="TestForNaNCorrectlyMessage">
        <source>Test for NaN correctly</source>
        <target state="translated">正確地測試 NaN</target>
        <note />
      </trans-unit>
      <trans-unit id="AttributeStringLiteralsShouldParseCorrectlyTitle">
        <source>Attribute string literals should parse correctly</source>
        <target state="translated">屬性字串常值應正確剖析</target>
        <note />
      </trans-unit>
      <trans-unit id="AttributeStringLiteralsShouldParseCorrectlyDescription">
        <source>The string literal parameter of an attribute does not parse correctly for a URL, a GUID, or a version.</source>
        <target state="translated">屬性的字串常值參數並未正確剖析 URL、GUID 或版本。</target>
        <note />
      </trans-unit>
      <trans-unit id="AttributeStringLiteralsShouldParseCorrectlyMessageDefault">
        <source>In the constructor of '{0}', change the value of argument '{1}', which is currently "{2}", to something that can be correctly parsed as '{3}'.</source>
        <target state="translated">在 '{0}' 的建構函式中，將目前為 "{2}" 的引數值 '{1}'，變更為可正確剖析成 '{3}' 的值。</target>
        <note />
      </trans-unit>
      <trans-unit id="AttributeStringLiteralsShouldParseCorrectlyMessageEmpty">
        <source>In the constructor of '{0}', change the value of argument '{1}', which is currently an empty string (""), to something that can be correctly parsed as '{2}'.</source>
        <target state="translated">在 '{0}' 的建構函式中，將目前為空字串 ("") 的引數值 '{1}'，變更為可正確剖析成 '{2}' 的值。</target>
        <note />
      </trans-unit>
      <trans-unit id="AvoidZeroLengthArrayAllocationsTitle">
        <source>Avoid zero-length array allocations.</source>
        <target state="translated">避免長度為零的陣列配置。</target>
        <note />
      </trans-unit>
      <trans-unit id="AvoidZeroLengthArrayAllocationsMessage">
        <source>Avoid unnecessary zero-length array allocations.  Use {0} instead.</source>
        <target state="translated">避免非必要長度為零的陣列配置。改為使用 {0}。</target>
        <note />
      </trans-unit>
      <trans-unit id="DoNotUseEnumerableMethodsOnIndexableCollectionsInsteadUseTheCollectionDirectlyTitle">
        <source>Do not use Enumerable methods on indexable collections. Instead use the collection directly</source>
        <target state="translated">請勿在可編製索引的集合上，使用 Enumerable 方法。改為使用直接收集</target>
        <note />
      </trans-unit>
      <trans-unit id="DoNotUseEnumerableMethodsOnIndexableCollectionsInsteadUseTheCollectionDirectlyDescription">
        <source>This collection is directly indexable. Going through LINQ here causes unnecessary allocations and CPU work.</source>
        <target state="translated">此集合是可直接編製索引的集合。完成此處的 LINQ 會導致不必要的配置與 CPU 工作。</target>
        <note />
      </trans-unit>
      <trans-unit id="DoNotUseEnumerableMethodsOnIndexableCollectionsInsteadUseTheCollectionDirectlyMessage">
        <source>Do not use Enumerable methods on indexable collections. Instead use the collection directly</source>
        <target state="translated">請勿在可編製索引的集合上，使用 Enumerable 方法。改為使用直接收集</target>
        <note />
      </trans-unit>
      <trans-unit id="SpecifyCultureInfoTitle">
        <source>Specify CultureInfo</source>
        <target state="translated">指定 CultureInfo</target>
        <note />
      </trans-unit>
      <trans-unit id="SpecifyCultureInfoDescription">
        <source>A method or constructor calls a member that has an overload that accepts a System.Globalization.CultureInfo parameter, and the method or constructor does not call the overload that takes the CultureInfo parameter. When a CultureInfo or System.IFormatProvider object is not supplied, the default value that is supplied by the overloaded member might not have the effect that you want in all locales. If the result will be displayed to the user, specify 'CultureInfo.CurrentCulture' as the 'CultureInfo' parameter. Otherwise, if the result will be stored and accessed by software, such as when it is persisted to disk or to a database, specify 'CultureInfo.InvariantCulture'.</source>
        <target state="translated">方法或建構函式會呼叫其多載接受 System.Globalization.CultureInfo 參數的成員，但方法或建構函式不會呼叫接受 CultureInfo 參數的多載。未提供 CultureInfo 或 System.IFormatProvider 物件時，多載成員提供的預設值可能無法在所有地區設定中呈現您想要的效果。如果要對使用者顯示此結果，請將 'CultureInfo.CurrentCulture' 指定為 'CultureInfo' 參數。否則，若將由軟體儲存結果及進行存取 (例如，要保存到磁碟或資料庫時)，請指定 'CultureInfo.InvariantCulture'</target>
        <note />
      </trans-unit>
      <trans-unit id="SpecifyCultureInfoMessage">
        <source>The behavior of '{0}' could vary based on the current user's locale settings. Replace this call in '{1}' with a call to '{2}'.</source>
        <target state="translated">'{0}' 的行為可能會因目前使用者的地區設定而異。以呼叫 '{2}' 來取代 '{1}' 中的此呼叫。</target>
        <note />
      </trans-unit>
      <trans-unit id="SpecifyIFormatProviderTitle">
        <source>Specify IFormatProvider</source>
        <target state="translated">指定 IFormatProvider</target>
        <note />
      </trans-unit>
      <trans-unit id="SpecifyIFormatProviderDescription">
        <source>A method or constructor calls one or more members that have overloads that accept a System.IFormatProvider parameter, and the method or constructor does not call the overload that takes the IFormatProvider parameter. When a System.Globalization.CultureInfo or IFormatProvider object is not supplied, the default value that is supplied by the overloaded member might not have the effect that you want in all locales. If the result will be based on the input from/output displayed to the user, specify 'CultureInfo.CurrentCulture' as the 'IFormatProvider'. Otherwise, if the result will be stored and accessed by software, such as when it is loaded from disk/database and when it is persisted to disk/database, specify 'CultureInfo.InvariantCulture'</source>
        <target state="translated">方法或建構函式會呼叫一或多個其多載接受 System.IFormatProvider 參數的成員，但方法或建構函式不會呼叫接受 IFormatProvider 參數的多載。未提供 System.Globalization.CultureInfo 或 IFormatProvider 物件時，多載成員提供的預設值可能無法在所有地區設定中呈現您想要的效果。如果結果將取決於輸入來源/對使用者顯示的輸出，請將 'CultureInfo.CurrentCulture' 指定為 'IFormatProvider'。否則，若將由軟體儲存結果及進行存取 (例如，從磁碟/資料庫載入時，以及要保存到磁碟/資料庫時)，請指定 'CultureInfo.InvariantCulture'</target>
        <note />
      </trans-unit>
      <trans-unit id="SpecifyIFormatProviderMessageIFormatProviderAlternateString">
        <source>The behavior of '{0}' could vary based on the current user's locale settings. Replace this call in '{1}' with a call to '{2}'.</source>
        <target state="translated">'{0}' 的行為可能會因目前使用者的地區設定而異。以呼叫 '{2}' 來取代 '{1}' 中的此呼叫。</target>
        <note />
      </trans-unit>
      <trans-unit id="SpecifyIFormatProviderMessageIFormatProviderAlternate">
        <source>The behavior of '{0}' could vary based on the current user's locale settings. Replace this call in '{1}' with a call to '{2}'.</source>
        <target state="translated">'{0}' 的行為可能會因目前使用者的地區設定而異。以呼叫 '{2}' 來取代 '{1}' 中的此呼叫。</target>
        <note />
      </trans-unit>
      <trans-unit id="SpecifyIFormatProviderMessageUICultureString">
        <source>'{0}' passes '{1}' as the 'IFormatProvider' parameter to '{2}'. This property returns a culture that is inappropriate for formatting methods.</source>
        <target state="translated">'{0}' 會將 '{1}' 以 'IFormatProvider' 參數的形式傳遞給 '{2}'。此屬性會傳回不適合格式化方法的文化特性 (Culture)。</target>
        <note />
      </trans-unit>
      <trans-unit id="SpecifyIFormatProviderMessageUICulture">
        <source>'{0}' passes '{1}' as the 'IFormatProvider' parameter to '{2}'. This property returns a culture that is inappropriate for formatting methods.</source>
        <target state="translated">'{0}' 會將 '{1}' 以 'IFormatProvider' 參數的形式傳遞給 '{2}'。此屬性會傳回不適合格式化方法的文化特性 (Culture)。</target>
        <note />
      </trans-unit>
      <trans-unit id="SpecifyStringComparisonTitle">
        <source>Specify StringComparison</source>
        <target state="translated">指定 StringComparison</target>
        <note />
      </trans-unit>
      <trans-unit id="SpecifyStringComparisonDescription">
        <source>A string comparison operation uses a method overload that does not set a StringComparison parameter. If the result will be displayed to the user, such as when sorting a list of items for display in a list box, specify 'StringComparison.CurrentCulture' or 'StringComparison.CurrentCultureIgnoreCase' as the 'StringComparison' parameter. If comparing case-insensitive identifiers, such as file paths, environment variables, or registry keys and values, specify 'StringComparison.OrdinalIgnoreCase'. Otherwise, if comparing case-sensitive identifiers, specify 'StringComparison.Ordinal'.</source>
        <target state="translated">字串比較作業使用不會設定 StringComparison 參數的方法多載。如果要對使用者顯示此結果 (例如，排序項目清單以顯示於清單方塊中)，請將 'StringComparison.CurrentCulture' 或 'StringComparison.CurrentCultureIgnoreCase' 指定為 'StringComparison' 參數。如果要比較不區分大小寫的識別項 (例如檔案路徑、環境變數或登錄機碼與值)，請指定 'StringComparison.OrdinalIgnoreCase'。否則，若為比較區分大小寫的識別項，請指定 'StringComparison.Ordinal'。</target>
        <note />
      </trans-unit>
      <trans-unit id="SpecifyStringComparisonMessage">
        <source>The behavior of '{0}' could vary based on the current user's locale settings. Replace this call in '{1}' with a call to '{2}'.</source>
        <target state="translated">'{0}' 的行為可能會因目前使用者的地區設定而異。以呼叫 '{2}' 來取代 '{1}' 中的此呼叫。</target>
        <note />
      </trans-unit>
      <trans-unit id="NormalizeStringsToUppercaseTitle">
        <source>Normalize strings to uppercase</source>
        <target state="translated">將字串標準化為大寫</target>
        <note />
      </trans-unit>
      <trans-unit id="NormalizeStringsToUppercaseDescription">
        <source>Strings should be normalized to uppercase. A small group of characters cannot make a round trip when they are converted to lowercase. To make a round trip means to convert the characters from one locale to another locale that represents character data differently, and then to accurately retrieve the original characters from the converted characters.</source>
        <target state="translated">字串應標準化為大寫。如果有一小組的字元轉換為小寫，這些字元就無法再轉換回來。進行來回行程即表示會將字元從某個地區設定轉換成其他地區設定 (以不同的方式呈現字元資料)，然後精確地擷取來自轉換字元的原始字元。</target>
        <note />
      </trans-unit>
      <trans-unit id="NormalizeStringsToUppercaseMessageToUpper">
        <source>In method '{0}', replace the call to '{1}' with '{2}'.</source>
        <target state="translated">在方法 '{0}' 中，以 '{2}' 取代對 '{1}' 的呼叫。</target>
        <note />
      </trans-unit>
      <trans-unit id="CallGCSuppressFinalizeCorrectlyTitle">
        <source>Dispose methods should call SuppressFinalize</source>
        <target state="translated">Dispose 方法應該呼叫 SuppressFinalize</target>
        <note />
      </trans-unit>
      <trans-unit id="CallGCSuppressFinalizeCorrectlyDescription">
        <source>A method that is an implementation of Dispose does not call GC.SuppressFinalize; or a method that is not an implementation of Dispose calls GC.SuppressFinalize; or a method calls GC.SuppressFinalize and passes something other than this (Me in Visual?Basic).</source>
        <target state="translated">其為 Dispose 實作的方法，不會呼叫 GC.SuppressFinalize; 或其並非是 Dispose 實作的方法，會呼叫 GC.SuppressFinalize; 或方法會呼叫 GC.SuppressFinalize 並傳遞並非 'this' (在 Visual Basic 中為 Me) 的其他內容。</target>
        <note />
      </trans-unit>
      <trans-unit id="CallGCSuppressFinalizeCorrectlyMessageNotCalledWithFinalizer">
        <source>Change {0} to call {1}. This will prevent unnecessary finalization of the object once it has been disposed and it has fallen out of scope.</source>
        <target state="translated">將 {0} 變更為呼叫 {1}。如此一來，可避免在物件處置過後或不在範圍內時，產生不必要的完成項。</target>
        <note />
      </trans-unit>
      <trans-unit id="CallGCSuppressFinalizeCorrectlyMessageNotCalled">
        <source>Change {0} to call {1}. This will prevent derived types that introduce a finalizer from needing to re-implement 'IDisposable' to call it.</source>
        <target state="translated">將 {0} 變更為呼叫 {1}。如此一來，引進完成項的衍生類型即無須重新實作 'IDisposable' 就可呼叫它。</target>
        <note />
      </trans-unit>
      <trans-unit id="CallGCSuppressFinalizeCorrectlyMessageNotPassedThis">
        <source>{0} calls {1} on something other than itself. Change the call site to pass 'this' ('Me' in Visual Basic) instead.</source>
        <target state="translated">{0} 於本身以外的其他項目上呼叫了 {1}。變更呼叫位置以傳遞 'this' (在 Visual Basic 中為 'Me')。</target>
        <note />
      </trans-unit>
      <trans-unit id="CallGCSuppressFinalizeCorrectlyMessageOutsideDispose">
        <source>{0} calls {1}, a method that is typically only called within an implementation of 'IDisposable.Dispose'. Refer to the IDisposable pattern for more information.</source>
        <target state="translated">{0} 呼叫了 {1}，但此方法通常只在 'IDisposable.Dispose' 的實作內呼叫。如需詳細資訊，請參閱 IDisposable 模式。</target>
        <note />
      </trans-unit>
      <trans-unit id="InstantiateArgumentExceptionsCorrectlyTitle">
        <source>Instantiate argument exceptions correctly</source>
        <target state="translated">正確地將引數例外狀況具現化</target>
        <note />
      </trans-unit>
      <trans-unit id="InstantiateArgumentExceptionsCorrectlyDescription">
        <source>A call is made to the default (parameterless) constructor of an exception type that is or derives from ArgumentException, or an incorrect string argument is passed to a parameterized constructor of an exception type that is or derives from ArgumentException.</source>
        <target state="translated">已呼叫例外狀況類型為 ArgumentException 或由其衍生的預設 (無參數) 建構函式; 或將不正確的字串引數傳遞到例外狀況類型為 ArgumentException 或由其衍生的參數化建構函式。</target>
        <note />
      </trans-unit>
      <trans-unit id="InstantiateArgumentExceptionsCorrectlyMessageNoArguments">
        <source>Call the {0} constructor that contains a message and/or paramName parameter.</source>
        <target state="translated">請呼叫包含 message 及 (或) paramName 參數的 {0} 建構函式。</target>
        <note />
      </trans-unit>
      <trans-unit id="InstantiateArgumentExceptionsCorrectlyMessageIncorrectMessage">
        <source>Method {0} passes parameter name '{1}' as the {2} argument to a {3} constructor. Replace this argument with a descriptive message and pass the parameter name in the correct position.</source>
        <target state="translated">方法 {0} 會將參數名稱 '{1}' 以 {2} 引數傳遞到 {3} 建構函式。請以描述性訊息取代此引數，並將該參數名稱傳遞到正確的位置。</target>
        <note />
      </trans-unit>
      <trans-unit id="InstantiateArgumentExceptionsCorrectlyMessageIncorrectParameterName">
        <source>Method {0} passes '{1}' as the {2} argument to a {3} constructor. Replace this argument with one of the method's parameter names. Note that the provided parameter name should have the exact casing as declared on the method.</source>
        <target state="translated">方法 {0} 會將 '{1}' 以 {2} 引數傳遞到 {3} 建構函式。請以此方法的其中一個參數名稱，取代此引數。請注意，提供的參數名稱大小寫必須和該方法上宣告的大小寫完全一樣。</target>
        <note />
      </trans-unit>
      <trans-unit id="UseArrayEmpty">
        <source>Use Array.Empty</source>
        <target state="translated">使用 Array.Empty</target>
        <note />
      </trans-unit>
      <trans-unit id="BinaryFormatterMethodUsedDescription">
        <source>The method '{0}' is insecure when deserializing untrusted data.  If you need to instead detect BinaryFormatter deserialization without a SerializationBinder set, then disable rule CA2300, and enable rules CA2301 and CA2302.</source>
        <target state="translated">還原序列化不受信任的資料時，方法 '{0}' 不安全。如果您需要改為偵測 BinaryFormatter 還原序列化，而不想要設定 SerializationBinder，則請停用規則 CA2300，並啟用規則 CA2301 和 CA2302。</target>
        <note />
      </trans-unit>
      <trans-unit id="BinaryFormatterMethodUsedMessage">
        <source>The method '{0}' is insecure when deserializing untrusted data.</source>
        <target state="translated">還原序列化不受信任的資料時，方法 '{0}' 不安全。</target>
        <note />
      </trans-unit>
      <trans-unit id="BinaryFormatterMethodUsedTitle">
        <source>Do not use insecure deserializer BinaryFormatter</source>
        <target state="translated">請勿使用不安全的還原序列化程式 BinaryFormatter</target>
        <note />
      </trans-unit>
      <trans-unit id="DoNotDisableUsingServicePointManagerSecurityProtocolsMessage">
        <source>Do not set Switch.System.ServiceModel.DisableUsingServicePointManagerSecurityProtocols to true.  Setting this switch limits Windows Communication Framework (WCF) to using Transport Layer Security (TLS) 1.0, which is insecure and obsolete.</source>
        <target state="translated">不要將 Switch.System.ServiceModel.DisableUsingServicePointManagerSecurityProtocols 設定為 true。設定此參數會限制 Windows Communication Framework (WCF) 使用不安全且已淘汰的傳輸層安全性 (TLS) 1.0。</target>
        <note />
      </trans-unit>
      <trans-unit id="DoNotDisableUsingServicePointManagerSecurityProtocolsTitle">
        <source>Do not disable ServicePointManagerSecurityProtocols</source>
        <target state="translated">不要停用 ServicePointManagerSecurityProtocols</target>
        <note />
      </trans-unit>
      <trans-unit id="JavaScriptSerializerMaybeWithSimpleTypeResolverMessage">
        <source>The method '{0}' is insecure when deserializing untrusted data with a JavaScriptSerializer initialized with a SimpleTypeResolver. Ensure that the JavaScriptSerializer is initialized without a JavaScriptTypeResolver specified, or initialized with a JavaScriptTypeResolver that limits the types of objects in the deserialized object graph.</source>
        <target state="needs-review-translation">若使用以 SimpleTypeResolver 初始化的 JavaScriptSerializer 來將未受信任的資料還原序列化，方法 '{0}' 會不安全。請確認 JavaScriptSerializer 在初始化時未指定 JavaScriptTypeResolver，或使用在還原序列化物件圖形中限制該物件類型的 JavaScriptTypeResolver。</target>
        <note />
      </trans-unit>
      <trans-unit id="JavaScriptSerializerMaybeWithSimpleTypeResolverTitle">
        <source>Ensure JavaScriptSerializer is not initialized with SimpleTypeResolver before deserializing</source>
        <target state="translated">請確認 JavaScriptSerializer 在還原序列化之前未以 SimpleTypeResolver 初始化</target>
        <note />
      </trans-unit>
      <trans-unit id="JavaScriptSerializerWithSimpleTypeResolverMessage">
        <source>The method '{0}' is insecure when deserializing untrusted data with a JavaScriptSerializer initialized with a SimpleTypeResolver. Initialize JavaScriptSerializer without a JavaScriptTypeResolver specified, or initialize with a JavaScriptTypeResolver that limits the types of objects in the deserialized object graph.</source>
        <target state="needs-review-translation">若使用以 SimpleTypeResolver 初始化的 JavaScriptSerializer 來將未受信任的資料還原序列化，方法 '{0}' 會不安全。請在未指定 JavaScriptTypeResolver 的情況下將 JavaScriptSerializer 初始化，或以在還原序列化物件圖形中限制該物件類型的 JavaScriptTypeResolver 初始化。</target>
        <note />
      </trans-unit>
      <trans-unit id="JavaScriptSerializerWithSimpleTypeResolverTitle">
        <source>Do not deserialize with JavaScriptSerializer using a SimpleTypeResolver</source>
        <target state="translated">無法以使用了 SimpleTypeResolver 的 JavaScriptSerializer 還原序列化</target>
        <note />
      </trans-unit>
      <trans-unit id="JsonNetInsecureSettingsMessage">
        <source>When deserializing untrusted input, allowing arbitrary types to be deserialized is insecure.  When using JsonSerializerSettings, use TypeNameHandling.None, or for values other than None, restrict deserialized types with a SerializationBinder.</source>
        <target state="new">When deserializing untrusted input, allowing arbitrary types to be deserialized is insecure.  When using JsonSerializerSettings, use TypeNameHandling.None, or for values other than None, restrict deserialized types with a SerializationBinder.</target>
        <note />
      </trans-unit>
      <trans-unit id="JsonNetInsecureSettingsTitle">
        <source>Do not use insecure JsonSerializerSettings</source>
        <target state="new">Do not use insecure JsonSerializerSettings</target>
        <note />
      </trans-unit>
      <trans-unit id="JsonNetMaybeInsecureSettingsMessage">
        <source>When deserializing untrusted input, allowing arbitrary types to be deserialized is insecure.  When using JsonSerializerSettings, ensure TypeNameHandling.None is specified, or for values other than None, ensure a SerializationBinder is specified to restrict deserialized types.</source>
        <target state="new">When deserializing untrusted input, allowing arbitrary types to be deserialized is insecure.  When using JsonSerializerSettings, ensure TypeNameHandling.None is specified, or for values other than None, ensure a SerializationBinder is specified to restrict deserialized types.</target>
        <note />
      </trans-unit>
      <trans-unit id="JsonNetMaybeInsecureSettingsTitle">
        <source>Ensure that JsonSerializerSettings are secure</source>
        <target state="new">Ensure that JsonSerializerSettings are secure</target>
        <note />
      </trans-unit>
      <trans-unit id="JsonNetTypeNameHandlingDescription">
        <source>Deserializing JSON when using a TypeNameHandling value other than None can be insecure.  If you need to instead detect Json.NET deserialization when a SerializationBinder isn't specified, then disable rule CA2326, and enable rules CA2327, CA2328, CA2329, and CA2330.</source>
        <target state="new">Deserializing JSON when using a TypeNameHandling value other than None can be insecure.  If you need to instead detect Json.NET deserialization when a SerializationBinder isn't specified, then disable rule CA2326, and enable rules CA2327, CA2328, CA2329, and CA2330.</target>
        <note />
      </trans-unit>
      <trans-unit id="JsonNetTypeNameHandlingMessage">
        <source>Deserializing JSON when using a TypeNameHandling value other than None can be insecure.</source>
        <target state="new">Deserializing JSON when using a TypeNameHandling value other than None can be insecure.</target>
        <note />
      </trans-unit>
      <trans-unit id="JsonNetTypeNameHandlingTitle">
        <source>Do not use TypeNameHandling values other than None</source>
        <target state="new">Do not use TypeNameHandling values other than None</target>
        <note />
      </trans-unit>
      <trans-unit id="LosFormatterMethodUsedMessage">
        <source>The method '{0}' is insecure when deserializing untrusted data.</source>
        <target state="translated">還原序列化不受信任的資料時，方法 '{0}' 不安全。</target>
        <note />
      </trans-unit>
      <trans-unit id="LosFormatterMethodUsedTitle">
        <source>Do not use insecure deserializer LosFormatter</source>
        <target state="translated">請勿使用不安全的還原序列化程式 LosFormatter</target>
        <note />
      </trans-unit>
      <trans-unit id="NetDataContractSerializerDeserializeMaybeWithoutBinderSetMessage">
        <source>The method '{0}' is insecure when deserializing untrusted data without a SerializationBinder to restrict the type of objects in the deserialized object graph.</source>
        <target state="translated">還原序列化不受信任的資料時，若沒有 SerializationBinder 來限制還原序列化物件圖中的物件類型，方法 '{0}' 就不安全。</target>
        <note />
      </trans-unit>
      <trans-unit id="NetDataContractSerializerDeserializeMaybeWithoutBinderSetTitle">
        <source>Ensure NetDataContractSerializer.Binder is set before deserializing</source>
        <target state="translated">還原序列化之前，請務必先設定 NetDataContractSerializer.Binder</target>
        <note />
      </trans-unit>
      <trans-unit id="NetDataContractSerializerDeserializeWithoutBinderSetMessage">
        <source>The method '{0}' is insecure when deserializing untrusted data without a SerializationBinder to restrict the type of objects in the deserialized object graph.</source>
        <target state="translated">還原序列化不受信任的資料時，若沒有 SerializationBinder 來限制還原序列化物件圖中的物件類型，方法 '{0}' 就不安全。</target>
        <note />
      </trans-unit>
      <trans-unit id="NetDataContractSerializerDeserializeWithoutBinderSetTitle">
        <source>Do not deserialize without first setting NetDataContractSerializer.Binder</source>
        <target state="translated">未先設定 NetDataContractSerializer.Binder 之前，請勿還原序列化</target>
        <note />
      </trans-unit>
      <trans-unit id="NetDataContractSerializerMethodUsedDescription">
        <source>The method '{0}' is insecure when deserializing untrusted data.  If you need to instead detect NetDataContractSerializer deserialization without a SerializationBinder set, then disable rule CA2310, and enable rules CA2311 and CA2312.</source>
        <target state="translated">還原序列化不受信任的資料時，方法 '{0}' 不安全。如果您需要改為偵測 NetDataContractSerializer 還原序列化，而不想要設定 SerializationBinder，則請停用規則 CA2310，並啟用規則 CA2311 和 CA2312。</target>
        <note />
      </trans-unit>
      <trans-unit id="NetDataContractSerializerMethodUsedMessage">
        <source>The method '{0}' is insecure when deserializing untrusted data.</source>
        <target state="translated">還原序列化不受信任的資料時，方法 '{0}' 不安全。</target>
        <note />
      </trans-unit>
      <trans-unit id="NetDataContractSerializerMethodUsedTitle">
        <source>Do not use insecure deserializer NetDataContractSerializer</source>
        <target state="translated">請勿使用不安全的還原序列化程式 NetDataContractSerializer</target>
        <note />
      </trans-unit>
      <trans-unit id="ObjectStateFormatterMethodUsedMessage">
        <source>The method '{0}' is insecure when deserializing untrusted data.</source>
        <target state="translated">還原序列化不受信任的資料時，方法 '{0}' 不安全。</target>
        <note />
      </trans-unit>
      <trans-unit id="ObjectStateFormatterMethodUsedTitle">
        <source>Do not use insecure deserializer ObjectStateFormatter</source>
        <target state="translated">請勿使用不安全的還原序列化程式 ObjectStateFormatter</target>
        <note />
      </trans-unit>
      <trans-unit id="ReviewCodeForDllInjectionVulnerabilitiesMessage">
        <source>Potential DLL injection vulnerability was found where '{0}' in method '{1}' may be tainted by user-controlled data from '{2}' in method '{3}'.</source>
        <target state="translated">發現潛在的插入 DLL 弱點，方法 '{1}' 中的 '{0}' 可能被來自方法 '{3}' 中 '{2}' 由使用者控制的資料所感染。</target>
        <note />
      </trans-unit>
      <trans-unit id="ReviewCodeForDllInjectionVulnerabilitiesTitle">
        <source>Review code for DLL injection vulnerabilities</source>
        <target state="translated">檢閱程式碼以了解是否有 DLL 插入弱點</target>
        <note />
      </trans-unit>
      <trans-unit id="ReviewCodeForFilePathInjectionVulnerabilitiesMessage">
        <source>Potential file path injection vulnerability was found where '{0}' in method '{1}' may be tainted by user-controlled data from '{2}' in method '{3}'.</source>
        <target state="translated">發現潛在的插入檔案路徑弱點，方法 '{1}' 中的 '{0}' 可能被來自方法 '{3}' 中 '{2}' 由使用者控制的資料所感染。</target>
        <note />
      </trans-unit>
      <trans-unit id="ReviewCodeForFilePathInjectionVulnerabilitiesTitle">
        <source>Review code for file path injection vulnerabilities</source>
        <target state="translated">檢閱程式碼以了解是否有插入檔案路徑弱點</target>
        <note />
      </trans-unit>
      <trans-unit id="ReviewCodeForInformationDisclosureVulnerabilitiesMessage">
        <source>Potential information disclosure vulnerability was found where '{0}' in method '{1}' may contain unintended information from '{2}' in method '{3}'.</source>
        <target state="translated">發現潛在的資訊洩漏弱點，方法 '{1}' 中的 '{0}' 可能包含來自方法 '{3}' 中 '{2}' 誤用的資訊</target>
        <note />
      </trans-unit>
      <trans-unit id="ReviewCodeForInformationDisclosureVulnerabilitiesTitle">
        <source>Review code for information disclosure vulnerabilities</source>
        <target state="translated">檢閱程式碼以了解是否有資訊洩漏弱點</target>
        <note />
      </trans-unit>
      <trans-unit id="ReviewCodeForLdapInjectionVulnerabilitiesMessage">
        <source>Potential LDAP injection vulnerability was found where '{0}' in method '{1}' may be tainted by user-controlled data from '{2}' in method '{3}'.</source>
        <target state="translated">發現潛在的插入 LDAP 弱點，方法 '{1}' 中的 '{0}' 可能被來自方法 '{3}' 中 '{2}' 由使用者控制的資料所感染。</target>
        <note />
      </trans-unit>
      <trans-unit id="ReviewCodeForLdapInjectionVulnerabilitiesTitle">
        <source>Review code for LDAP injection vulnerabilities</source>
        <target state="translated">檢閱程式碼以了解是否有插入 LDAP 弱點</target>
        <note />
      </trans-unit>
      <trans-unit id="ReviewCodeForOpenRedirectVulnerabilitiesMessage">
        <source>Potential open redirect vulnerability was found where '{0}' in method '{1}' may be tainted by user-controlled data from '{2}' in method '{3}'.</source>
        <target state="translated">發現潛在的開啟重新導向弱點，方法 '{1}' 中的 '{0}' 可能被來自方法 '{3}' 中 '{2}' 由使用者控制的資料所感染。</target>
        <note />
      </trans-unit>
      <trans-unit id="ReviewCodeForOpenRedirectVulnerabilitiesTitle">
        <source>Review code for open redirect vulnerabilities</source>
        <target state="translated">檢閱程式碼以了解是否有開啟重新導向弱點</target>
        <note />
      </trans-unit>
      <trans-unit id="ReviewCodeForProcessCommandInjectionVulnerabilitiesMessage">
        <source>Potential process command injection vulnerability was found where '{0}' in method '{1}' may be tainted by user-controlled data from '{2}' in method '{3}'.</source>
        <target state="translated">發現潛在的插入處理序命令弱點，方法 '{1}' 中的 '{0}' 可能被來自方法 '{3}' 中 '{2}' 由使用者控制的資料所感染。</target>
        <note />
      </trans-unit>
      <trans-unit id="ReviewCodeForProcessCommandInjectionVulnerabilitiesTitle">
        <source>Review code for process command injection vulnerabilities</source>
        <target state="translated">檢閱程式碼以了解是否有插入處理序命令弱點</target>
        <note />
      </trans-unit>
      <trans-unit id="ReviewCodeForRegexInjectionVulnerabilitiesMessage">
        <source>Potential regex injection vulnerability was found where '{0}' in method '{1}' may be tainted by user-controlled data from '{2}' in method '{3}'.</source>
        <target state="translated">發現潛在的插入 regex 弱點，方法 '{1}' 中的 '{0}' 可能被來自方法 '{3}' 中 '{2}' 由使用者控制的資料所感染。</target>
        <note />
      </trans-unit>
      <trans-unit id="ReviewCodeForRegexInjectionVulnerabilitiesTitle">
        <source>Review code for regex injection vulnerabilities</source>
        <target state="translated">檢閱程式碼以了解是否有插入 regex 弱點</target>
        <note />
      </trans-unit>
      <trans-unit id="ReviewCodeForSqlInjectionVulnerabilitiesMessage">
        <source>Potential SQL injection vulnerability was found where '{0}' in method '{1}' may be tainted by user-controlled data from '{2}' in method '{3}'.</source>
        <target state="translated">發現潛在的插入 SQL 弱點，方法 '{1}' 中的 '{0}' 可能被來自方法 '{3}' 中 '{2}' 由使用者控制的資料所感染。</target>
        <note />
      </trans-unit>
      <trans-unit id="ReviewCodeForSqlInjectionVulnerabilitiesTitle">
        <source>Review code for SQL injection vulnerabilities</source>
        <target state="translated">檢閱程式碼以了解是否有插入 SQL 弱點</target>
        <note />
      </trans-unit>
      <trans-unit id="BinaryFormatterDeserializeMaybeWithoutBinderSetMessage">
        <source>The method '{0}' is insecure when deserializing untrusted data without a SerializationBinder to restrict the type of objects in the deserialized object graph.</source>
        <target state="translated">還原序列化不受信任的資料時，若沒有 SerializationBinder 來限制還原序列化物件圖中的物件類型，方法 '{0}' 就不安全。</target>
        <note />
      </trans-unit>
      <trans-unit id="BinaryFormatterDeserializeMaybeWithoutBinderSetTitle">
        <source>Ensure BinaryFormatter.Binder is set before calling BinaryFormatter.Deserialize</source>
        <target state="translated">呼叫 BinaryFormatter.Deserialize 之前，請務必先設定 BinaryFormatter.Binder</target>
        <note />
      </trans-unit>
      <trans-unit id="BinaryFormatterDeserializeWithoutBinderSetMessage">
        <source>The method '{0}' is insecure when deserializing untrusted data without a SerializationBinder to restrict the type of objects in the deserialized object graph.</source>
        <target state="translated">還原序列化不受信任的資料時，若沒有 SerializationBinder 來限制還原序列化物件圖中的物件類型，方法 '{0}' 就不安全。</target>
        <note />
      </trans-unit>
      <trans-unit id="BinaryFormatterDeserializeWithoutBinderSetTitle">
        <source>Do not call BinaryFormatter.Deserialize without first setting BinaryFormatter.Binder</source>
        <target state="translated">未先設定 BinaryFormatter.Binder 之前，請勿呼叫 BinaryFormatter.Deserialize</target>
        <note />
      </trans-unit>
      <trans-unit id="ReviewCodeForXPathInjectionVulnerabilitiesMessage">
        <source>Potential XPath injection vulnerability was found where '{0}' in method '{1}' may be tainted by user-controlled data from '{2}' in method '{3}'.</source>
        <target state="translated">發現潛在的插入 XPath 弱點，方法 '{1}' 中的 '{0}' 可能被來自方法 '{3}' 中 '{2}' 由使用者控制的資料所感染。</target>
        <note />
      </trans-unit>
      <trans-unit id="ReviewCodeForXPathInjectionVulnerabilitiesTitle">
        <source>Review code for XPath injection vulnerabilities</source>
        <target state="translated">檢閱程式碼以了解是否有插入 XPath 弱點</target>
        <note />
      </trans-unit>
      <trans-unit id="ReviewCodeForXamlInjectionVulnerabilitiesMessage">
        <source>Potential XAML injection vulnerability was found where '{0}' in method '{1}' may be tainted by user-controlled data from '{2}' in method '{3}'.</source>
        <target state="translated">發現潛在的插入 XAML 弱點，方法 '{1}' 中的 '{0}' 可能被來自方法 '{3}' 中 '{2}' 由使用者控制的資料所感染。</target>
        <note />
      </trans-unit>
      <trans-unit id="ReviewCodeForXamlInjectionVulnerabilitiesTitle">
        <source>Review code for XAML injection vulnerabilities</source>
        <target state="translated">檢閱程式碼以了解是否有插入 XAML 弱點</target>
        <note />
      </trans-unit>
      <trans-unit id="ReviewCodeForXmlInjectionVulnerabilitiesMessage">
        <source>Potential XML injection vulnerability was found where '{0}' in method '{1}' may be tainted by user-controlled data from '{2}' in method '{3}'.</source>
        <target state="translated">發現潛在的插入 XML 弱點，方法 '{1}' 中的 '{0}' 可能被來自方法 '{3}' 中 '{2}' 由使用者控制的資料所感染。</target>
        <note />
      </trans-unit>
      <trans-unit id="ReviewCodeForXmlInjectionVulnerabilitiesTitle">
        <source>Review code for XML injection vulnerabilities</source>
        <target state="translated">檢閱程式碼以了解是否有插入 XML 弱點</target>
        <note />
      </trans-unit>
      <trans-unit id="ReviewCodeForXssVulnerabilitiesMessage">
        <source>Potential cross-site scripting (XSS) vulnerability was found where '{0}' in method '{1}' may be tainted by user-controlled data from '{2}' in method '{3}'.</source>
        <target state="translated">發現潛在的跨網站指令碼 (XSS) 弱點，方法 '{1}' 中的 '{0}' 可能被來自方法 '{3}' 中 '{2}' 由使用者控制的資料所感染。</target>
        <note />
      </trans-unit>
      <trans-unit id="ReviewCodeForXssVulnerabilitiesTitle">
        <source>Review code for XSS vulnerabilities</source>
        <target state="translated">檢閱程式碼以了解是否有 XSS 弱點</target>
        <note />
      </trans-unit>
      <trans-unit id="ApprovedCipherMode">
        <source>Do Not Use Unsafe Cipher Modes</source>
        <target state="translated">不要使用不安全的 Cipher 模式</target>
        <note />
      </trans-unit>
      <trans-unit id="ApprovedCipherModeDescription">
        <source>These modes are vulnerable to attacks. Use only approved modes (CBC, CTS).</source>
        <target state="translated">這些模式容易受到攻擊。請只使用經過核准的模式 (CBC，CTS)。</target>
        <note />
      </trans-unit>
      <trans-unit id="ApprovedCipherModeMessage">
        <source>It uses an unsafe Cipher Mode {0}</source>
        <target state="translated">它會使用不安全的 Cipher 模式 {0}</target>
        <note />
      </trans-unit>
      <trans-unit id="DefinitelyInstallRootCert">
        <source>Do Not Add Certificates To Root Store</source>
        <target state="translated">請勿將憑證新增至根存放區</target>
        <note />
      </trans-unit>
      <trans-unit id="DefinitelyInstallRootCertMessage">
        <source>Adding certificates to the operating system's trusted root certificates increases the risk of incorrectly authenticating an illegitimate certificate</source>
        <target state="translated">將憑證新增至作業系統的受信任根憑證，會增加驗證非法憑證不正確的風險</target>
        <note />
      </trans-unit>
      <trans-unit id="DefinitelyUseSecureCookiesASPNetCore">
        <source>Use Secure Cookies In ASP.Net Core</source>
        <target state="translated">在 ASP.Net Core 中使用安全 Cookie</target>
        <note />
      </trans-unit>
      <trans-unit id="DefinitelyUseSecureCookiesASPNetCoreMessage">
        <source>Set CookieOptions.Secure = true when setting a cookie</source>
        <target state="translated">在設定 Cookie 時設定 CookieOptions.Secure = true</target>
        <note />
      </trans-unit>
      <trans-unit id="DoNotAddArchiveItemPathToTheTargetFileSystemPath">
        <source>Do Not Add Archive Item's Path To The Target File System Path</source>
        <target state="translated">請勿將封存項目的路徑新增到目標檔案系統路徑</target>
        <note />
      </trans-unit>
      <trans-unit id="DoNotAddArchiveItemPathToTheTargetFileSystemPathDescription">
        <source>When extracting files from an archive and using the archive item's path, check if the path is safe. Archive path can be relative and can lead to file system access outside of the expected file system target path, leading to malicious config changes and remote code execution via lay-and-wait technique.</source>
        <target state="translated">從封存擷取檔案並使用封存項目的路徑時，請檢查路徑是否安全。封存路徑可以是相對路徑，可能導致從預期的檔案系統目標路徑外存取檔案系統，從而引發透過偷襲技術進行的惡意組態變更及遠端程式碼執行。</target>
        <note />
      </trans-unit>
      <trans-unit id="DoNotAddArchiveItemPathToTheTargetFileSystemPathMessage">
        <source>When creating path for '{0} in method {1}' from relative archive item path to extract file and the source is an untrusted zip archive, make sure to sanitize relative archive item path '{2} in method {3}'</source>
        <target state="translated">在從相對封存項目路徑建立「方法 {1} 中的 {0}」路徑以擷取檔案，而且來源是未受信任的 ZIP 封存時，請務必處理相對封存項目路徑「方法 {3} 中的 {2}」</target>
        <note />
      </trans-unit>
      <trans-unit id="DefinitelyUseWeakKDFInsufficientIterationCount">
        <source>Do Not Use Weak Key Derivation Function With Insufficient Iteration Count</source>
        <target state="translated">不要使用反覆運算計數不足的弱式金鑰衍生函數 (Key Derivation Function)</target>
        <note />
      </trans-unit>
      <trans-unit id="DefinitelyUseWeakKDFInsufficientIterationCountMessage">
        <source>Use at least {0} iterations when deriving a cryptographic key from a password. By default, Rfc2898DeriveByte's IterationCount is only 1000</source>
        <target state="translated">當從密碼衍生密碼編譯金鑰時，請至少使用 {0} 個反覆項目。根據預設，Rfc2898DeriveByte 的 IterationCount 只有 1000</target>
        <note />
      </trans-unit>
      <trans-unit id="DoNotAddSchemaByURL">
        <source>Do Not Add Schema By URL</source>
        <target state="translated">請勿利用 URL 新增結構描述</target>
        <note />
      </trans-unit>
      <trans-unit id="DoNotAddSchemaByURLDescription">
        <source>This overload of XmlSchemaCollection.Add method internally enables DTD processing on the XML reader instance used, and uses UrlResolver for resolving external XML entities. The outcome is information disclosure. Content from file system or network shares for the machine processing the XML can be exposed to attacker. In addition, an attacker can use this as a DoS vector.</source>
        <target state="translated">XmlSchemaCollection.Add 方法的此項多載，會在使用的 XML 讀取器執行個體上，從內部啟用 DTD 處理，然後使用 UrlResolver 解析外部 XML 實體。而結果就是會導致資訊外洩。攻擊者有可能會看到來自檔案系統或網路共用要進行機器處理 XML 的內容。此外，攻擊者也可將其用作為 DoS 向量。</target>
        <note />
      </trans-unit>
      <trans-unit id="DoNotAddSchemaByURLMessage">
        <source>This overload of the Add method is potentially unsafe because it may resolve dangerous external references</source>
        <target state="translated">因為 Add 方法的此項多載可能解析了危險的外部參考，而有可能不安全</target>
        <note />
      </trans-unit>
      <trans-unit id="DoNotCallDangerousMethodsInDeserialization">
        <source>Do Not Call Dangerous Methods In Deserialization</source>
        <target state="translated">不要在還原序列化期間呼叫危險的方法</target>
        <note />
      </trans-unit>
      <trans-unit id="DoNotCallDangerousMethodsInDeserializationDescription">
        <source>Insecure Deserialization is a vulnerability which occurs when untrusted data is used to abuse the logic of an application, inflict a Denial-of-Service (DoS) attack, or even execute arbitrary code upon it being deserialized. It’s frequently possible for malicious users to abuse these deserialization features when the application is deserializing untrusted data which is under their control. Specifically, invoke dangerous methods in the process of deserialization. Successful insecure deserialization attacks could allow an attacker to carry out attacks such as DoS attacks, authentication bypasses, and remote code execution.</source>
        <target state="translated">不安全的還原序列化是一種弱點，會在有人使用未受信任的資料來不當使用應用程式的邏輯、發動拒絕服務的攻擊 (DoS)，甚至是在任何程式碼的還原序列化期間執行該程式碼時出現。惡意使用者經常會在應用程式將他們控制的未受信任資料還原序列化時，濫用這些還原序列化功能 (基本上就是在還原序列化期間叫用危險的方法)。不安全的還原序列化攻擊一旦成功，攻擊者就有機會發動後續攻擊，例如 DoS 攻擊、驗證略過和遠端程式碼執行。</target>
        <note />
      </trans-unit>
      <trans-unit id="DoNotCallDangerousMethodsInDeserializationMessage">
        <source>When deserializing an instance of class {0}, method {1} can call dangerous method {2}.</source>
        <target state="translated">將類別 {0} 的執行個體還原序列化時，方法 {1} 可以呼叫危險的方法 {2}。</target>
        <note />
      </trans-unit>
      <trans-unit id="DoNotDisableCertificateValidation">
        <source>Do Not Disable Certificate Validation</source>
        <target state="translated">請勿停用憑證驗證</target>
        <note />
      </trans-unit>
      <trans-unit id="DoNotDisableCertificateValidationDescription">
        <source>A certificate can help authenticate the identity of the server. Clients should validate the server certificate to ensure requests are sent to the intended server. If the ServerCertificateValidationCallback always returns 'true', any certificate will pass validation.</source>
        <target state="translated">憑證可協助驗證伺服器的身分識別。用戶端應該驗證伺服器憑證來確保要求會傳送到正確的伺服器。如果 ServerCertificateValidationCallback 一律傳回 'true'，則所有憑證都會通過驗證。</target>
        <note />
      </trans-unit>
      <trans-unit id="DoNotDisableCertificateValidationMessage">
        <source>The ServerCertificateValidationCallback is set to a function that accepts any server certificate, by always returning true. Ensure that server certificates are validated to verify the identity of the server receiving requests.</source>
        <target state="translated">ServerCertificateValidationCallback 已設定為會一律傳回 true 來接受所有伺服器憑證的函式。請確保伺服器憑證經過驗證，以驗證收到要求之伺服器的身分識別。</target>
        <note />
      </trans-unit>
      <trans-unit id="DoNotDisableHTTPHeaderChecking">
        <source>Do Not Disable HTTP Header Checking</source>
        <target state="translated">請勿停用 HTTP 標頭檢查</target>
        <note />
      </trans-unit>
      <trans-unit id="DoNotDisableHTTPHeaderCheckingDescription">
        <source>HTTP header checking enables encoding of the carriage return and newline characters, \r and \n, that are found in response headers. This encoding can help to avoid injection attacks that exploit an application that echoes untrusted data contained by the header.</source>
        <target state="translated">利用 HTTP 標頭檢查可編碼回應標頭中所發現的歸位字元與換行字元 (\r 與 \n)。此編碼方式有助於避開插入式攻擊，這類攻擊會惡意探索應用程式是否會回應標頭所包含的不受信任資料。</target>
        <note />
      </trans-unit>
      <trans-unit id="DoNotDisableHTTPHeaderCheckingMessage">
        <source>Do not disable HTTP header checking</source>
        <target state="translated">請勿停用 HTTP 標頭檢查</target>
        <note />
      </trans-unit>
      <trans-unit id="DoNotDisableRequestValidation">
        <source>Do Not Disable Request Validation</source>
        <target state="translated">請勿停用要求驗證</target>
        <note />
      </trans-unit>
      <trans-unit id="DoNotDisableRequestValidationDescription">
        <source>Request validation is a feature in ASP.NET that examines HTTP requests and determines whether they contain potentially dangerous content. This check adds protection from markup or code in the URL query string, cookies, or posted form values that might have been added for malicious purposes. So, it is generally desirable and should be left enabled for defense in depth.</source>
        <target state="translated">要求驗證是 ASP.NET 中的功能，其會檢查 HTTP 要求，並會決定其是否包含具潛在危險性的內容。這項檢查對標記或程式碼的 URL 查詢字串、Cookie 或因惡意目的而可能新增的張貼表單值，提供更佳的安全性。因此，一般最好能使用，且應持續啟用以達到全面性防禦。</target>
        <note />
      </trans-unit>
      <trans-unit id="DoNotDisableRequestValidationMessage">
        <source>{0} has request validation disabled</source>
        <target state="translated">{0} 已停用要求驗證</target>
        <note />
      </trans-unit>
      <trans-unit id="DoNotDisableSchUseStrongCrypto">
        <source>Do Not Disable SChannel Use of Strong Crypto</source>
        <target state="translated">請勿停用 SChannel 使用強式加密</target>
        <note />
      </trans-unit>
      <trans-unit id="DoNotDisableSchUseStrongCryptoDescription">
        <source>Starting with the .NET Framework 4.6, the System.Net.ServicePointManager and System.Net.Security.SslStream classes are recommeded to use new protocols. The old ones have protocol weaknesses and are not supported. Setting Switch.System.Net.DontEnableSchUseStrongCrypto with true will use the old weak crypto check and opt out of the protocol migration.</source>
        <target state="translated">自 .NET Framework 4.6 起，即建議 System.Net.ServicePointManager 及 System.Net.Security.SslStream 類別使用新的通訊協定。舊通訊協定包含通訊協定弱點，已不予支援。將 Switch.System.Net.DontEnableSchUseStrongCrypto 設定為 true 將會使用舊的弱式密碼編譯檢查，並會選擇退出通訊協定移轉。</target>
        <note />
      </trans-unit>
      <trans-unit id="DoNotDisableSchUseStrongCryptoMessage">
        <source>{0} disables TLS 1.2 and enables SSLv3</source>
        <target state="translated">{0} 停用 TLS 1.2 並啟用 SSLv3</target>
        <note />
      </trans-unit>
      <trans-unit id="DoNotHardCodeEncryptionKey">
        <source>Do Not Hard Code Encryption Key</source>
        <target state="new">Do Not Hard Code Encryption Key</target>
        <note />
      </trans-unit>
      <trans-unit id="DoNotHardCodeEncryptionKeyDescription">
        <source>SymmetricAlgorithm's .Key property, or a method's rgbKey parameter, should never be a hardcoded value.</source>
        <target state="new">SymmetricAlgorithm's .Key property, or a method's rgbKey parameter, should never be a hardcoded value.</target>
        <note />
      </trans-unit>
      <trans-unit id="DoNotHardCodeEncryptionKeyMessage">
        <source>Potential security vulnerability was found where '{0}' in method '{1}' may be tainted by hardcoded key from '{2}' in method '{3}'</source>
        <target state="new">Potential security vulnerability was found where '{0}' in method '{1}' may be tainted by hardcoded key from '{2}' in method '{3}'</target>
        <note />
      </trans-unit>
      <trans-unit id="DoNotInstallRootCertDescription">
        <source>By default, the Trusted Root Certification Authorities certificate store is configured with a set of public CAs that has met the requirements of the Microsoft Root Certificate Program. Since all trusted root CAs can issue certificates for any domain, an attacker can pick a weak or coercible CA that you install by yourself to target for an attack – and a single vulnerable, malicious or coercible CA undermines the security of the entire system. To make matters worse, these attacks can go unnoticed quite easily.</source>
        <target state="translated">根據預設，信任的根憑證授權單位的憑證存放區，設定有一組符合 Microsoft 根憑證計劃需求的公開 CA。因為所有信任的根 CA，都可以為任何所有發出憑證，所以攻擊者可以挑選一個您自行安裝的弱式 CA 或強迫式 CA，發動攻擊 – 而只要一個弱式、惡意或強迫式 CA，就會侵害整個系統的安全性。而且，這些攻擊還很可能輕易地就被忽略，而讓事情變得更糟。</target>
        <note />
      </trans-unit>
      <trans-unit id="DoNotReferSelfInSerializableClass">
        <source>Do Not Refer Self In Serializable Class</source>
        <target state="translated">請勿在可序列化類別中參考自己</target>
        <note />
      </trans-unit>
      <trans-unit id="DoNotReferSelfInSerializableClassDescription">
        <source>This can allow an attacker to DOS or exhaust the memory of the process.</source>
        <target state="translated">這可能會允許攻擊者發動 DOS 攻擊，或耗盡處理序的記憶體。</target>
        <note />
      </trans-unit>
      <trans-unit id="DoNotReferSelfInSerializableClassMessage">
        <source>{0} participates in a potential reference cycle</source>
        <target state="translated">{0} 參與了可能的參照循環</target>
        <note />
      </trans-unit>
      <trans-unit id="DoNotSerializeTypesWithPointerFields">
        <source>Do Not Serialize Types With Pointer Fields</source>
        <target state="translated">請勿將類型序列化為指標欄位</target>
        <note />
      </trans-unit>
      <trans-unit id="DoNotSerializeTypesWithPointerFieldsDescription">
        <source>Pointers are not "type safe" in the sense that you cannot guarantee the correctness of the memory they point at. So, serializing types with pointer fields is dangerous, as it may allow an attacker to control the pointer.</source>
        <target state="translated">指標並非「安全類型」意味著您無法保證其所指向的記憶體是否正確。因此，指標欄位若為序列化類型很危險，因為如此可能會讓攻擊者能控制指標。</target>
        <note />
      </trans-unit>
      <trans-unit id="DoNotSerializeTypesWithPointerFieldsMessage">
        <source>Pointer field {0} on serializable type.</source>
        <target state="translated">可序列化類型上的指標欄位 {0}。</target>
        <note />
      </trans-unit>
      <trans-unit id="DoNotUseAccountSAS">
        <source>Do Not Use Account Shared Access Signature</source>
        <target state="translated">不要使用帳戶共用存取簽章</target>
        <note />
      </trans-unit>
      <trans-unit id="DoNotUseAccountSASDescription">
        <source>Shared Access Signatures(SAS) are a vital part of the security model for any application using Azure Storage, they should provide limited and safe permissions to your storage account to clients that don't have the account key. All of the operations available via a service SAS are also available via an account SAS, that is, account SAS is too powerful. So it is recommended to use Service SAS to delegate access more carefully.</source>
        <target state="translated">共用存取簽章 (SAS) 對於使用 Azure 儲存體的任何應用程式而言，都是資訊安全模型至關重要的一部份，應向不具帳戶金鑰的用戶端提供儲存體帳戶有限且安全的權限。只要是可以透過服務 SAS 提供的作業，就也可以透過帳戶 SAS 提供，這意味著帳戶 SAS 的權限過大。因此建議您使用服務 SAS，更謹慎地委派存取權。</target>
        <note />
      </trans-unit>
      <trans-unit id="DoNotUseAccountSASMessage">
        <source>Use Service SAS instead of Account SAS for fine grained access control and container-level access policy</source>
        <target state="translated">請使用服務 SAS 而非帳戶 SAS，以執行微調的存取控制和容器層級存取原則</target>
        <note />
      </trans-unit>
      <trans-unit id="DoNotUseBrokenCryptographicAlgorithms">
        <source>Do Not Use Broken Cryptographic Algorithms</source>
        <target state="translated">請勿使用損壞的密碼編譯演算法</target>
        <note />
      </trans-unit>
      <trans-unit id="DoNotUseBrokenCryptographicAlgorithmsDescription">
        <source>An attack making it computationally feasible to break this algorithm exists. This allows attackers to break the cryptographic guarantees it is designed to provide. Depending on the type and application of this cryptographic algorithm, this may allow attackers to read enciphered messages, tamper with enciphered  messages, forge digital signatures, tamper with hashed content, or otherwise compromise any cryptosystem based on this algorithm. Replace encryption uses with the AES algorithm (AES-256, AES-192 and AES-128 are acceptable) with a key length greater than or equal to 128 bits. Replace hashing uses with a hashing function in the SHA-2 family, such as SHA512, SHA384, or SHA256. Replace digital signature uses with RSA with a key length greater than or equal to 2048-bits, or ECDSA with a key length greater than or equal to 256 bits.</source>
        <target state="translated">目前出現可用運算方式中斷此演算法的攻擊。如此會讓攻擊者能破壞原設計保證提供的密碼編譯。視此密碼編譯演算法的類型及應用方式之不同，會讓攻擊者能讀取加密的訊息、竄改加密的訊息、偽造數位簽章、竄改雜湊內容，或危害任何以此演算法為基礎的密碼系統。以長度大於或等於 128 位元的金鑰，取代搭配 AES (可接受 AES-256、AES-192 和 AES-128) 演算法的加密。以 SHA512、SHA384 或 SHA256 等 SHA-2 系列中的雜湊函數，取代雜湊用法。以長度大於或等於 2048 位元的金鑰，或金鑰長度大於或等於 256 位元的 ECDSA，取代搭配 RSA 的數位簽章。</target>
        <note />
      </trans-unit>
      <trans-unit id="DoNotUseBrokenCryptographicAlgorithmsMessage">
        <source>{0} uses a broken cryptographic algorithm {1}</source>
        <target state="translated">{0} 使用損壞的密碼編譯演算法 {1}</target>
        <note />
      </trans-unit>
      <trans-unit id="DoNotUseDSA">
        <source>Do Not Use Digital Signature Algorithm (DSA)</source>
        <target state="translated">請勿使用數位簽章演算法 (DSA)</target>
        <note />
      </trans-unit>
      <trans-unit id="DoNotUseDSADescription">
        <source>DSA is too weak to use.</source>
        <target state="translated">DSA 太弱，所以無法使用。</target>
        <note />
      </trans-unit>
      <trans-unit id="DoNotUseDSAMessage">
        <source>Asymmetric encryption algorithm {0} is weak. Switch to an RSA with at least 2048 key size, ECDH or ECDSA algorithm instead</source>
        <target state="translated">非對稱式加密演算法 {0} 是弱式加密。請改為切換成至少有 2048 金鑰大小的 RSA、ECDH 或 ECDSA 演算法</target>
        <note />
      </trans-unit>
      <trans-unit id="DoNotUseDeprecatedSecurityProtocols">
        <source>Do Not Use Deprecated Security Protocols</source>
        <target state="translated">請勿使用已淘汰的安全性通訊協定</target>
        <note />
      </trans-unit>
      <trans-unit id="DoNotUseDeprecatedSecurityProtocolsDescription">
        <source>Using a deprecated security protocol rather than the system default is risky.</source>
        <target state="translated">使用了已淘汰的安全性通訊協定而非系統預設值，相當具風險。</target>
        <note />
      </trans-unit>
      <trans-unit id="DoNotUseDeprecatedSecurityProtocolsMessage">
        <source>Hard-coded use of deprecated security protocol {0}</source>
        <target state="translated">硬式編碼使用了已淘汰的安全性通訊協定 {0}</target>
        <note />
      </trans-unit>
      <trans-unit id="DoNotUseMD5">
        <source>Do not use insecure cryptographic algorithm MD5.</source>
        <target state="translated">請勿使用不安全的密碼編譯演算法 MD5。</target>
        <note />
      </trans-unit>
      <trans-unit id="DoNotUseMD5Description">
        <source>This type implements MD5, a cryptographically insecure hashing function. Hash collisions are computationally feasible for the MD5 and HMACMD5 algorithms. Replace this usage with a SHA-2 family hash algorithm (SHA512, SHA384, SHA256).</source>
        <target state="translated">此類型會實作 MD5，此雜湊函數在密碼編譯方面有安全性疑慮。MD5 與 HMACMD5 演算法在運算方面可能會發生雜湊衝突。請以 SHA-2 系列雜湊演算法 (SHA512、SHA384、SHA256) 取代此用法。</target>
        <note />
      </trans-unit>
      <trans-unit id="DoNotUseObsoleteKDFAlgorithm">
        <source>Do not use obsolete key derivation function</source>
        <target state="translated">請勿使用已淘汰的金鑰衍生函數</target>
        <note />
      </trans-unit>
      <trans-unit id="DoNotUseObsoleteKDFAlgorithmDescription">
        <source>Password-based key derivation should use PBKDF2 with SHA-2. Avoid using PasswordDeriveBytes since it generates a PBKDF1 key. Avoid using Rfc2898DeriveBytes.CryptDeriveKey since it doesn't use the iteration count or salt.</source>
        <target state="translated">以密碼為基礎的金鑰衍生應搭配 SHA-2 使用 PBKDF2。請避免使用 PasswordDeriveBytes，因為這會產生 PBKDF1 金鑰。請避免使用 Rfc2898DeriveBytes.CryptDeriveKey，因為其未使用反覆運算次數或 Salt。</target>
        <note />
      </trans-unit>
      <trans-unit id="DoNotUseObsoleteKDFAlgorithmMessage">
        <source>Call to obsolete key derivation function {0}.{1}</source>
        <target state="translated">呼叫已淘汰的金鑰衍生函數 {0}.{1}</target>
        <note />
      </trans-unit>
      <trans-unit id="DoNotUseSHA1">
        <source>Do not use insecure cryptographic algorithm SHA1.</source>
        <target state="translated">請勿使用不安全的密碼編譯演算法 SHA1。</target>
        <note />
      </trans-unit>
      <trans-unit id="DoNotUseSHA1Description">
        <source>This type implements SHA1, a cryptographically insecure hashing function. Hash collisions are computationally feasible for the SHA-1 and SHA-0 algorithms. Replace this usage with a SHA-2 family hash algorithm (SHA512, SHA384, SHA256).</source>
        <target state="translated">此類型會實作 SHA1，此雜湊函數在密碼編譯方面有安全性疑慮。SHA-1 與 SHA-0 演算法在運算方面可能會發生雜湊衝突。請以 SHA-2 系列雜湊演算法 (SHA512、SHA384、SHA256) 取代此用法。</target>
        <note />
      </trans-unit>
      <trans-unit id="DoNotUseWeakCryptographicAlgorithms">
        <source>Do Not Use Weak Cryptographic Algorithms</source>
        <target state="translated">請勿使用弱式密碼編譯演算法</target>
        <note />
      </trans-unit>
      <trans-unit id="DoNotUseWeakCryptographicAlgorithmsDescription">
        <source>Cryptographic algorithms degrade over time as attacks become for advances to attacker get access to more computation. Depending on the type and application of this cryptographic algorithm, further degradation of the cryptographic strength of it may allow attackers to read enciphered messages, tamper with enciphered  messages, forge digital signatures, tamper with hashed content, or otherwise compromise any cryptosystem based on this algorithm. Replace encryption uses with the AES algorithm (AES-256, AES-192 and AES-128 are acceptable) with a key length greater than or equal to 128 bits. Replace hashing uses with a hashing function in the SHA-2 family, such as SHA-2 512, SHA-2 384, or SHA-2 256.</source>
        <target state="translated">因為攻擊者取得更多的運算存取，讓攻擊升級，以致密碼編譯演算法隨著時間減弱。視此密碼編譯演算法的類型及應用方式之不同，密碼編譯強度日益減弱，會讓攻擊者能讀取加密的訊息、竄改加密的訊息、偽造數位簽章、竄改雜湊內容，或危害任何以此演算法為基礎的密碼系統。以長度大於或等於 128 位元的金鑰，取代搭配 AES (可接受 AES-256、AES-192 和 AES-128) 演算法的加密。以 SHA-2 512、SHA-2 384 或 SHA-2 256 等 SHA-2 系列中的雜湊函數，取代雜湊用途。</target>
        <note />
      </trans-unit>
      <trans-unit id="DoNotUseWeakCryptographicAlgorithmsMessage">
        <source>{0} uses a weak cryptographic algorithm {1}</source>
        <target state="translated">{0} 使用弱式密碼編譯演算法 {1}</target>
        <note />
      </trans-unit>
      <trans-unit id="DoNotUseWeakKDFAlgorithm">
        <source>Do Not Use Weak Key Derivation Function Algorithm</source>
        <target state="translated">不要使用弱式金鑰衍生函數 (Key Derivation Function) 演算法</target>
        <note />
      </trans-unit>
      <trans-unit id="DoNotUseWeakKDFAlgorithmDescription">
        <source>Some implementations of the Rfc2898DeriveBytes class allow for a hash algorithm to be specified in a constructor parameter or overwritten in the HashAlgorithm property. If a hash algorithm is specified, then it should be SHA-256 or higher.</source>
        <target state="translated">Rfc2898DeriveBytes 類別的部分實作使雜湊演算法能在建構函式參數中指定，或在 HashAlgorithm 屬性中覆寫。如果指定雜湊演算法，則其應為 SHA-256 以上 (含)。</target>
        <note />
      </trans-unit>
      <trans-unit id="DoNotUseWeakKDFAlgorithmMessage">
        <source>{0} created with a weak hash algorithm. Use SHA256, SHA384, or SHA512 to create a strong key from a password</source>
        <target state="translated">{0} 是以弱式雜湊演算法建立而成。請使用 SHA256、SHA384 或 SHA512 來從密碼建立強式金鑰</target>
        <note />
      </trans-unit>
      <trans-unit id="DoNotUseWeakKDFInsufficientIterationCountDescription">
        <source>When deriving cryptographic keys from user-provided inputs such as password, use sufficient iteration count (at least 100k).</source>
        <target state="translated">當從密碼等使用者提供的輸入衍生密碼編譯金鑰時，請使用足夠的反覆項目計數 (至少 100k)。</target>
        <note />
      </trans-unit>
      <trans-unit id="DoNotUseXslTransform">
        <source>Do Not Use XslTransform</source>
        <target state="translated">請勿使用 XslTransform</target>
        <note />
      </trans-unit>
      <trans-unit id="DoNotUseXslTransformMessage">
        <source>Do not use XslTransform. It does not restrict potentially dangerous external references.</source>
        <target state="translated">請勿使用 XslTransform。它不會限制可能引發危險的外部參考。</target>
        <note />
      </trans-unit>
      <trans-unit id="HardCodedSecurityProtocolMessage">
        <source>Avoid hardcoding SecurityProtocolType {0}, and instead use SecurityProtocolType.SystemDefault to allow the operating system to choose the best Transport Layer Security protocol to use.</source>
        <target state="translated">請避免對 SecurityProtocolType {0} 進行硬式編碼，並改為使用 SecurityProtocolType.SystemDefault 以便作業系統針對要使用的傳輸層安全性通訊協定進行最佳選擇。</target>
        <note />
      </trans-unit>
      <trans-unit id="HardCodedSecurityProtocolTitle">
        <source>Avoid hardcoding SecurityProtocolType value</source>
        <target state="translated">請避免對 SecurityProtocolType 值進行硬式編碼</target>
        <note />
      </trans-unit>
      <trans-unit id="MaybeInstallRootCert">
        <source>Ensure Certificates Are Not Added To Root Store</source>
        <target state="translated">請確認憑證不會新增至根存放區</target>
        <note />
      </trans-unit>
      <trans-unit id="MaybeInstallRootCertMessage">
        <source>Adding certificates to the operating system's trusted root certificates is insecure. Ensure that the target store is not root store.</source>
        <target state="translated">將憑證新增至作業系統的受信任根憑證並不安全。請確認目標存放區並非根存放區。</target>
        <note />
      </trans-unit>
      <trans-unit id="MaybeUseSecureCookiesASPNetCore">
        <source>Ensure Use Secure Cookies In ASP.Net Core</source>
        <target state="translated">請確認在 ASP.Net Core 中使用安全 Cookie</target>
        <note />
      </trans-unit>
      <trans-unit id="MaybeUseSecureCookiesASPNetCoreMessage">
        <source>Ensure that CookieOptions.Secure = true when setting a cookie</source>
        <target state="translated">請確認設定 Cookie 時，CookieOptions.Secure = true</target>
        <note />
      </trans-unit>
      <trans-unit id="MaybeUseWeakKDFInsufficientIterationCount">
        <source>Ensure Sufficient Iteration Count When Using Weak Key Derivation Function</source>
        <target state="translated">使用弱式金鑰衍生函數 (Key Derivation Function) 時，請確保反覆項目計量足夠</target>
        <note />
      </trans-unit>
      <trans-unit id="MaybeUseWeakKDFInsufficientIterationCountMessage">
        <source>Ensure that the iteration count is at least {0} when deriving a cryptographic key from a password. By default, Rfc2898DeriveByte's IterationCount is only 1000</source>
        <target state="translated">當從密碼衍生密碼編譯金鑰時，請確保反覆項目計數至少為 {0}。根據預設，Rfc2898DeriveByte 的 IterationCount 只有 1000</target>
        <note />
      </trans-unit>
      <trans-unit id="SetViewStateUserKey">
        <source>Set ViewStateUserKey For Classes Derived From Page</source>
        <target state="translated">設定頁面衍生類別的 ViewStateUserKey</target>
        <note />
      </trans-unit>
      <trans-unit id="SetViewStateUserKeyDescription">
        <source>Setting the ViewStateUserKey property can help you prevent attacks on your application by allowing you to assign an identifier to the view-state variable for individual users so that they cannot use the variable to generate an attack. Otherwise, there will be cross-site request forgery vulnerabilities.</source>
        <target state="translated">設定 ViewStateUserKey 屬性可藉由讓您能為各個使用者的檢視狀態變數，指派識別碼，使其無法使用變數來產生攻擊，因而有助於避免應用程式受到攻擊。否則，將會出現跨網站偽造要求弱點。</target>
        <note />
      </trans-unit>
      <trans-unit id="SetViewStateUserKeyMessage">
        <source>The class {0} derived from System.Web.UI.Page does not set the ViewStateUserKey property in the OnInit method or Page_Init method</source>
        <target state="translated">衍生自 System.Web.UI.Page 的 {0} 類別未在 OnInit 方法或 Page_Init 方法中設定 ViewStateUserKey 屬性</target>
        <note />
      </trans-unit>
      <trans-unit id="UseContainerLevelAccessPolicy">
        <source>Use Container Level Access Policy</source>
        <target state="translated">使用容器層級存取原則</target>
        <note />
      </trans-unit>
      <trans-unit id="UseContainerLevelAccessPolicyDescription">
        <source>No access policy identifier is specified, making tokens non-revocable.</source>
        <target state="translated">因為未指定任何存取原則識別碼，所以使權杖無法撤銷。</target>
        <note />
      </trans-unit>
      <trans-unit id="UseContainerLevelAccessPolicyMessage">
        <source>Consider using Azure's role-based access control instead of a Shared Access Signature (SAS) if possible. If you still need to use a SAS, use a container-level access policy when creating a SAS</source>
        <target state="translated">如果可行的話，請考慮從共用存取簽章 (SAS) 改為使用 Azure 的角色型存取控制。如果您仍需要使用 SAS，請於建立 SAS 時使用容器層級存取原則</target>
        <note />
      </trans-unit>
      <trans-unit id="UseRSAWithSufficientKeySize">
        <source>Use Rivest–Shamir–Adleman (RSA) Algorithm With Sufficient Key Size</source>
        <target state="translated">使用有足夠金鑰大小的 Rivest–Shamir–Adleman (RSA) 加密演算法</target>
        <note />
      </trans-unit>
      <trans-unit id="UseRSAWithSufficientKeySizeDescription">
        <source>Encryption algorithms are vulnerable to brute force attacks when too small a key size is used.</source>
        <target state="translated">當使用的金鑰大小太小時，加密演算法易面臨暴力密碼破解攻擊。</target>
        <note />
      </trans-unit>
      <trans-unit id="UseRSAWithSufficientKeySizeMessage">
        <source>Asymmetric encryption algorithm {0}'s key size is less than 2048. Switch to an RSA with at least 2048 key size, ECDH or ECDSA algorithm instead.</source>
        <target state="translated">非對稱式加密演算法 {0} 的金鑰大小小於 2048。請改為切換成至少有 2048 金鑰大小的 RSA、ECDH 或 ECDSA 演算法。</target>
        <note />
      </trans-unit>
      <trans-unit id="UseSecureCookiesASPNetCoreDescription">
        <source>Applications available over HTTPS must use secure cookies.</source>
        <target state="translated">透過 HTTPS 使用的應用程式必須使用安全 Cookie。</target>
        <note />
      </trans-unit>
      <trans-unit id="UseSharedAccessProtocolHttpsOnly">
        <source>Use SharedAccessProtocol HttpsOnly</source>
        <target state="translated">使用 SharedAccessProtocol HttpsOnly</target>
        <note />
      </trans-unit>
      <trans-unit id="UseSharedAccessProtocolHttpsOnlyDescription">
        <source>HTTPS encrypts network traffic. Use HttpsOnly, rather than HttpOrHttps, to ensure network traffic is always encrypted to help prevent disclosure of sensitive data.</source>
        <target state="translated">HTTPS 會加密網路流量。請使用 HttpsOnly 而非 HttpOrHttps，以確保網路流量一律會經過加密來避免敏感性資料洩漏。</target>
        <note />
      </trans-unit>
      <trans-unit id="UseSharedAccessProtocolHttpsOnlyMessage">
        <source>Consider using Azure's role-based access control instead of a Shared Access Signature (SAS) if possible. If you still need to use a SAS, specify SharedAccessProtocol.HttpsOnly</source>
        <target state="translated">如果可行的話，請考慮從共用存取簽章 (SAS) 改為使用 Azure 的角色型存取控制。如果您仍需要使用 SAS，請指定 SharedAccessProtocol.HttpsOnly</target>
        <note />
      </trans-unit>
      <trans-unit id="UseXmlReaderDescription">
        <source>Processing XML from untrusted data may load dangerous external references, which should be restricted by using an XmlReader with a secure resolver or with DTD processing disabled.</source>
        <target state="translated">處理不受信任資料的 XML，可能會載入危險的外部參考，應使用具有安全解析程式或已停用 DTD 處理的 XmlReader，加以限制。</target>
        <note />
      </trans-unit>
      <trans-unit id="UseXmlReaderForDataSetReadXml">
        <source>Use XmlReader For DataSet Read Xml</source>
        <target state="translated">請為讀取資料集 XML 使用 XmlReader</target>
        <note />
      </trans-unit>
      <trans-unit id="UseXmlReaderForDeserialize">
        <source>Use XmlReader For Deserialize</source>
        <target state="translated">請為還原序列化使用 XmlReader</target>
        <note />
      </trans-unit>
      <trans-unit id="UseXmlReaderForSchemaRead">
        <source>Use XmlReader For Schema Read</source>
        <target state="translated">請為讀取結構描述使用 XmlReader</target>
        <note />
      </trans-unit>
      <trans-unit id="UseXmlReaderForValidatingReader">
        <source>Use XmlReader For Validating Reader</source>
        <target state="translated">請為驗證讀取器使用 XmlReader</target>
        <note />
      </trans-unit>
      <trans-unit id="UseXmlReaderForXPathDocument">
        <source>Use XmlReader For XPathDocument</source>
        <target state="translated">請為 XPathDocument 使用 XmlReader</target>
        <note />
      </trans-unit>
      <trans-unit id="UseXmlReaderMessage">
        <source>This overload of the {0}.{1} method is potentially unsafe, use an overload that takes a XmlReader instance instead</source>
        <target state="translated">{0}.{1} 方法的此多載有可能不安全，請改為使用接受 XmlReader 執行個體的多載</target>
        <note />
      </trans-unit>
      <trans-unit id="DoNotCreateTasksWithoutPassingATaskSchedulerTitle">
        <source>Do not create tasks without passing a TaskScheduler</source>
        <target state="translated">建立工作時請務必傳遞 TaskScheduler</target>
        <note />
      </trans-unit>
      <trans-unit id="DoNotCreateTasksWithoutPassingATaskSchedulerDescription">
        <source>Do not create tasks unless you are using one of the overloads that takes a TaskScheduler. The default is to schedule on TaskScheduler.Current, which would lead to deadlocks. Either use TaskScheduler.Default to schedule on the thread pool, or explicitly pass TaskScheduler.Current to make your intentions clear.</source>
        <target state="translated">建立工作時，請務必使用採用 TaskScheduler 的其中一個多載。預設會在 TaskScheduler.Current 上排程，但如此會造成死結。您可以使用 TaskScheduler.Default 在執行緒集區上進行排程，或明確傳遞 TaskScheduler.Current 以讓目的更加明確。</target>
        <note />
      </trans-unit>
      <trans-unit id="DoNotCreateTasksWithoutPassingATaskSchedulerMessage">
        <source>Do not create tasks without passing a TaskScheduler</source>
        <target state="translated">建立工作時請務必傳遞 TaskScheduler</target>
        <note />
      </trans-unit>
    </body>
  </file>
</xliff><|MERGE_RESOLUTION|>--- conflicted
+++ resolved
@@ -147,7 +147,6 @@
         <target state="translated">為降低安全性風險，請將欄位 {0} 封送處理為 Unicode，方法是將 {1} 上的 StructLayout.CharSet 設為 CharSet.Unicode，或將該欄位明確封送處理為 UnmanagedType.LPWStr。如果需要將此字串封送處理為 ANSI 或與系統相依，可明確地指定 MarshalAs 並使用 BestFitMapping 屬性關閉自動調整對應，此外為增加安全性，請將 ThrowOnUnmappableChar 開啟。</target>
         <note />
       </trans-unit>
-<<<<<<< HEAD
       <trans-unit id="UseAutoValidateAntiforgeryToken">
         <source>Use antiforgery tokens in ASP.NET Core MVC controllers</source>
         <target state="new">Use antiforgery tokens in ASP.NET Core MVC controllers</target>
@@ -161,7 +160,8 @@
       <trans-unit id="UseAutoValidateAntiforgeryTokenMessage">
         <source>Method {0} handles a {1} request without performing CSRF token validation</source>
         <target state="new">Method {0} handles a {1} request without performing CSRF token validation</target>
-=======
+        <note />
+      </trans-unit>
       <trans-unit id="UseDefaultDllImportSearchPathsAttribute">
         <source>Use DefaultDllImportSearchPaths attribute for P/Invokes</source>
         <target state="new">Use DefaultDllImportSearchPaths attribute for P/Invokes</target>
@@ -175,7 +175,6 @@
       <trans-unit id="UseDefaultDllImportSearchPathsAttributeMessage">
         <source>The method {0} didn't use DefaultDllImportSearchPaths attribute for P/Invokes.</source>
         <target state="new">The method {0} didn't use DefaultDllImportSearchPaths attribute for P/Invokes.</target>
->>>>>>> f152af91
         <note />
       </trans-unit>
       <trans-unit id="UseManagedEquivalentsOfWin32ApiTitle">
