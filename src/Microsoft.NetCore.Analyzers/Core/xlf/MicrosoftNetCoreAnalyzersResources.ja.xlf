--- conflicted
+++ resolved
@@ -2,6 +2,81 @@
 <xliff xmlns="urn:oasis:names:tc:xliff:document:1.2" xmlns:xsi="http://www.w3.org/2001/XMLSchema-instance" version="1.2" xsi:schemaLocation="urn:oasis:names:tc:xliff:document:1.2 xliff-core-1.2-transitional.xsd">
   <file datatype="xml" source-language="en" target-language="ja" original="../MicrosoftNetCoreAnalyzersResources.resx">
     <body>
+      <trans-unit id="DeprecatedSslProtocolsDescription">
+        <source>Older protocol versions of Transport Layer Security (TLS) are less secure than TLS 1.2 and TLS 1.3, and are more likely to have new vulnerabilities. Avoid older protocol versions to minimize risk.</source>
+        <target state="translated">トランスポート層セキュリティ (TLS) の以前のプロトコル バージョンは、TLS 1.2 および TLS 1.3 よりも安全性が低く、新しい脆弱性が見つかる可能性が高くなります。リスクを最小限に抑えるため、以前のプロトコル バージョンは使用しないでください。</target>
+        <note />
+      </trans-unit>
+      <trans-unit id="DeprecatedSslProtocolsMessage">
+        <source>Transport Layer Security protocol version '{0}' is deprecated.  Use 'None' to let the Operating System choose a version.</source>
+        <target state="translated">トランスポート層セキュリティ プロトコルのバージョン '{0}' は非推奨です。オペレーティング システムがバージョンを選択できるようにするには、'None' を使用します。</target>
+        <note />
+      </trans-unit>
+      <trans-unit id="DeprecatedSslProtocolsTitle">
+        <source>Do not use deprecated SslProtocols values</source>
+        <target state="translated">SslProtocols の非推奨の値を使用しない</target>
+        <note />
+      </trans-unit>
+      <trans-unit id="DefinitelyDisableHttpClientCRLCheck">
+        <source>Definitely disable HttpClient certificate revocation list check</source>
+        <target state="new">Definitely disable HttpClient certificate revocation list check</target>
+        <note />
+      </trans-unit>
+      <trans-unit id="DefinitelyDisableHttpClientCRLCheckMessage">
+        <source>HttpClient is created without enabling CheckCertificateRevocationList</source>
+        <target state="new">HttpClient is created without enabling CheckCertificateRevocationList</target>
+        <note />
+      </trans-unit>
+      <trans-unit id="DoNotDisableHttpClientCRLCheckDescription">
+        <source>Using HttpClient without providing a platform specific handler (WinHttpHandler or CurlHandler or HttpClientHandler) where the CheckCertificateRevocationList property is set to true, will allow revoked certificates to be accepted by the HttpClient as valid.</source>
+        <target state="new">Using HttpClient without providing a platform specific handler (WinHttpHandler or CurlHandler or HttpClientHandler) where the CheckCertificateRevocationList property is set to true, will allow revoked certificates to be accepted by the HttpClient as valid.</target>
+        <note />
+      </trans-unit>
+      <trans-unit id="DoNotUseCountAsyncWhenAnyAsyncCanBeUsedDescription">
+        <source>For non-empty collections, CountAsync() and LongCountAsync() enumerate the entire sequence, while AnyAsync() stops at the first item or the first item that satisfies a condition.</source>
+        <target state="new">For non-empty collections, CountAsync() and LongCountAsync() enumerate the entire sequence, while AnyAsync() stops at the first item or the first item that satisfies a condition.</target>
+        <note />
+      </trans-unit>
+      <trans-unit id="DoNotUseCountAsyncWhenAnyAsyncCanBeUsedMessage">
+        <source>{0}() is used where AnyAsync() could be used instead to improve performance.</source>
+        <target state="new">{0}() is used where AnyAsync() could be used instead to improve performance.</target>
+        <note />
+      </trans-unit>
+      <trans-unit id="DoNotUseCountAsyncWhenAnyAsyncCanBeUsedTitle">
+        <source>Do not use CountAsync() or LongCountAsync() when AnyAsync() can be used</source>
+        <target state="new">Do not use CountAsync() or LongCountAsync() when AnyAsync() can be used</target>
+        <note />
+      </trans-unit>
+      <trans-unit id="DoNotUseCountWhenAnyCanBeUsedDescription">
+        <source>For non-empty collections, Count() and LongCount() enumerate the entire sequence, while Any() stops at the first item or the first item that satisfies a condition.</source>
+        <target state="new">For non-empty collections, Count() and LongCount() enumerate the entire sequence, while Any() stops at the first item or the first item that satisfies a condition.</target>
+        <note />
+      </trans-unit>
+      <trans-unit id="DoNotUseCountWhenAnyCanBeUsedMessage">
+        <source>{0}() is used where Any() could be used instead to improve performance.</source>
+        <target state="new">{0}() is used where Any() could be used instead to improve performance.</target>
+        <note />
+      </trans-unit>
+      <trans-unit id="DoNotUseCountWhenAnyCanBeUsedTitle">
+        <source>Do not use Count() or LongCount() when Any() can be used</source>
+        <target state="new">Do not use Count() or LongCount() when Any() can be used</target>
+        <note />
+      </trans-unit>
+      <trans-unit id="DoNotUseInsecureRandomness">
+        <source>Do not use insecure randomness</source>
+        <target state="translated">安全でないランダム度を使用しない</target>
+        <note />
+      </trans-unit>
+      <trans-unit id="DoNotUseInsecureRandomnessDescription">
+        <source>Using a cryptographically weak pseudo-random number generator may allow an attacker to predict what security sensitive value will be generated. Use a cryptographically strong random number generator if an unpredictable value is required, or ensure that weak pseudo-random numbers aren't used in a security sensitive manner.</source>
+        <target state="new">Using a cryptographically weak pseudo-random number generator may allow an attacker to predict what security sensitive value will be generated. Use a cryptographically strong random number generator if an unpredictable value is required, or ensure that weak pseudo-random numbers aren't used in a security sensitive manner.</target>
+        <note />
+      </trans-unit>
+      <trans-unit id="DoNotUseInsecureRandomnessMessage">
+        <source>{0} is an insecure random number generator. Use cryptographically secure random number generators when randomness is required for security</source>
+        <target state="translated">{0} は安全でない乱数ジェネレーターです。セキュリティにランダム度が必要な場合に、暗号化によってセキュリティで保護された乱数ジェネレーターを使用します</target>
+        <note />
+      </trans-unit>
       <trans-unit id="DefinitelyUseCreateEncryptorWithNonDefaultIV">
         <source>Do not use CreateEncryptor with non-default IV</source>
         <target state="new">Do not use CreateEncryptor with non-default IV</target>
@@ -12,108 +87,11 @@
         <target state="new">Symmetric encryption uses non-default initialization vector, which could be potentially repeatable</target>
         <note />
       </trans-unit>
-      <trans-unit id="DeprecatedSslProtocolsDescription">
-        <source>Older protocol versions of Transport Layer Security (TLS) are less secure than TLS 1.2 and TLS 1.3, and are more likely to have new vulnerabilities. Avoid older protocol versions to minimize risk.</source>
-        <target state="translated">トランスポート層セキュリティ (TLS) の以前のプロトコル バージョンは、TLS 1.2 および TLS 1.3 よりも安全性が低く、新しい脆弱性が見つかる可能性が高くなります。リスクを最小限に抑えるため、以前のプロトコル バージョンは使用しないでください。</target>
-        <note />
-      </trans-unit>
-      <trans-unit id="DeprecatedSslProtocolsMessage">
-        <source>Transport Layer Security protocol version '{0}' is deprecated.  Use 'None' to let the Operating System choose a version.</source>
-        <target state="translated">トランスポート層セキュリティ プロトコルのバージョン '{0}' は非推奨です。オペレーティング システムがバージョンを選択できるようにするには、'None' を使用します。</target>
-        <note />
-      </trans-unit>
-      <trans-unit id="DeprecatedSslProtocolsTitle">
-        <source>Do not use deprecated SslProtocols values</source>
-        <target state="translated">SslProtocols の非推奨の値を使用しない</target>
-        <note />
-      </trans-unit>
-      <trans-unit id="DefinitelyDisableHttpClientCRLCheck">
-        <source>Definitely disable HttpClient certificate revocation list check</source>
-        <target state="new">Definitely disable HttpClient certificate revocation list check</target>
-        <note />
-      </trans-unit>
-      <trans-unit id="DefinitelyDisableHttpClientCRLCheckMessage">
-        <source>HttpClient is created without enabling CheckCertificateRevocationList</source>
-        <target state="new">HttpClient is created without enabling CheckCertificateRevocationList</target>
-        <note />
-      </trans-unit>
-      <trans-unit id="DoNotDisableHttpClientCRLCheckDescription">
-        <source>Using HttpClient without providing a platform specific handler (WinHttpHandler or CurlHandler or HttpClientHandler) where the CheckCertificateRevocationList property is set to true, will allow revoked certificates to be accepted by the HttpClient as valid.</source>
-        <target state="new">Using HttpClient without providing a platform specific handler (WinHttpHandler or CurlHandler or HttpClientHandler) where the CheckCertificateRevocationList property is set to true, will allow revoked certificates to be accepted by the HttpClient as valid.</target>
-        <note />
-      </trans-unit>
-      <trans-unit id="DoNotUseCountAsyncWhenAnyAsyncCanBeUsedDescription">
-        <source>For non-empty collections, CountAsync() and LongCountAsync() enumerate the entire sequence, while AnyAsync() stops at the first item or the first item that satisfies a condition.</source>
-        <target state="new">For non-empty collections, CountAsync() and LongCountAsync() enumerate the entire sequence, while AnyAsync() stops at the first item or the first item that satisfies a condition.</target>
-        <note />
-      </trans-unit>
-      <trans-unit id="DoNotUseCountAsyncWhenAnyAsyncCanBeUsedMessage">
-        <source>{0}() is used where AnyAsync() could be used instead to improve performance.</source>
-        <target state="new">{0}() is used where AnyAsync() could be used instead to improve performance.</target>
-        <note />
-      </trans-unit>
-      <trans-unit id="DoNotUseCountAsyncWhenAnyAsyncCanBeUsedTitle">
-        <source>Do not use CountAsync() or LongCountAsync() when AnyAsync() can be used</source>
-        <target state="new">Do not use CountAsync() or LongCountAsync() when AnyAsync() can be used</target>
-        <note />
-      </trans-unit>
-      <trans-unit id="DoNotUseCountWhenAnyCanBeUsedDescription">
-        <source>For non-empty collections, Count() and LongCount() enumerate the entire sequence, while Any() stops at the first item or the first item that satisfies a condition.</source>
-        <target state="new">For non-empty collections, Count() and LongCount() enumerate the entire sequence, while Any() stops at the first item or the first item that satisfies a condition.</target>
-        <note />
-      </trans-unit>
-      <trans-unit id="DoNotUseCountWhenAnyCanBeUsedMessage">
-        <source>{0}() is used where Any() could be used instead to improve performance.</source>
-        <target state="new">{0}() is used where Any() could be used instead to improve performance.</target>
-        <note />
-      </trans-unit>
-      <trans-unit id="DoNotUseCountWhenAnyCanBeUsedTitle">
-        <source>Do not use Count() or LongCount() when Any() can be used</source>
-        <target state="new">Do not use Count() or LongCount() when Any() can be used</target>
-        <note />
-      </trans-unit>
       <trans-unit id="DoNotUseCreateEncryptorWithNonDefaultIVDescription">
         <source>Symmetric encryption should always use a non-repeatable initialization vector, to prevent dictionary attacks.</source>
         <target state="new">Symmetric encryption should always use a non-repeatable initialization vector, to prevent dictionary attacks.</target>
         <note />
       </trans-unit>
-      <trans-unit id="DoNotUseInsecureRandomness">
-        <source>Do not use insecure randomness</source>
-        <target state="translated">安全でないランダム度を使用しない</target>
-        <note />
-      </trans-unit>
-      <trans-unit id="DoNotUseInsecureRandomnessDescription">
-        <source>Using a cryptographically weak pseudo-random number generator may allow an attacker to predict what security sensitive value will be generated. Use a cryptographically strong random number generator if an unpredictable value is required, or ensure that weak pseudo-random numbers aren't used in a security sensitive manner.</source>
-        <target state="new">Using a cryptographically weak pseudo-random number generator may allow an attacker to predict what security sensitive value will be generated. Use a cryptographically strong random number generator if an unpredictable value is required, or ensure that weak pseudo-random numbers aren't used in a security sensitive manner.</target>
-<<<<<<< HEAD
-=======
-        <note />
-      </trans-unit>
-      <trans-unit id="DoNotUseInsecureRandomnessMessage">
-        <source>{0} is an insecure random number generator. Use cryptographically secure random number generators when randomness is required for security</source>
-        <target state="translated">{0} は安全でない乱数ジェネレーターです。セキュリティにランダム度が必要な場合に、暗号化によってセキュリティで保護された乱数ジェネレーターを使用します</target>
->>>>>>> 21abbea3
-        <note />
-      </trans-unit>
-      <trans-unit id="DefinitelyUseCreateEncryptorWithNonDefaultIV">
-        <source>Do not use CreateEncryptor with non-default IV</source>
-        <target state="new">Do not use CreateEncryptor with non-default IV</target>
-        <note />
-      </trans-unit>
-      <trans-unit id="DefinitelyUseCreateEncryptorWithNonDefaultIVMessage">
-        <source>Symmetric encryption uses non-default initialization vector, which could be potentially repeatable</source>
-        <target state="new">Symmetric encryption uses non-default initialization vector, which could be potentially repeatable</target>
-        <note />
-      </trans-unit>
-      <trans-unit id="DoNotUseCreateEncryptorWithNonDefaultIVDescription">
-        <source>Symmetric encryption should always use a non-repeatable initialization vector, to prevent dictionary attacks.</source>
-        <target state="new">Symmetric encryption should always use a non-repeatable initialization vector, to prevent dictionary attacks.</target>
-      </trans-unit>
-      <trans-unit id="DoNotUseInsecureRandomnessMessage">
-        <source>{0} is an insecure random number generator. Use cryptographically secure random number generators when randomness is required for security</source>
-        <target state="new">{0} is an insecure random number generator. Use cryptographically secure random number generators when randomness is required for security</target>
-        <note />
-      </trans-unit>
       <trans-unit id="DoNotUseUnsafeDllImportSearchPath">
         <source>Do not use unsafe DllImportSearchPath value</source>
         <target state="translated">安全でない DllImportSearchPath 値を使用しない</target>
@@ -174,6 +152,21 @@
         <target state="new">HttpClient may be created without enabling CheckCertificateRevocationList</target>
         <note />
       </trans-unit>
+      <trans-unit id="MissHttpVerbAttribute">
+        <source>Miss HttpVerb attribute for action methods</source>
+        <target state="translated">アクション メソッドの HttpVerb 属性がない</target>
+        <note />
+      </trans-unit>
+      <trans-unit id="MissHttpVerbAttributeDescription">
+        <source>All the methods that create, edit, delete, or otherwise modify data do so in the [HttpPost] overload of the method, which needs to be protected with the anti forgery attribute from request forgery. Performing a GET operation should be a safe operation that has no side effects and doesn't modify your persisted data.</source>
+        <target state="translated">データの作成、編集、削除、または変更を行うすべてのメソッドでは、メソッドの [HttpPost] オーバーロードでそれらの操作が実行されます。これは、リクエスト フォージェリからの偽造防止属性を使用して保護する必要があります。取得操作の実行は副作用がなく、持続データを変更しない安全な操作である必要があります。</target>
+        <note />
+      </trans-unit>
+      <trans-unit id="MissHttpVerbAttributeMessage">
+        <source>Action method {0} needs to specify the Http request kind explictly</source>
+        <target state="translated">アクション メソッド {0} では、HTTP 要求の種類を明示的に指定する必要があります</target>
+        <note />
+      </trans-unit>
       <trans-unit id="MaybeUseCreateEncryptorWithNonDefaultIV">
         <source>Use CreateEncryptor with the default IV </source>
         <target state="new">Use CreateEncryptor with the default IV </target>
@@ -184,31 +177,6 @@
         <target state="new">The non-default initialization vector, which can be potentially repeatable, is used in the encrypion. Ensure use the default one.</target>
         <note />
       </trans-unit>
-      <trans-unit id="MissHttpVerbAttribute">
-        <source>Miss HttpVerb attribute for action methods</source>
-        <target state="translated">アクション メソッドの HttpVerb 属性がない</target>
-        <note />
-      </trans-unit>
-      <trans-unit id="MissHttpVerbAttributeDescription">
-        <source>All the methods that create, edit, delete, or otherwise modify data do so in the [HttpPost] overload of the method, which needs to be protected with the anti forgery attribute from request forgery. Performing a GET operation should be a safe operation that has no side effects and doesn't modify your persisted data.</source>
-        <target state="translated">データの作成、編集、削除、または変更を行うすべてのメソッドでは、メソッドの [HttpPost] オーバーロードでそれらの操作が実行されます。これは、リクエスト フォージェリからの偽造防止属性を使用して保護する必要があります。取得操作の実行は副作用がなく、持続データを変更しない安全な操作である必要があります。</target>
-        <note />
-      </trans-unit>
-      <trans-unit id="MissHttpVerbAttributeMessage">
-        <source>Action method {0} needs to specify the Http request kind explictly</source>
-        <target state="translated">アクション メソッド {0} では、HTTP 要求の種類を明示的に指定する必要があります</target>
-        <note />
-      </trans-unit>
-      <trans-unit id="MaybeUseCreateEncryptorWithNonDefaultIV">
-        <source>Use CreateEncryptor with the default IV </source>
-        <target state="new">Use CreateEncryptor with the default IV </target>
-        <note />
-      </trans-unit>
-      <trans-unit id="MaybeUseCreateEncryptorWithNonDefaultIVMessage">
-        <source>The non-default initialization vector, which can be potentially repeatable, is used in the encrypion. Ensure use the default one.</source>
-        <target state="new">The non-default initialization vector, which can be potentially repeatable, is used in the encrypion. Ensure use the default one.</target>
-        <note />
-      </trans-unit>
       <trans-unit id="ReviewSQLQueriesForSecurityVulnerabilitiesDescription">
         <source>SQL queries that directly use user input can be vulnerable to SQL injection attacks. Review this SQL query for potential vulnerabilities, and consider using a parameterized SQL query.</source>
         <target state="translated">ユーザー入力を直接使用する SQL クエリは、SQL インジェクション攻撃に対して脆弱である可能性があります。この SQL クエリをレビューして潜在的な脆弱性を確認し、パラメーター化された SQL クエリの使用を検討してください。</target>
