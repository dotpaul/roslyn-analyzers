--- conflicted
+++ resolved
@@ -9136,967 +9136,6 @@
         }
         #endregion
 
-<<<<<<< HEAD
-        #region TrailingTriviaKindCheckMissing
-        [Fact]
-        public void TrailingKindMissing1() // no whitespace check
-        {
-            var test = @"using System.Collections.Immutable;
-            using Microsoft.CodeAnalysis;
-            using Microsoft.CodeAnalysis.CSharp;
-            using Microsoft.CodeAnalysis.CSharp.Syntax;
-            using Microsoft.CodeAnalysis.Diagnostics;
-
-namespace SyntaxNodeAnalyzer
-    {
-        [DiagnosticAnalyzer(LanguageNames.CSharp)]
-        public class SyntaxNodeAnalyzerAnalyzer : DiagnosticAnalyzer
-        {
-            public const string spacingRuleId = ""IfSpacing"";
-
-        internal static DiagnosticDescriptor Rule = new DiagnosticDescriptor(
-            id: spacingRuleId, //make the id specific
-            title: ""If statement must have a space between 'if' and the boolean expression"", //allow any title
-            messageFormat: ""If statements must contain a space between the 'if' keyword and the boolean expression"", //allow any message
-            category: ""Syntax"", //make the category specific
-            defaultSeverity: DiagnosticSeverity.Warning, //possible options
-            isEnabledByDefault: true);
-
-            public override ImmutableArray<DiagnosticDescriptor> SupportedDiagnostics
-            {
-                get
-                {
-                    return ImmutableArray.Create(Rule);
-                }
-            }
-
-            public override void Initialize(AnalysisContext context)
-            {
-                context.RegisterSyntaxNodeAction(AnalyzeIfStatement, SyntaxKind.IfStatement);
-            }
-
-            private void AnalyzeIfStatement(SyntaxNodeAnalysisContext context)
-            {
-                var ifStatement = (IfStatementSyntax)context.Node;
-                var ifKeyword = ifStatement.IfKeyword;
-                if (ifKeyword.HasTrailingTrivia)
-                {
-                    var trailingTrivia = ifKeyword.TrailingTrivia.Last();
-                }
-            }
-        }
-    }";
-            var expected = new DiagnosticResult
-            {
-                Id = MetaCompilationAnalyzer.TrailingTriviaKindCheckMissing,
-                Message = "The fifth step is to check the kind of trailingTrivia",
-                Severity = DiagnosticSeverity.Error,
-                Locations = new[] { new DiagnosticResultLocation("Test0.cs", 41, 21) }
-            };
-
-            VerifyCSharpDiagnostic(test, expected);
-
-            var fixtest = @"using System.Collections.Immutable;
-            using Microsoft.CodeAnalysis;
-            using Microsoft.CodeAnalysis.CSharp;
-            using Microsoft.CodeAnalysis.CSharp.Syntax;
-            using Microsoft.CodeAnalysis.Diagnostics;
-
-namespace SyntaxNodeAnalyzer
-    {
-        [DiagnosticAnalyzer(LanguageNames.CSharp)]
-        public class SyntaxNodeAnalyzerAnalyzer : DiagnosticAnalyzer
-        {
-            public const string spacingRuleId = ""IfSpacing"";
-
-        internal static DiagnosticDescriptor Rule = new DiagnosticDescriptor(
-            id: spacingRuleId, //make the id specific
-            title: ""If statement must have a space between 'if' and the boolean expression"", //allow any title
-            messageFormat: ""If statements must contain a space between the 'if' keyword and the boolean expression"", //allow any message
-            category: ""Syntax"", //make the category specific
-            defaultSeverity: DiagnosticSeverity.Warning, //possible options
-            isEnabledByDefault: true);
-
-            public override ImmutableArray<DiagnosticDescriptor> SupportedDiagnostics
-            {
-                get
-                {
-                    return ImmutableArray.Create(Rule);
-                }
-            }
-
-            public override void Initialize(AnalysisContext context)
-            {
-                context.RegisterSyntaxNodeAction(AnalyzeIfStatement, SyntaxKind.IfStatement);
-            }
-
-            private void AnalyzeIfStatement(SyntaxNodeAnalysisContext context)
-            {
-                var ifStatement = (IfStatementSyntax)context.Node;
-                var ifKeyword = ifStatement.IfKeyword;
-                if (ifKeyword.HasTrailingTrivia)
-                {
-                    var trailingTrivia = ifKeyword.TrailingTrivia.Last();
-                if (trailingTrivia.Kind() == SyntaxKind.WhitespaceTrivia)
-                {
-                }
-            }
-            }
-        }
-    }";
-            VerifyCSharpFix(test, fixtest);
-        }
-        #endregion
-
-        #region TrailingTriviaKindCheckIncorrect
-        //random variable declaration
-        [Fact]
-        public void TrailingKindIncorrect1()
-        {
-            var test = @"using System.Collections.Immutable;
-            using Microsoft.CodeAnalysis;
-            using Microsoft.CodeAnalysis.CSharp;
-            using Microsoft.CodeAnalysis.CSharp.Syntax;
-            using Microsoft.CodeAnalysis.Diagnostics;
-
-namespace SyntaxNodeAnalyzer
-    {
-        [DiagnosticAnalyzer(LanguageNames.CSharp)]
-        public class SyntaxNodeAnalyzerAnalyzer : DiagnosticAnalyzer
-        {
-            public const string spacingRuleId = ""IfSpacing"";
-
-        internal static DiagnosticDescriptor Rule = new DiagnosticDescriptor(
-            id: spacingRuleId, //make the id specific
-            title: ""If statement must have a space between 'if' and the boolean expression"", //allow any title
-            messageFormat: ""If statements must contain a space between the 'if' keyword and the boolean expression"", //allow any message
-            category: ""Syntax"", //make the category specific
-            defaultSeverity: DiagnosticSeverity.Warning, //possible options
-            isEnabledByDefault: true);
-
-            public override ImmutableArray<DiagnosticDescriptor> SupportedDiagnostics
-            {
-                get
-                {
-                    return ImmutableArray.Create(Rule);
-                }
-            }
-
-            public override void Initialize(AnalysisContext context)
-            {
-                context.RegisterSyntaxNodeAction(AnalyzeIfStatement, SyntaxKind.IfStatement);
-            }
-
-            private void AnalyzeIfStatement(SyntaxNodeAnalysisContext context)
-            {
-                var ifStatement = (IfStatementSyntax)context.Node;
-                var ifKeyword = ifStatement.IfKeyword;
-                if (ifKeyword.HasTrailingTrivia)
-                {
-                    var trailingTrivia = ifKeyword.TrailingTrivia.Last();
-                    var ifCheck = true;
-                }
-            }
-        }
-    }";
-            var expected = new DiagnosticResult
-            {
-                Id = MetaCompilationAnalyzer.TrailingTriviaKindCheckIncorrect,
-                Message = "This statement should check to see if the kind of trailingTrivia is whitespace trivia",
-                Severity = DiagnosticSeverity.Error,
-                Locations = new[] { new DiagnosticResultLocation("Test0.cs", 42, 21)}
-            };
-
-            VerifyCSharpDiagnostic(test, expected);
-
-            var fixtest = @"using System.Collections.Immutable;
-            using Microsoft.CodeAnalysis;
-            using Microsoft.CodeAnalysis.CSharp;
-            using Microsoft.CodeAnalysis.CSharp.Syntax;
-            using Microsoft.CodeAnalysis.Diagnostics;
-
-namespace SyntaxNodeAnalyzer
-    {
-        [DiagnosticAnalyzer(LanguageNames.CSharp)]
-        public class SyntaxNodeAnalyzerAnalyzer : DiagnosticAnalyzer
-        {
-            public const string spacingRuleId = ""IfSpacing"";
-
-        internal static DiagnosticDescriptor Rule = new DiagnosticDescriptor(
-            id: spacingRuleId, //make the id specific
-            title: ""If statement must have a space between 'if' and the boolean expression"", //allow any title
-            messageFormat: ""If statements must contain a space between the 'if' keyword and the boolean expression"", //allow any message
-            category: ""Syntax"", //make the category specific
-            defaultSeverity: DiagnosticSeverity.Warning, //possible options
-            isEnabledByDefault: true);
-
-            public override ImmutableArray<DiagnosticDescriptor> SupportedDiagnostics
-            {
-                get
-                {
-                    return ImmutableArray.Create(Rule);
-                }
-            }
-
-            public override void Initialize(AnalysisContext context)
-            {
-                context.RegisterSyntaxNodeAction(AnalyzeIfStatement, SyntaxKind.IfStatement);
-            }
-
-            private void AnalyzeIfStatement(SyntaxNodeAnalysisContext context)
-            {
-                var ifStatement = (IfStatementSyntax)context.Node;
-                var ifKeyword = ifStatement.IfKeyword;
-                if (ifKeyword.HasTrailingTrivia)
-                {
-                    var trailingTrivia = ifKeyword.TrailingTrivia.Last();
-                if (trailingTrivia.Kind() == SyntaxKind.WhitespaceTrivia)
-                {
-                }
-            }
-            }
-        }
-    }";
-            VerifyCSharpFix(test, fixtest);
-        }
-
-        // wrong variable name
-        [Fact]
-        public void TrailingKindIncorrect2()
-        {
-            var test = @"using System.Collections.Immutable;
-            using Microsoft.CodeAnalysis;
-            using Microsoft.CodeAnalysis.CSharp;
-            using Microsoft.CodeAnalysis.CSharp.Syntax;
-            using Microsoft.CodeAnalysis.Diagnostics;
-
-namespace SyntaxNodeAnalyzer
-    {
-        [DiagnosticAnalyzer(LanguageNames.CSharp)]
-        public class SyntaxNodeAnalyzerAnalyzer : DiagnosticAnalyzer
-        {
-            public const string spacingRuleId = ""IfSpacing"";
-
-        internal static DiagnosticDescriptor Rule = new DiagnosticDescriptor(
-            id: spacingRuleId, //make the id specific
-            title: ""If statement must have a space between 'if' and the boolean expression"", //allow any title
-            messageFormat: ""If statements must contain a space between the 'if' keyword and the boolean expression"", //allow any message
-            category: ""Syntax"", //make the category specific
-            defaultSeverity: DiagnosticSeverity.Warning, //possible options
-            isEnabledByDefault: true);
-
-            public override ImmutableArray<DiagnosticDescriptor> SupportedDiagnostics
-            {
-                get
-                {
-                    return ImmutableArray.Create(Rule);
-                }
-            }
-
-            public override void Initialize(AnalysisContext context)
-            {
-                context.RegisterSyntaxNodeAction(AnalyzeIfStatement, SyntaxKind.IfStatement);
-            }
-
-            private void AnalyzeIfStatement(SyntaxNodeAnalysisContext context)
-            {
-                var ifStatement = (IfStatementSyntax)context.Node;
-                var ifKeyword = ifStatement.IfKeyword;
-                if (ifKeyword.HasTrailingTrivia)
-                {
-                    var trailingTrivia = ifKeyword.TrailingTrivia.Last();
-                    if (ifKeyword.Kind() == SyntaxKind.WhitespaceTrivia)
-                    {
-                    }
-                }
-            }
-        }
-    }";
-            var expected = new DiagnosticResult
-            {
-                Id = MetaCompilationAnalyzer.TrailingTriviaKindCheckIncorrect,
-                Message = "This statement should check to see if the kind of trailingTrivia is whitespace trivia",
-                Severity = DiagnosticSeverity.Error,
-                Locations = new[] { new DiagnosticResultLocation("Test0.cs", 42, 21) }
-            };
-
-            VerifyCSharpDiagnostic(test, expected);
-
-            var fixtest = @"using System.Collections.Immutable;
-            using Microsoft.CodeAnalysis;
-            using Microsoft.CodeAnalysis.CSharp;
-            using Microsoft.CodeAnalysis.CSharp.Syntax;
-            using Microsoft.CodeAnalysis.Diagnostics;
-
-namespace SyntaxNodeAnalyzer
-    {
-        [DiagnosticAnalyzer(LanguageNames.CSharp)]
-        public class SyntaxNodeAnalyzerAnalyzer : DiagnosticAnalyzer
-        {
-            public const string spacingRuleId = ""IfSpacing"";
-
-        internal static DiagnosticDescriptor Rule = new DiagnosticDescriptor(
-            id: spacingRuleId, //make the id specific
-            title: ""If statement must have a space between 'if' and the boolean expression"", //allow any title
-            messageFormat: ""If statements must contain a space between the 'if' keyword and the boolean expression"", //allow any message
-            category: ""Syntax"", //make the category specific
-            defaultSeverity: DiagnosticSeverity.Warning, //possible options
-            isEnabledByDefault: true);
-
-            public override ImmutableArray<DiagnosticDescriptor> SupportedDiagnostics
-            {
-                get
-                {
-                    return ImmutableArray.Create(Rule);
-                }
-            }
-
-            public override void Initialize(AnalysisContext context)
-            {
-                context.RegisterSyntaxNodeAction(AnalyzeIfStatement, SyntaxKind.IfStatement);
-            }
-
-            private void AnalyzeIfStatement(SyntaxNodeAnalysisContext context)
-            {
-                var ifStatement = (IfStatementSyntax)context.Node;
-                var ifKeyword = ifStatement.IfKeyword;
-                if (ifKeyword.HasTrailingTrivia)
-                {
-                    var trailingTrivia = ifKeyword.TrailingTrivia.Last();
-                if (trailingTrivia.Kind() == SyntaxKind.WhitespaceTrivia)
-                {
-                }
-            }
-            }
-        }
-    }";
-            VerifyCSharpFix(test, fixtest);
-        }
-
-        // Doesn't access kind method
-        [Fact]
-        public void TriviaKindIncorrect3()
-        {
-            var test = @"using System.Collections.Immutable;
-            using Microsoft.CodeAnalysis;
-            using Microsoft.CodeAnalysis.CSharp;
-            using Microsoft.CodeAnalysis.CSharp.Syntax;
-            using Microsoft.CodeAnalysis.Diagnostics;
-
-namespace SyntaxNodeAnalyzer
-    {
-        [DiagnosticAnalyzer(LanguageNames.CSharp)]
-        public class SyntaxNodeAnalyzerAnalyzer : DiagnosticAnalyzer
-        {
-            public const string spacingRuleId = ""IfSpacing"";
-
-        internal static DiagnosticDescriptor Rule = new DiagnosticDescriptor(
-            id: spacingRuleId, //make the id specific
-            title: ""If statement must have a space between 'if' and the boolean expression"", //allow any title
-            messageFormat: ""If statements must contain a space between the 'if' keyword and the boolean expression"", //allow any message
-            category: ""Syntax"", //make the category specific
-            defaultSeverity: DiagnosticSeverity.Warning, //possible options
-            isEnabledByDefault: true);
-
-            public override ImmutableArray<DiagnosticDescriptor> SupportedDiagnostics
-            {
-                get
-                {
-                    return ImmutableArray.Create(Rule);
-                }
-            }
-
-            public override void Initialize(AnalysisContext context)
-            {
-                context.RegisterSyntaxNodeAction(AnalyzeIfStatement, SyntaxKind.IfStatement);
-            }
-
-            private void AnalyzeIfStatement(SyntaxNodeAnalysisContext context)
-            {
-                var ifStatement = (IfStatementSyntax)context.Node;
-                var ifKeyword = ifStatement.IfKeyword;
-                if (ifKeyword.HasTrailingTrivia)
-                {
-                    var trailingTrivia = ifKeyword.TrailingTrivia.Last();
-                    if (trailingTrivia.Kind == SyntaxKind.WhitespaceTrivia)
-                    {
-                    }
-                }
-            }
-        }
-    }";
-            var expected = new DiagnosticResult
-            {
-                Id = MetaCompilationAnalyzer.TrailingTriviaKindCheckIncorrect,
-                Message = "This statement should check to see if the kind of trailingTrivia is whitespace trivia",
-                Severity = DiagnosticSeverity.Error,
-                Locations = new[] { new DiagnosticResultLocation("Test0.cs", 42, 21) }
-            };
-
-            VerifyCSharpDiagnostic(test, expected);
-
-            var fixtest = @"using System.Collections.Immutable;
-            using Microsoft.CodeAnalysis;
-            using Microsoft.CodeAnalysis.CSharp;
-            using Microsoft.CodeAnalysis.CSharp.Syntax;
-            using Microsoft.CodeAnalysis.Diagnostics;
-
-namespace SyntaxNodeAnalyzer
-    {
-        [DiagnosticAnalyzer(LanguageNames.CSharp)]
-        public class SyntaxNodeAnalyzerAnalyzer : DiagnosticAnalyzer
-        {
-            public const string spacingRuleId = ""IfSpacing"";
-
-        internal static DiagnosticDescriptor Rule = new DiagnosticDescriptor(
-            id: spacingRuleId, //make the id specific
-            title: ""If statement must have a space between 'if' and the boolean expression"", //allow any title
-            messageFormat: ""If statements must contain a space between the 'if' keyword and the boolean expression"", //allow any message
-            category: ""Syntax"", //make the category specific
-            defaultSeverity: DiagnosticSeverity.Warning, //possible options
-            isEnabledByDefault: true);
-
-            public override ImmutableArray<DiagnosticDescriptor> SupportedDiagnostics
-            {
-                get
-                {
-                    return ImmutableArray.Create(Rule);
-                }
-            }
-
-            public override void Initialize(AnalysisContext context)
-            {
-                context.RegisterSyntaxNodeAction(AnalyzeIfStatement, SyntaxKind.IfStatement);
-            }
-
-            private void AnalyzeIfStatement(SyntaxNodeAnalysisContext context)
-            {
-                var ifStatement = (IfStatementSyntax)context.Node;
-                var ifKeyword = ifStatement.IfKeyword;
-                if (ifKeyword.HasTrailingTrivia)
-                {
-                    var trailingTrivia = ifKeyword.TrailingTrivia.Last();
-                if (trailingTrivia.Kind() == SyntaxKind.WhitespaceTrivia)
-                {
-                }
-            }
-            }
-        }
-    }";
-            VerifyCSharpFix(test, fixtest);
-        }
-
-        // Accesses different method (not kind)
-        [Fact]
-        public void TrailingKindIncorrect4()
-        {
-            var test = @"using System.Collections.Immutable;
-            using Microsoft.CodeAnalysis;
-            using Microsoft.CodeAnalysis.CSharp;
-            using Microsoft.CodeAnalysis.CSharp.Syntax;
-            using Microsoft.CodeAnalysis.Diagnostics;
-
-namespace SyntaxNodeAnalyzer
-    {
-        [DiagnosticAnalyzer(LanguageNames.CSharp)]
-        public class SyntaxNodeAnalyzerAnalyzer : DiagnosticAnalyzer
-        {
-            public const string spacingRuleId = ""IfSpacing"";
-
-        internal static DiagnosticDescriptor Rule = new DiagnosticDescriptor(
-            id: spacingRuleId, //make the id specific
-            title: ""If statement must have a space between 'if' and the boolean expression"", //allow any title
-            messageFormat: ""If statements must contain a space between the 'if' keyword and the boolean expression"", //allow any message
-            category: ""Syntax"", //make the category specific
-            defaultSeverity: DiagnosticSeverity.Warning, //possible options
-            isEnabledByDefault: true);
-
-            public override ImmutableArray<DiagnosticDescriptor> SupportedDiagnostics
-            {
-                get
-                {
-                    return ImmutableArray.Create(Rule);
-                }
-            }
-
-            public override void Initialize(AnalysisContext context)
-            {
-                context.RegisterSyntaxNodeAction(AnalyzeIfStatement, SyntaxKind.IfStatement);
-            }
-
-            private void AnalyzeIfStatement(SyntaxNodeAnalysisContext context)
-            {
-                var ifStatement = (IfStatementSyntax)context.Node;
-                var ifKeyword = ifStatement.IfKeyword;
-                if (ifKeyword.HasTrailingTrivia)
-                {
-                    var trailingTrivia = ifKeyword.TrailingTrivia.Last();
-                    if (trailingTrivia.IsKind() == SyntaxKind.WhitespaceTrivia)
-                    {
-                    }
-                }
-            }
-        }
-    }";
-            var expected = new DiagnosticResult
-            {
-                Id = MetaCompilationAnalyzer.TrailingTriviaKindCheckIncorrect,
-                Message = "This statement should check to see if the kind of trailingTrivia is whitespace trivia",
-                Severity = DiagnosticSeverity.Error,
-                Locations = new[] { new DiagnosticResultLocation("Test0.cs", 42, 21) }
-            };
-
-            VerifyCSharpDiagnostic(test, expected);
-
-            var fixtest = @"using System.Collections.Immutable;
-            using Microsoft.CodeAnalysis;
-            using Microsoft.CodeAnalysis.CSharp;
-            using Microsoft.CodeAnalysis.CSharp.Syntax;
-            using Microsoft.CodeAnalysis.Diagnostics;
-
-namespace SyntaxNodeAnalyzer
-    {
-        [DiagnosticAnalyzer(LanguageNames.CSharp)]
-        public class SyntaxNodeAnalyzerAnalyzer : DiagnosticAnalyzer
-        {
-            public const string spacingRuleId = ""IfSpacing"";
-
-        internal static DiagnosticDescriptor Rule = new DiagnosticDescriptor(
-            id: spacingRuleId, //make the id specific
-            title: ""If statement must have a space between 'if' and the boolean expression"", //allow any title
-            messageFormat: ""If statements must contain a space between the 'if' keyword and the boolean expression"", //allow any message
-            category: ""Syntax"", //make the category specific
-            defaultSeverity: DiagnosticSeverity.Warning, //possible options
-            isEnabledByDefault: true);
-
-            public override ImmutableArray<DiagnosticDescriptor> SupportedDiagnostics
-            {
-                get
-                {
-                    return ImmutableArray.Create(Rule);
-                }
-            }
-
-            public override void Initialize(AnalysisContext context)
-            {
-                context.RegisterSyntaxNodeAction(AnalyzeIfStatement, SyntaxKind.IfStatement);
-            }
-
-            private void AnalyzeIfStatement(SyntaxNodeAnalysisContext context)
-            {
-                var ifStatement = (IfStatementSyntax)context.Node;
-                var ifKeyword = ifStatement.IfKeyword;
-                if (ifKeyword.HasTrailingTrivia)
-                {
-                    var trailingTrivia = ifKeyword.TrailingTrivia.Last();
-                if (trailingTrivia.Kind() == SyntaxKind.WhitespaceTrivia)
-                {
-                }
-            }
-            }
-        }
-    }";
-            VerifyCSharpFix(test, fixtest);
-        }
-
-        //one equals sign
-        [Fact]
-        public void TrailingKindIncorrect5()
-        {
-            var test = @"using System.Collections.Immutable;
-            using Microsoft.CodeAnalysis;
-            using Microsoft.CodeAnalysis.CSharp;
-            using Microsoft.CodeAnalysis.CSharp.Syntax;
-            using Microsoft.CodeAnalysis.Diagnostics;
-
-namespace SyntaxNodeAnalyzer
-    {
-        [DiagnosticAnalyzer(LanguageNames.CSharp)]
-        public class SyntaxNodeAnalyzerAnalyzer : DiagnosticAnalyzer
-        {
-            public const string spacingRuleId = ""IfSpacing"";
-
-        internal static DiagnosticDescriptor Rule = new DiagnosticDescriptor(
-            id: spacingRuleId, //make the id specific
-            title: ""If statement must have a space between 'if' and the boolean expression"", //allow any title
-            messageFormat: ""If statements must contain a space between the 'if' keyword and the boolean expression"", //allow any message
-            category: ""Syntax"", //make the category specific
-            defaultSeverity: DiagnosticSeverity.Warning, //possible options
-            isEnabledByDefault: true);
-
-            public override ImmutableArray<DiagnosticDescriptor> SupportedDiagnostics
-            {
-                get
-                {
-                    return ImmutableArray.Create(Rule);
-                }
-            }
-
-            public override void Initialize(AnalysisContext context)
-            {
-                context.RegisterSyntaxNodeAction(AnalyzeIfStatement, SyntaxKind.IfStatement);
-            }
-
-            private void AnalyzeIfStatement(SyntaxNodeAnalysisContext context)
-            {
-                var ifStatement = (IfStatementSyntax)context.Node;
-                var ifKeyword = ifStatement.IfKeyword;
-                if (ifKeyword.HasTrailingTrivia)
-                {
-                    var trailingTrivia = ifKeyword.TrailingTrivia.Last();
-                    if (trailingTrivia.Kind() = SyntaxKind.WhitespaceTrivia)
-                    {
-                    }
-                }
-            }
-        }
-    }";
-            var expected = new DiagnosticResult
-            {
-                Id = MetaCompilationAnalyzer.TrailingTriviaKindCheckIncorrect,
-                Message = "This statement should check to see if the kind of trailingTrivia is whitespace trivia",
-                Severity = DiagnosticSeverity.Error,
-                Locations = new[] { new DiagnosticResultLocation("Test0.cs", 42, 21) }
-            };
-
-            VerifyCSharpDiagnostic(test, expected);
-
-            var fixtest = @"using System.Collections.Immutable;
-            using Microsoft.CodeAnalysis;
-            using Microsoft.CodeAnalysis.CSharp;
-            using Microsoft.CodeAnalysis.CSharp.Syntax;
-            using Microsoft.CodeAnalysis.Diagnostics;
-
-namespace SyntaxNodeAnalyzer
-    {
-        [DiagnosticAnalyzer(LanguageNames.CSharp)]
-        public class SyntaxNodeAnalyzerAnalyzer : DiagnosticAnalyzer
-        {
-            public const string spacingRuleId = ""IfSpacing"";
-
-        internal static DiagnosticDescriptor Rule = new DiagnosticDescriptor(
-            id: spacingRuleId, //make the id specific
-            title: ""If statement must have a space between 'if' and the boolean expression"", //allow any title
-            messageFormat: ""If statements must contain a space between the 'if' keyword and the boolean expression"", //allow any message
-            category: ""Syntax"", //make the category specific
-            defaultSeverity: DiagnosticSeverity.Warning, //possible options
-            isEnabledByDefault: true);
-
-            public override ImmutableArray<DiagnosticDescriptor> SupportedDiagnostics
-            {
-                get
-                {
-                    return ImmutableArray.Create(Rule);
-                }
-            }
-
-            public override void Initialize(AnalysisContext context)
-            {
-                context.RegisterSyntaxNodeAction(AnalyzeIfStatement, SyntaxKind.IfStatement);
-            }
-
-            private void AnalyzeIfStatement(SyntaxNodeAnalysisContext context)
-            {
-                var ifStatement = (IfStatementSyntax)context.Node;
-                var ifKeyword = ifStatement.IfKeyword;
-                if (ifKeyword.HasTrailingTrivia)
-                {
-                    var trailingTrivia = ifKeyword.TrailingTrivia.Last();
-                if (trailingTrivia.Kind() == SyntaxKind.WhitespaceTrivia)
-                {
-                }
-            }
-            }
-        }
-    }";
-            VerifyCSharpFix(test, fixtest);
-        }
-
-        //wrong member accessor
-        [Fact]
-        public void TrailingKindIncorrect6()
-        {
-            var test = @"using System.Collections.Immutable;
-            using Microsoft.CodeAnalysis;
-            using Microsoft.CodeAnalysis.CSharp;
-            using Microsoft.CodeAnalysis.CSharp.Syntax;
-            using Microsoft.CodeAnalysis.Diagnostics;
-
-namespace SyntaxNodeAnalyzer
-    {
-        [DiagnosticAnalyzer(LanguageNames.CSharp)]
-        public class SyntaxNodeAnalyzerAnalyzer : DiagnosticAnalyzer
-        {
-            public const string spacingRuleId = ""IfSpacing"";
-
-        internal static DiagnosticDescriptor Rule = new DiagnosticDescriptor(
-            id: spacingRuleId, //make the id specific
-            title: ""If statement must have a space between 'if' and the boolean expression"", //allow any title
-            messageFormat: ""If statements must contain a space between the 'if' keyword and the boolean expression"", //allow any message
-            category: ""Syntax"", //make the category specific
-            defaultSeverity: DiagnosticSeverity.Warning, //possible options
-            isEnabledByDefault: true);
-
-            public override ImmutableArray<DiagnosticDescriptor> SupportedDiagnostics
-            {
-                get
-                {
-                    return ImmutableArray.Create(Rule);
-                }
-            }
-
-            public override void Initialize(AnalysisContext context)
-            {
-                context.RegisterSyntaxNodeAction(AnalyzeIfStatement, SyntaxKind.IfStatement);
-            }
-
-            private void AnalyzeIfStatement(SyntaxNodeAnalysisContext context)
-            {
-                var ifStatement = (IfStatementSyntax)context.Node;
-                var ifKeyword = ifStatement.IfKeyword;
-                if (ifKeyword.HasTrailingTrivia)
-                {
-                    var trailingTrivia = ifKeyword.TrailingTrivia.Last();
-                    if (trailingTrivia.Kind() == SymbolKind.WhitespaceTrivia)
-                    {
-                    }
-                }
-            }
-        }
-    }";
-            var expected = new DiagnosticResult
-            {
-                Id = MetaCompilationAnalyzer.TrailingTriviaKindCheckIncorrect,
-                Message = "This statement should check to see if the kind of trailingTrivia is whitespace trivia",
-                Severity = DiagnosticSeverity.Error,
-                Locations = new[] { new DiagnosticResultLocation("Test0.cs", 42, 21) }
-            };
-
-            VerifyCSharpDiagnostic(test, expected);
-
-            var fixtest = @"using System.Collections.Immutable;
-            using Microsoft.CodeAnalysis;
-            using Microsoft.CodeAnalysis.CSharp;
-            using Microsoft.CodeAnalysis.CSharp.Syntax;
-            using Microsoft.CodeAnalysis.Diagnostics;
-
-namespace SyntaxNodeAnalyzer
-    {
-        [DiagnosticAnalyzer(LanguageNames.CSharp)]
-        public class SyntaxNodeAnalyzerAnalyzer : DiagnosticAnalyzer
-        {
-            public const string spacingRuleId = ""IfSpacing"";
-
-        internal static DiagnosticDescriptor Rule = new DiagnosticDescriptor(
-            id: spacingRuleId, //make the id specific
-            title: ""If statement must have a space between 'if' and the boolean expression"", //allow any title
-            messageFormat: ""If statements must contain a space between the 'if' keyword and the boolean expression"", //allow any message
-            category: ""Syntax"", //make the category specific
-            defaultSeverity: DiagnosticSeverity.Warning, //possible options
-            isEnabledByDefault: true);
-
-            public override ImmutableArray<DiagnosticDescriptor> SupportedDiagnostics
-            {
-                get
-                {
-                    return ImmutableArray.Create(Rule);
-                }
-            }
-
-            public override void Initialize(AnalysisContext context)
-            {
-                context.RegisterSyntaxNodeAction(AnalyzeIfStatement, SyntaxKind.IfStatement);
-            }
-
-            private void AnalyzeIfStatement(SyntaxNodeAnalysisContext context)
-            {
-                var ifStatement = (IfStatementSyntax)context.Node;
-                var ifKeyword = ifStatement.IfKeyword;
-                if (ifKeyword.HasTrailingTrivia)
-                {
-                    var trailingTrivia = ifKeyword.TrailingTrivia.Last();
-                if (trailingTrivia.Kind() == SyntaxKind.WhitespaceTrivia)
-                {
-                }
-            }
-            }
-        }
-    }";
-            VerifyCSharpFix(test, fixtest);
-        }
-
-        // wrong accessed
-        [Fact]
-        public void TrailingKindIncorrect7()
-        {
-            var test = @"using System.Collections.Immutable;
-            using Microsoft.CodeAnalysis;
-            using Microsoft.CodeAnalysis.CSharp;
-            using Microsoft.CodeAnalysis.CSharp.Syntax;
-            using Microsoft.CodeAnalysis.Diagnostics;
-
-namespace SyntaxNodeAnalyzer
-    {
-        [DiagnosticAnalyzer(LanguageNames.CSharp)]
-        public class SyntaxNodeAnalyzerAnalyzer : DiagnosticAnalyzer
-        {
-            public const string spacingRuleId = ""IfSpacing"";
-
-        internal static DiagnosticDescriptor Rule = new DiagnosticDescriptor(
-            id: spacingRuleId, //make the id specific
-            title: ""If statement must have a space between 'if' and the boolean expression"", //allow any title
-            messageFormat: ""If statements must contain a space between the 'if' keyword and the boolean expression"", //allow any message
-            category: ""Syntax"", //make the category specific
-            defaultSeverity: DiagnosticSeverity.Warning, //possible options
-            isEnabledByDefault: true);
-
-            public override ImmutableArray<DiagnosticDescriptor> SupportedDiagnostics
-            {
-                get
-                {
-                    return ImmutableArray.Create(Rule);
-                }
-            }
-
-            public override void Initialize(AnalysisContext context)
-            {
-                context.RegisterSyntaxNodeAction(AnalyzeIfStatement, SyntaxKind.IfStatement);
-            }
-
-            private void AnalyzeIfStatement(SyntaxNodeAnalysisContext context)
-            {
-                var ifStatement = (IfStatementSyntax)context.Node;
-                var ifKeyword = ifStatement.IfKeyword;
-                if (ifKeyword.HasTrailingTrivia)
-                {
-                    var trailingTrivia = ifKeyword.TrailingTrivia.Last();
-                    if (trailingTrivia.Kind() == SyntaxKind.IfStatement)
-                    {
-                    }
-                }
-            }
-        }
-    }";
-            var expected = new DiagnosticResult
-            {
-                Id = MetaCompilationAnalyzer.TrailingTriviaKindCheckIncorrect,
-                Message = "This statement should check to see if the kind of trailingTrivia is whitespace trivia",
-                Severity = DiagnosticSeverity.Error,
-                Locations = new[] { new DiagnosticResultLocation("Test0.cs", 42, 21) }
-            };
-
-            VerifyCSharpDiagnostic(test, expected);
-
-            var fixtest = @"using System.Collections.Immutable;
-            using Microsoft.CodeAnalysis;
-            using Microsoft.CodeAnalysis.CSharp;
-            using Microsoft.CodeAnalysis.CSharp.Syntax;
-            using Microsoft.CodeAnalysis.Diagnostics;
-
-namespace SyntaxNodeAnalyzer
-    {
-        [DiagnosticAnalyzer(LanguageNames.CSharp)]
-        public class SyntaxNodeAnalyzerAnalyzer : DiagnosticAnalyzer
-        {
-            public const string spacingRuleId = ""IfSpacing"";
-
-        internal static DiagnosticDescriptor Rule = new DiagnosticDescriptor(
-            id: spacingRuleId, //make the id specific
-            title: ""If statement must have a space between 'if' and the boolean expression"", //allow any title
-            messageFormat: ""If statements must contain a space between the 'if' keyword and the boolean expression"", //allow any message
-            category: ""Syntax"", //make the category specific
-            defaultSeverity: DiagnosticSeverity.Warning, //possible options
-            isEnabledByDefault: true);
-
-            public override ImmutableArray<DiagnosticDescriptor> SupportedDiagnostics
-            {
-                get
-                {
-                    return ImmutableArray.Create(Rule);
-                }
-            }
-
-            public override void Initialize(AnalysisContext context)
-            {
-                context.RegisterSyntaxNodeAction(AnalyzeIfStatement, SyntaxKind.IfStatement);
-            }
-
-            private void AnalyzeIfStatement(SyntaxNodeAnalysisContext context)
-            {
-                var ifStatement = (IfStatementSyntax)context.Node;
-                var ifKeyword = ifStatement.IfKeyword;
-                if (ifKeyword.HasTrailingTrivia)
-                {
-                    var trailingTrivia = ifKeyword.TrailingTrivia.Last();
-                if (trailingTrivia.Kind() == SyntaxKind.WhitespaceTrivia)
-                {
-                }
-            }
-            }
-        }
-    }";
-            VerifyCSharpFix(test, fixtest);
-        }
-
-        // first statement not member access
-        [Fact]
-        public void TrailingKind8()
-        {
-            var test = @"using System.Collections.Immutable;
-            using Microsoft.CodeAnalysis;
-            using Microsoft.CodeAnalysis.CSharp;
-            using Microsoft.CodeAnalysis.CSharp.Syntax;
-            using Microsoft.CodeAnalysis.Diagnostics;
-
-namespace SyntaxNodeAnalyzer
-    {
-        [DiagnosticAnalyzer(LanguageNames.CSharp)]
-        public class SyntaxNodeAnalyzerAnalyzer : DiagnosticAnalyzer
-        {
-            public const string spacingRuleId = ""IfSpacing"";
-
-        internal static DiagnosticDescriptor Rule = new DiagnosticDescriptor(
-            id: spacingRuleId, //make the id specific
-            title: ""If statement must have a space between 'if' and the boolean expression"", //allow any title
-            messageFormat: ""If statements must contain a space between the 'if' keyword and the boolean expression"", //allow any message
-            category: ""Syntax"", //make the category specific
-            defaultSeverity: DiagnosticSeverity.Warning, //possible options
-            isEnabledByDefault: true);
-
-            public override ImmutableArray<DiagnosticDescriptor> SupportedDiagnostics
-            {
-                get
-                {
-                    return ImmutableArray.Create(Rule);
-                }
-            }
-
-            public override void Initialize(AnalysisContext context)
-            {
-                context.RegisterSyntaxNodeAction(AnalyzeIfStatement, SyntaxKind.IfStatement);
-            }
-
-            private void AnalyzeIfStatement(SyntaxNodeAnalysisContext context)
-            {
-                var ifStatement = (IfStatementSyntax)context.Node;
-                var ifKeyword = ifStatement.IfKeyword;
-                if (ifKeyword.HasTrailingTrivia)
-                {
-                    var trailingTrivia = ifKeyword.TrailingTrivia.Last();
-                    if (trailingTrivia == SyntaxKind.WhitespaceTrivia)
-                    {
-                    }
-                }
-            }
-        }
-    }";
-            var expected = new DiagnosticResult
-            {
-                Id = MetaCompilationAnalyzer.TrailingTriviaKindCheckIncorrect,
-                Message = "This statement should check to see if the kind of trailingTrivia is whitespace trivia",
-                Severity = DiagnosticSeverity.Error,
-                Locations = new[] { new DiagnosticResultLocation("Test0.cs", 42, 21) }
-=======
         #region MissingRule
         [Fact]
         public void MissingRule1() //isEnabledByDefault with argument missing
@@ -10144,519 +9183,9 @@
                 Message = "You need to have at least one DiagnosticDescriptor rule",
                 Severity = DiagnosticSeverity.Error,
                 Locations = new[] { new DiagnosticResultLocation("Test0.cs", 15, 18) }
->>>>>>> f0e788e4
             };
 
             VerifyCSharpDiagnostic(test, expected);
-
-<<<<<<< HEAD
-            var fixtest = @"using System.Collections.Immutable;
-            using Microsoft.CodeAnalysis;
-            using Microsoft.CodeAnalysis.CSharp;
-            using Microsoft.CodeAnalysis.CSharp.Syntax;
-            using Microsoft.CodeAnalysis.Diagnostics;
-
-namespace SyntaxNodeAnalyzer
-    {
-        [DiagnosticAnalyzer(LanguageNames.CSharp)]
-        public class SyntaxNodeAnalyzerAnalyzer : DiagnosticAnalyzer
-        {
-            public const string spacingRuleId = ""IfSpacing"";
-
-        internal static DiagnosticDescriptor Rule = new DiagnosticDescriptor(
-            id: spacingRuleId, //make the id specific
-            title: ""If statement must have a space between 'if' and the boolean expression"", //allow any title
-            messageFormat: ""If statements must contain a space between the 'if' keyword and the boolean expression"", //allow any message
-            category: ""Syntax"", //make the category specific
-            defaultSeverity: DiagnosticSeverity.Warning, //possible options
-            isEnabledByDefault: true);
-
-            public override ImmutableArray<DiagnosticDescriptor> SupportedDiagnostics
-            {
-                get
-                {
-                    return ImmutableArray.Create(Rule);
-                }
-            }
-
-            public override void Initialize(AnalysisContext context)
-            {
-                context.RegisterSyntaxNodeAction(AnalyzeIfStatement, SyntaxKind.IfStatement);
-            }
-
-            private void AnalyzeIfStatement(SyntaxNodeAnalysisContext context)
-            {
-                var ifStatement = (IfStatementSyntax)context.Node;
-                var ifKeyword = ifStatement.IfKeyword;
-                if (ifKeyword.HasTrailingTrivia)
-                {
-                    var trailingTrivia = ifKeyword.TrailingTrivia.Last();
-                if (trailingTrivia.Kind() == SyntaxKind.WhitespaceTrivia)
-                {
-                }
-            }
-            }
-        }
-    }";
-            VerifyCSharpFix(test, fixtest);
-        }
-
-        // second statement not member access
-        [Fact]
-        public void TrailingKindIncorrect9()
-        {
-            var test = @"using System.Collections.Immutable;
-            using Microsoft.CodeAnalysis;
-            using Microsoft.CodeAnalysis.CSharp;
-            using Microsoft.CodeAnalysis.CSharp.Syntax;
-            using Microsoft.CodeAnalysis.Diagnostics;
-
-namespace SyntaxNodeAnalyzer
-    {
-        [DiagnosticAnalyzer(LanguageNames.CSharp)]
-        public class SyntaxNodeAnalyzerAnalyzer : DiagnosticAnalyzer
-        {
-            public const string spacingRuleId = ""IfSpacing"";
-
-        internal static DiagnosticDescriptor Rule = new DiagnosticDescriptor(
-            id: spacingRuleId, //make the id specific
-            title: ""If statement must have a space between 'if' and the boolean expression"", //allow any title
-            messageFormat: ""If statements must contain a space between the 'if' keyword and the boolean expression"", //allow any message
-            category: ""Syntax"", //make the category specific
-            defaultSeverity: DiagnosticSeverity.Warning, //possible options
-            isEnabledByDefault: true);
-
-            public override ImmutableArray<DiagnosticDescriptor> SupportedDiagnostics
-            {
-                get
-                {
-                    return ImmutableArray.Create(Rule);
-                }
-            }
-
-            public override void Initialize(AnalysisContext context)
-            {
-                context.RegisterSyntaxNodeAction(AnalyzeIfStatement, SyntaxKind.IfStatement);
-            }
-
-            private void AnalyzeIfStatement(SyntaxNodeAnalysisContext context)
-            {
-                var ifStatement = (IfStatementSyntax)context.Node;
-                var ifKeyword = ifStatement.IfKeyword;
-                if (ifKeyword.HasTrailingTrivia)
-                {
-                    var trailingTrivia = ifKeyword.TrailingTrivia.Last();
-                    if (trailingTrivia.Kind() == SyntaxKind)
-                    {
-                    }
-                }
-            }
-        }
-    }";
-            var expected = new DiagnosticResult
-            {
-                Id = MetaCompilationAnalyzer.TrailingTriviaKindCheckIncorrect,
-                Message = "This statement should check to see if the kind of trailingTrivia is whitespace trivia",
-                Severity = DiagnosticSeverity.Error,
-                Locations = new[] { new DiagnosticResultLocation("Test0.cs", 42, 21) }
-            };
-
-            VerifyCSharpDiagnostic(test, expected);
-
-            var fixtest = @"using System.Collections.Immutable;
-            using Microsoft.CodeAnalysis;
-            using Microsoft.CodeAnalysis.CSharp;
-            using Microsoft.CodeAnalysis.CSharp.Syntax;
-            using Microsoft.CodeAnalysis.Diagnostics;
-
-namespace SyntaxNodeAnalyzer
-    {
-        [DiagnosticAnalyzer(LanguageNames.CSharp)]
-        public class SyntaxNodeAnalyzerAnalyzer : DiagnosticAnalyzer
-        {
-            public const string spacingRuleId = ""IfSpacing"";
-
-        internal static DiagnosticDescriptor Rule = new DiagnosticDescriptor(
-            id: spacingRuleId, //make the id specific
-            title: ""If statement must have a space between 'if' and the boolean expression"", //allow any title
-            messageFormat: ""If statements must contain a space between the 'if' keyword and the boolean expression"", //allow any message
-            category: ""Syntax"", //make the category specific
-            defaultSeverity: DiagnosticSeverity.Warning, //possible options
-            isEnabledByDefault: true);
-
-            public override ImmutableArray<DiagnosticDescriptor> SupportedDiagnostics
-            {
-                get
-                {
-                    return ImmutableArray.Create(Rule);
-                }
-            }
-
-            public override void Initialize(AnalysisContext context)
-            {
-                context.RegisterSyntaxNodeAction(AnalyzeIfStatement, SyntaxKind.IfStatement);
-            }
-
-            private void AnalyzeIfStatement(SyntaxNodeAnalysisContext context)
-            {
-                var ifStatement = (IfStatementSyntax)context.Node;
-                var ifKeyword = ifStatement.IfKeyword;
-                if (ifKeyword.HasTrailingTrivia)
-                {
-                    var trailingTrivia = ifKeyword.TrailingTrivia.Last();
-                if (trailingTrivia.Kind() == SyntaxKind.WhitespaceTrivia)
-                {
-                }
-            }
-            }
-        }
-    }";
-            VerifyCSharpFix(test, fixtest);
-        }
-
-        // no condition
-        [Fact]
-        public void TrailingKindIncorrect10()
-        {
-            var test = @"using System.Collections.Immutable;
-            using Microsoft.CodeAnalysis;
-            using Microsoft.CodeAnalysis.CSharp;
-            using Microsoft.CodeAnalysis.CSharp.Syntax;
-            using Microsoft.CodeAnalysis.Diagnostics;
-
-namespace SyntaxNodeAnalyzer
-    {
-        [DiagnosticAnalyzer(LanguageNames.CSharp)]
-        public class SyntaxNodeAnalyzerAnalyzer : DiagnosticAnalyzer
-        {
-            public const string spacingRuleId = ""IfSpacing"";
-
-        internal static DiagnosticDescriptor Rule = new DiagnosticDescriptor(
-            id: spacingRuleId, //make the id specific
-            title: ""If statement must have a space between 'if' and the boolean expression"", //allow any title
-            messageFormat: ""If statements must contain a space between the 'if' keyword and the boolean expression"", //allow any message
-            category: ""Syntax"", //make the category specific
-            defaultSeverity: DiagnosticSeverity.Warning, //possible options
-            isEnabledByDefault: true);
-
-            public override ImmutableArray<DiagnosticDescriptor> SupportedDiagnostics
-            {
-                get
-                {
-                    return ImmutableArray.Create(Rule);
-                }
-            }
-
-            public override void Initialize(AnalysisContext context)
-            {
-                context.RegisterSyntaxNodeAction(AnalyzeIfStatement, SyntaxKind.IfStatement);
-            }
-
-            private void AnalyzeIfStatement(SyntaxNodeAnalysisContext context)
-            {
-                var ifStatement = (IfStatementSyntax)context.Node;
-                var ifKeyword = ifStatement.IfKeyword;
-                if (ifKeyword.HasTrailingTrivia)
-                {
-                    var trailingTrivia = ifKeyword.TrailingTrivia.Last();
-                    if ()
-                    {
-                    }
-                }
-            }
-        }
-    }";
-            var expected = new DiagnosticResult
-            {
-                Id = MetaCompilationAnalyzer.TrailingTriviaKindCheckIncorrect,
-                Message = "This statement should check to see if the kind of trailingTrivia is whitespace trivia",
-                Severity = DiagnosticSeverity.Error,
-                Locations = new[] { new DiagnosticResultLocation("Test0.cs", 42, 21) }
-            };
-
-            VerifyCSharpDiagnostic(test, expected);
-
-            var fixtest = @"using System.Collections.Immutable;
-            using Microsoft.CodeAnalysis;
-            using Microsoft.CodeAnalysis.CSharp;
-            using Microsoft.CodeAnalysis.CSharp.Syntax;
-            using Microsoft.CodeAnalysis.Diagnostics;
-
-namespace SyntaxNodeAnalyzer
-    {
-        [DiagnosticAnalyzer(LanguageNames.CSharp)]
-        public class SyntaxNodeAnalyzerAnalyzer : DiagnosticAnalyzer
-        {
-            public const string spacingRuleId = ""IfSpacing"";
-
-        internal static DiagnosticDescriptor Rule = new DiagnosticDescriptor(
-            id: spacingRuleId, //make the id specific
-            title: ""If statement must have a space between 'if' and the boolean expression"", //allow any title
-            messageFormat: ""If statements must contain a space between the 'if' keyword and the boolean expression"", //allow any message
-            category: ""Syntax"", //make the category specific
-            defaultSeverity: DiagnosticSeverity.Warning, //possible options
-            isEnabledByDefault: true);
-
-            public override ImmutableArray<DiagnosticDescriptor> SupportedDiagnostics
-            {
-                get
-                {
-                    return ImmutableArray.Create(Rule);
-                }
-            }
-
-            public override void Initialize(AnalysisContext context)
-            {
-                context.RegisterSyntaxNodeAction(AnalyzeIfStatement, SyntaxKind.IfStatement);
-            }
-
-            private void AnalyzeIfStatement(SyntaxNodeAnalysisContext context)
-            {
-                var ifStatement = (IfStatementSyntax)context.Node;
-                var ifKeyword = ifStatement.IfKeyword;
-                if (ifKeyword.HasTrailingTrivia)
-                {
-                    var trailingTrivia = ifKeyword.TrailingTrivia.Last();
-                if (trailingTrivia.Kind() == SyntaxKind.WhitespaceTrivia)
-                {
-                }
-            }
-            }
-        }
-    }";
-            VerifyCSharpFix(test, fixtest);
-        }
-
-        // incorrect statement is next statement
-        [Fact]
-        public void TrailingKindIncorrect11()
-        {
-            var test = @"using System.Collections.Immutable;
-            using Microsoft.CodeAnalysis;
-            using Microsoft.CodeAnalysis.CSharp;
-            using Microsoft.CodeAnalysis.CSharp.Syntax;
-            using Microsoft.CodeAnalysis.Diagnostics;
-
-namespace SyntaxNodeAnalyzer
-    {
-        [DiagnosticAnalyzer(LanguageNames.CSharp)]
-        public class SyntaxNodeAnalyzerAnalyzer : DiagnosticAnalyzer
-        {
-            public const string spacingRuleId = ""IfSpacing"";
-
-        internal static DiagnosticDescriptor Rule = new DiagnosticDescriptor(
-            id: spacingRuleId, //make the id specific
-            title: ""If statement must have a space between 'if' and the boolean expression"", //allow any title
-            messageFormat: ""If statements must contain a space between the 'if' keyword and the boolean expression"", //allow any message
-            category: ""Syntax"", //make the category specific
-            defaultSeverity: DiagnosticSeverity.Warning, //possible options
-            isEnabledByDefault: true);
-
-            public override ImmutableArray<DiagnosticDescriptor> SupportedDiagnostics
-            {
-                get
-                {
-                    return ImmutableArray.Create(Rule);
-                }
-            }
-
-            public override void Initialize(AnalysisContext context)
-            {
-                context.RegisterSyntaxNodeAction(AnalyzeIfStatement, SyntaxKind.IfStatement);
-            }
-
-            private void AnalyzeIfStatement(SyntaxNodeAnalysisContext context)
-            {
-                var ifStatement = (IfStatementSyntax)context.Node;
-                var ifKeyword = ifStatement.IfKeyword;
-                if (ifKeyword.HasTrailingTrivia)
-                {
-                    var trailingTrivia = ifKeyword.TrailingTrivia.Last();
-                    if (trailingTrivia.ToString() == "" "")
-                    {
-                    }
-                }
-            }
-        }
-    }";
-            var expected = new DiagnosticResult
-            {
-                Id = MetaCompilationAnalyzer.TrailingTriviaKindCheckIncorrect,
-                Message = "This statement should check to see if the kind of trailingTrivia is whitespace trivia",
-                Severity = DiagnosticSeverity.Error,
-                Locations = new[] { new DiagnosticResultLocation("Test0.cs", 42, 21) }
-            };
-
-            VerifyCSharpDiagnostic(test, expected);
-
-            var fixtest = @"using System.Collections.Immutable;
-            using Microsoft.CodeAnalysis;
-            using Microsoft.CodeAnalysis.CSharp;
-            using Microsoft.CodeAnalysis.CSharp.Syntax;
-            using Microsoft.CodeAnalysis.Diagnostics;
-
-namespace SyntaxNodeAnalyzer
-    {
-        [DiagnosticAnalyzer(LanguageNames.CSharp)]
-        public class SyntaxNodeAnalyzerAnalyzer : DiagnosticAnalyzer
-        {
-            public const string spacingRuleId = ""IfSpacing"";
-
-        internal static DiagnosticDescriptor Rule = new DiagnosticDescriptor(
-            id: spacingRuleId, //make the id specific
-            title: ""If statement must have a space between 'if' and the boolean expression"", //allow any title
-            messageFormat: ""If statements must contain a space between the 'if' keyword and the boolean expression"", //allow any message
-            category: ""Syntax"", //make the category specific
-            defaultSeverity: DiagnosticSeverity.Warning, //possible options
-            isEnabledByDefault: true);
-
-            public override ImmutableArray<DiagnosticDescriptor> SupportedDiagnostics
-            {
-                get
-                {
-                    return ImmutableArray.Create(Rule);
-                }
-            }
-
-            public override void Initialize(AnalysisContext context)
-            {
-                context.RegisterSyntaxNodeAction(AnalyzeIfStatement, SyntaxKind.IfStatement);
-            }
-
-            private void AnalyzeIfStatement(SyntaxNodeAnalysisContext context)
-            {
-                var ifStatement = (IfStatementSyntax)context.Node;
-                var ifKeyword = ifStatement.IfKeyword;
-                if (ifKeyword.HasTrailingTrivia)
-                {
-                    var trailingTrivia = ifKeyword.TrailingTrivia.Last();
-                if (trailingTrivia.Kind() == SyntaxKind.WhitespaceTrivia)
-                {
-                }
-            }
-            }
-        }
-    }";
-            VerifyCSharpFix(test, fixtest);
-        }
-
-        // statements within if statement
-        [Fact]
-        public void TrailingKind12()
-        {
-            var test = @"using System.Collections.Immutable;
-            using Microsoft.CodeAnalysis;
-            using Microsoft.CodeAnalysis.CSharp;
-            using Microsoft.CodeAnalysis.CSharp.Syntax;
-            using Microsoft.CodeAnalysis.Diagnostics;
-
-namespace SyntaxNodeAnalyzer
-    {
-        [DiagnosticAnalyzer(LanguageNames.CSharp)]
-        public class SyntaxNodeAnalyzerAnalyzer : DiagnosticAnalyzer
-        {
-            public const string spacingRuleId = ""IfSpacing"";
-
-        internal static DiagnosticDescriptor Rule = new DiagnosticDescriptor(
-            id: spacingRuleId, //make the id specific
-            title: ""If statement must have a space between 'if' and the boolean expression"", //allow any title
-            messageFormat: ""If statements must contain a space between the 'if' keyword and the boolean expression"", //allow any message
-            category: ""Syntax"", //make the category specific
-            defaultSeverity: DiagnosticSeverity.Warning, //possible options
-            isEnabledByDefault: true);
-
-            public override ImmutableArray<DiagnosticDescriptor> SupportedDiagnostics
-            {
-                get
-                {
-                    return ImmutableArray.Create(Rule);
-                }
-            }
-
-            public override void Initialize(AnalysisContext context)
-            {
-                context.RegisterSyntaxNodeAction(AnalyzeIfStatement, SyntaxKind.IfStatement);
-            }
-
-            private void AnalyzeIfStatement(SyntaxNodeAnalysisContext context)
-            {
-                var ifStatement = (IfStatementSyntax)context.Node;
-                var ifKeyword = ifStatement.IfKeyword;
-                if (ifKeyword.HasTrailingTrivia)
-                {
-                    var trailingTrivia = ifKeyword.TrailingTrivia.Last();
-                    if (trailingTrivia == SyntaxKind.WhitespaceTrivia)
-                    {
-                        var one = 1;
-                    }
-                }
-            }
-        }
-    }";
-            var expected = new DiagnosticResult
-            {
-                Id = MetaCompilationAnalyzer.TrailingTriviaKindCheckIncorrect,
-                Message = "This statement should check to see if the kind of trailingTrivia is whitespace trivia",
-                Severity = DiagnosticSeverity.Error,
-                Locations = new[] { new DiagnosticResultLocation("Test0.cs", 42, 21) }
-            };
-
-            VerifyCSharpDiagnostic(test, expected);
-
-            var fixtest = @"using System.Collections.Immutable;
-            using Microsoft.CodeAnalysis;
-            using Microsoft.CodeAnalysis.CSharp;
-            using Microsoft.CodeAnalysis.CSharp.Syntax;
-            using Microsoft.CodeAnalysis.Diagnostics;
-
-namespace SyntaxNodeAnalyzer
-    {
-        [DiagnosticAnalyzer(LanguageNames.CSharp)]
-        public class SyntaxNodeAnalyzerAnalyzer : DiagnosticAnalyzer
-        {
-            public const string spacingRuleId = ""IfSpacing"";
-
-        internal static DiagnosticDescriptor Rule = new DiagnosticDescriptor(
-            id: spacingRuleId, //make the id specific
-            title: ""If statement must have a space between 'if' and the boolean expression"", //allow any title
-            messageFormat: ""If statements must contain a space between the 'if' keyword and the boolean expression"", //allow any message
-            category: ""Syntax"", //make the category specific
-            defaultSeverity: DiagnosticSeverity.Warning, //possible options
-            isEnabledByDefault: true);
-
-            public override ImmutableArray<DiagnosticDescriptor> SupportedDiagnostics
-            {
-                get
-                {
-                    return ImmutableArray.Create(Rule);
-                }
-            }
-
-            public override void Initialize(AnalysisContext context)
-            {
-                context.RegisterSyntaxNodeAction(AnalyzeIfStatement, SyntaxKind.IfStatement);
-            }
-
-            private void AnalyzeIfStatement(SyntaxNodeAnalysisContext context)
-            {
-                var ifStatement = (IfStatementSyntax)context.Node;
-                var ifKeyword = ifStatement.IfKeyword;
-                if (ifKeyword.HasTrailingTrivia)
-                {
-                    var trailingTrivia = ifKeyword.TrailingTrivia.Last();
-                if (trailingTrivia.Kind() == SyntaxKind.WhitespaceTrivia)
-                {
-                    var one = 1;
-                    }
-                }
-            }
-        }
-    }";
-        }
-        #endregion
-
-
-=======
             var fixtest = @"using System;
 using System.Collections.Generic;
 using System.Collections.Immutable;
@@ -10696,12 +9225,1476 @@
     }
 }";
             VerifyCSharpFix(test, fixtest, allowNewCompilerDiagnostics: true);
-        }
-
-
+    }
+    #endregion
+
+    #region TrailingTriviaKindCheckMissing
+    [Fact]
+        public void TrailingKindMissing1() // no whitespace check
+        {
+            var test = @"using System.Collections.Immutable;
+            using Microsoft.CodeAnalysis;
+            using Microsoft.CodeAnalysis.CSharp;
+            using Microsoft.CodeAnalysis.CSharp.Syntax;
+            using Microsoft.CodeAnalysis.Diagnostics;
+
+namespace SyntaxNodeAnalyzer
+    {
+        [DiagnosticAnalyzer(LanguageNames.CSharp)]
+        public class SyntaxNodeAnalyzerAnalyzer : DiagnosticAnalyzer
+        {
+            public const string spacingRuleId = ""IfSpacing"";
+
+        internal static DiagnosticDescriptor Rule = new DiagnosticDescriptor(
+            id: spacingRuleId, //make the id specific
+            title: ""If statement must have a space between 'if' and the boolean expression"", //allow any title
+            messageFormat: ""If statements must contain a space between the 'if' keyword and the boolean expression"", //allow any message
+            category: ""Syntax"", //make the category specific
+            defaultSeverity: DiagnosticSeverity.Warning, //possible options
+            isEnabledByDefault: true);
+
+            public override ImmutableArray<DiagnosticDescriptor> SupportedDiagnostics
+            {
+                get
+                {
+                    return ImmutableArray.Create(Rule);
+                }
+            }
+
+            public override void Initialize(AnalysisContext context)
+            {
+                context.RegisterSyntaxNodeAction(AnalyzeIfStatement, SyntaxKind.IfStatement);
+            }
+
+            private void AnalyzeIfStatement(SyntaxNodeAnalysisContext context)
+            {
+                var ifStatement = (IfStatementSyntax)context.Node;
+                var ifKeyword = ifStatement.IfKeyword;
+                if (ifKeyword.HasTrailingTrivia)
+                {
+                    var trailingTrivia = ifKeyword.TrailingTrivia.Last();
+                }
+            }
+        }
+    }";
+            var expected = new DiagnosticResult
+            {
+                Id = MetaCompilationAnalyzer.TrailingTriviaKindCheckMissing,
+                Message = "The fifth step is to check the kind of trailingTrivia",
+                Severity = DiagnosticSeverity.Error,
+                Locations = new[] { new DiagnosticResultLocation("Test0.cs", 41, 21) }
+            };
+
+            VerifyCSharpDiagnostic(test, expected);
+
+            var fixtest = @"using System.Collections.Immutable;
+            using Microsoft.CodeAnalysis;
+            using Microsoft.CodeAnalysis.CSharp;
+            using Microsoft.CodeAnalysis.CSharp.Syntax;
+            using Microsoft.CodeAnalysis.Diagnostics;
+
+namespace SyntaxNodeAnalyzer
+    {
+        [DiagnosticAnalyzer(LanguageNames.CSharp)]
+        public class SyntaxNodeAnalyzerAnalyzer : DiagnosticAnalyzer
+        {
+            public const string spacingRuleId = ""IfSpacing"";
+
+        internal static DiagnosticDescriptor Rule = new DiagnosticDescriptor(
+            id: spacingRuleId, //make the id specific
+            title: ""If statement must have a space between 'if' and the boolean expression"", //allow any title
+            messageFormat: ""If statements must contain a space between the 'if' keyword and the boolean expression"", //allow any message
+            category: ""Syntax"", //make the category specific
+            defaultSeverity: DiagnosticSeverity.Warning, //possible options
+            isEnabledByDefault: true);
+
+            public override ImmutableArray<DiagnosticDescriptor> SupportedDiagnostics
+            {
+                get
+                {
+                    return ImmutableArray.Create(Rule);
+                }
+            }
+
+            public override void Initialize(AnalysisContext context)
+            {
+                context.RegisterSyntaxNodeAction(AnalyzeIfStatement, SyntaxKind.IfStatement);
+            }
+
+            private void AnalyzeIfStatement(SyntaxNodeAnalysisContext context)
+            {
+                var ifStatement = (IfStatementSyntax)context.Node;
+                var ifKeyword = ifStatement.IfKeyword;
+                if (ifKeyword.HasTrailingTrivia)
+                {
+                    var trailingTrivia = ifKeyword.TrailingTrivia.Last();
+                if (trailingTrivia.Kind() == SyntaxKind.WhitespaceTrivia)
+                {
+                }
+            }
+            }
+        }
+    }";
+            VerifyCSharpFix(test, fixtest);
+        }
         #endregion
 
->>>>>>> f0e788e4
+        #region TrailingTriviaKindCheckIncorrect
+        //random variable declaration
+        [Fact]
+        public void TrailingKindIncorrect1()
+        {
+            var test = @"using System.Collections.Immutable;
+            using Microsoft.CodeAnalysis;
+            using Microsoft.CodeAnalysis.CSharp;
+            using Microsoft.CodeAnalysis.CSharp.Syntax;
+            using Microsoft.CodeAnalysis.Diagnostics;
+
+namespace SyntaxNodeAnalyzer
+    {
+        [DiagnosticAnalyzer(LanguageNames.CSharp)]
+        public class SyntaxNodeAnalyzerAnalyzer : DiagnosticAnalyzer
+        {
+            public const string spacingRuleId = ""IfSpacing"";
+
+        internal static DiagnosticDescriptor Rule = new DiagnosticDescriptor(
+            id: spacingRuleId, //make the id specific
+            title: ""If statement must have a space between 'if' and the boolean expression"", //allow any title
+            messageFormat: ""If statements must contain a space between the 'if' keyword and the boolean expression"", //allow any message
+            category: ""Syntax"", //make the category specific
+            defaultSeverity: DiagnosticSeverity.Warning, //possible options
+            isEnabledByDefault: true);
+
+            public override ImmutableArray<DiagnosticDescriptor> SupportedDiagnostics
+            {
+                get
+                {
+                    return ImmutableArray.Create(Rule);
+                }
+            }
+
+            public override void Initialize(AnalysisContext context)
+            {
+                context.RegisterSyntaxNodeAction(AnalyzeIfStatement, SyntaxKind.IfStatement);
+            }
+
+            private void AnalyzeIfStatement(SyntaxNodeAnalysisContext context)
+            {
+                var ifStatement = (IfStatementSyntax)context.Node;
+                var ifKeyword = ifStatement.IfKeyword;
+                if (ifKeyword.HasTrailingTrivia)
+                {
+                    var trailingTrivia = ifKeyword.TrailingTrivia.Last();
+                    var ifCheck = true;
+                }
+            }
+        }
+    }";
+            var expected = new DiagnosticResult
+            {
+                Id = MetaCompilationAnalyzer.TrailingTriviaKindCheckIncorrect,
+                Message = "This statement should check to see if the kind of trailingTrivia is whitespace trivia",
+                Severity = DiagnosticSeverity.Error,
+                Locations = new[] { new DiagnosticResultLocation("Test0.cs", 42, 21)}
+            };
+
+            VerifyCSharpDiagnostic(test, expected);
+
+            var fixtest = @"using System.Collections.Immutable;
+            using Microsoft.CodeAnalysis;
+            using Microsoft.CodeAnalysis.CSharp;
+            using Microsoft.CodeAnalysis.CSharp.Syntax;
+            using Microsoft.CodeAnalysis.Diagnostics;
+
+namespace SyntaxNodeAnalyzer
+    {
+        [DiagnosticAnalyzer(LanguageNames.CSharp)]
+        public class SyntaxNodeAnalyzerAnalyzer : DiagnosticAnalyzer
+        {
+            public const string spacingRuleId = ""IfSpacing"";
+
+        internal static DiagnosticDescriptor Rule = new DiagnosticDescriptor(
+            id: spacingRuleId, //make the id specific
+            title: ""If statement must have a space between 'if' and the boolean expression"", //allow any title
+            messageFormat: ""If statements must contain a space between the 'if' keyword and the boolean expression"", //allow any message
+            category: ""Syntax"", //make the category specific
+            defaultSeverity: DiagnosticSeverity.Warning, //possible options
+            isEnabledByDefault: true);
+
+            public override ImmutableArray<DiagnosticDescriptor> SupportedDiagnostics
+            {
+                get
+                {
+                    return ImmutableArray.Create(Rule);
+                }
+            }
+
+            public override void Initialize(AnalysisContext context)
+            {
+                context.RegisterSyntaxNodeAction(AnalyzeIfStatement, SyntaxKind.IfStatement);
+            }
+
+            private void AnalyzeIfStatement(SyntaxNodeAnalysisContext context)
+            {
+                var ifStatement = (IfStatementSyntax)context.Node;
+                var ifKeyword = ifStatement.IfKeyword;
+                if (ifKeyword.HasTrailingTrivia)
+                {
+                    var trailingTrivia = ifKeyword.TrailingTrivia.Last();
+                if (trailingTrivia.Kind() == SyntaxKind.WhitespaceTrivia)
+                {
+                }
+            }
+            }
+        }
+    }";
+            VerifyCSharpFix(test, fixtest);
+        }
+
+        // wrong variable name
+        [Fact]
+        public void TrailingKindIncorrect2()
+        {
+            var test = @"using System.Collections.Immutable;
+            using Microsoft.CodeAnalysis;
+            using Microsoft.CodeAnalysis.CSharp;
+            using Microsoft.CodeAnalysis.CSharp.Syntax;
+            using Microsoft.CodeAnalysis.Diagnostics;
+
+namespace SyntaxNodeAnalyzer
+    {
+        [DiagnosticAnalyzer(LanguageNames.CSharp)]
+        public class SyntaxNodeAnalyzerAnalyzer : DiagnosticAnalyzer
+        {
+            public const string spacingRuleId = ""IfSpacing"";
+
+        internal static DiagnosticDescriptor Rule = new DiagnosticDescriptor(
+            id: spacingRuleId, //make the id specific
+            title: ""If statement must have a space between 'if' and the boolean expression"", //allow any title
+            messageFormat: ""If statements must contain a space between the 'if' keyword and the boolean expression"", //allow any message
+            category: ""Syntax"", //make the category specific
+            defaultSeverity: DiagnosticSeverity.Warning, //possible options
+            isEnabledByDefault: true);
+
+            public override ImmutableArray<DiagnosticDescriptor> SupportedDiagnostics
+            {
+                get
+                {
+                    return ImmutableArray.Create(Rule);
+                }
+            }
+
+            public override void Initialize(AnalysisContext context)
+            {
+                context.RegisterSyntaxNodeAction(AnalyzeIfStatement, SyntaxKind.IfStatement);
+            }
+
+            private void AnalyzeIfStatement(SyntaxNodeAnalysisContext context)
+            {
+                var ifStatement = (IfStatementSyntax)context.Node;
+                var ifKeyword = ifStatement.IfKeyword;
+                if (ifKeyword.HasTrailingTrivia)
+                {
+                    var trailingTrivia = ifKeyword.TrailingTrivia.Last();
+                    if (ifKeyword.Kind() == SyntaxKind.WhitespaceTrivia)
+                    {
+                    }
+                }
+            }
+        }
+    }";
+            var expected = new DiagnosticResult
+            {
+                Id = MetaCompilationAnalyzer.TrailingTriviaKindCheckIncorrect,
+                Message = "This statement should check to see if the kind of trailingTrivia is whitespace trivia",
+                Severity = DiagnosticSeverity.Error,
+                Locations = new[] { new DiagnosticResultLocation("Test0.cs", 42, 21) }
+            };
+
+            VerifyCSharpDiagnostic(test, expected);
+
+            var fixtest = @"using System.Collections.Immutable;
+            using Microsoft.CodeAnalysis;
+            using Microsoft.CodeAnalysis.CSharp;
+            using Microsoft.CodeAnalysis.CSharp.Syntax;
+            using Microsoft.CodeAnalysis.Diagnostics;
+
+namespace SyntaxNodeAnalyzer
+    {
+        [DiagnosticAnalyzer(LanguageNames.CSharp)]
+        public class SyntaxNodeAnalyzerAnalyzer : DiagnosticAnalyzer
+        {
+            public const string spacingRuleId = ""IfSpacing"";
+
+        internal static DiagnosticDescriptor Rule = new DiagnosticDescriptor(
+            id: spacingRuleId, //make the id specific
+            title: ""If statement must have a space between 'if' and the boolean expression"", //allow any title
+            messageFormat: ""If statements must contain a space between the 'if' keyword and the boolean expression"", //allow any message
+            category: ""Syntax"", //make the category specific
+            defaultSeverity: DiagnosticSeverity.Warning, //possible options
+            isEnabledByDefault: true);
+
+            public override ImmutableArray<DiagnosticDescriptor> SupportedDiagnostics
+            {
+                get
+                {
+                    return ImmutableArray.Create(Rule);
+                }
+            }
+
+            public override void Initialize(AnalysisContext context)
+            {
+                context.RegisterSyntaxNodeAction(AnalyzeIfStatement, SyntaxKind.IfStatement);
+            }
+
+            private void AnalyzeIfStatement(SyntaxNodeAnalysisContext context)
+            {
+                var ifStatement = (IfStatementSyntax)context.Node;
+                var ifKeyword = ifStatement.IfKeyword;
+                if (ifKeyword.HasTrailingTrivia)
+                {
+                    var trailingTrivia = ifKeyword.TrailingTrivia.Last();
+                if (trailingTrivia.Kind() == SyntaxKind.WhitespaceTrivia)
+                {
+                }
+            }
+            }
+        }
+    }";
+            VerifyCSharpFix(test, fixtest);
+        }
+
+        // Doesn't access kind method
+        [Fact]
+        public void TriviaKindIncorrect3()
+        {
+            var test = @"using System.Collections.Immutable;
+            using Microsoft.CodeAnalysis;
+            using Microsoft.CodeAnalysis.CSharp;
+            using Microsoft.CodeAnalysis.CSharp.Syntax;
+            using Microsoft.CodeAnalysis.Diagnostics;
+
+namespace SyntaxNodeAnalyzer
+    {
+        [DiagnosticAnalyzer(LanguageNames.CSharp)]
+        public class SyntaxNodeAnalyzerAnalyzer : DiagnosticAnalyzer
+        {
+            public const string spacingRuleId = ""IfSpacing"";
+
+        internal static DiagnosticDescriptor Rule = new DiagnosticDescriptor(
+            id: spacingRuleId, //make the id specific
+            title: ""If statement must have a space between 'if' and the boolean expression"", //allow any title
+            messageFormat: ""If statements must contain a space between the 'if' keyword and the boolean expression"", //allow any message
+            category: ""Syntax"", //make the category specific
+            defaultSeverity: DiagnosticSeverity.Warning, //possible options
+            isEnabledByDefault: true);
+
+            public override ImmutableArray<DiagnosticDescriptor> SupportedDiagnostics
+            {
+                get
+                {
+                    return ImmutableArray.Create(Rule);
+                }
+            }
+
+            public override void Initialize(AnalysisContext context)
+            {
+                context.RegisterSyntaxNodeAction(AnalyzeIfStatement, SyntaxKind.IfStatement);
+            }
+
+            private void AnalyzeIfStatement(SyntaxNodeAnalysisContext context)
+            {
+                var ifStatement = (IfStatementSyntax)context.Node;
+                var ifKeyword = ifStatement.IfKeyword;
+                if (ifKeyword.HasTrailingTrivia)
+                {
+                    var trailingTrivia = ifKeyword.TrailingTrivia.Last();
+                    if (trailingTrivia.Kind == SyntaxKind.WhitespaceTrivia)
+                    {
+                    }
+                }
+            }
+        }
+    }";
+            var expected = new DiagnosticResult
+            {
+                Id = MetaCompilationAnalyzer.TrailingTriviaKindCheckIncorrect,
+                Message = "This statement should check to see if the kind of trailingTrivia is whitespace trivia",
+                Severity = DiagnosticSeverity.Error,
+                Locations = new[] { new DiagnosticResultLocation("Test0.cs", 42, 21) }
+            };
+
+            VerifyCSharpDiagnostic(test, expected);
+
+            var fixtest = @"using System.Collections.Immutable;
+            using Microsoft.CodeAnalysis;
+            using Microsoft.CodeAnalysis.CSharp;
+            using Microsoft.CodeAnalysis.CSharp.Syntax;
+            using Microsoft.CodeAnalysis.Diagnostics;
+
+namespace SyntaxNodeAnalyzer
+    {
+        [DiagnosticAnalyzer(LanguageNames.CSharp)]
+        public class SyntaxNodeAnalyzerAnalyzer : DiagnosticAnalyzer
+        {
+            public const string spacingRuleId = ""IfSpacing"";
+
+        internal static DiagnosticDescriptor Rule = new DiagnosticDescriptor(
+            id: spacingRuleId, //make the id specific
+            title: ""If statement must have a space between 'if' and the boolean expression"", //allow any title
+            messageFormat: ""If statements must contain a space between the 'if' keyword and the boolean expression"", //allow any message
+            category: ""Syntax"", //make the category specific
+            defaultSeverity: DiagnosticSeverity.Warning, //possible options
+            isEnabledByDefault: true);
+
+            public override ImmutableArray<DiagnosticDescriptor> SupportedDiagnostics
+            {
+                get
+                {
+                    return ImmutableArray.Create(Rule);
+                }
+            }
+
+            public override void Initialize(AnalysisContext context)
+            {
+                context.RegisterSyntaxNodeAction(AnalyzeIfStatement, SyntaxKind.IfStatement);
+            }
+
+            private void AnalyzeIfStatement(SyntaxNodeAnalysisContext context)
+            {
+                var ifStatement = (IfStatementSyntax)context.Node;
+                var ifKeyword = ifStatement.IfKeyword;
+                if (ifKeyword.HasTrailingTrivia)
+                {
+                    var trailingTrivia = ifKeyword.TrailingTrivia.Last();
+                if (trailingTrivia.Kind() == SyntaxKind.WhitespaceTrivia)
+                {
+                }
+            }
+            }
+        }
+    }";
+            VerifyCSharpFix(test, fixtest);
+        }
+
+        // Accesses different method (not kind)
+        [Fact]
+        public void TrailingKindIncorrect4()
+        {
+            var test = @"using System.Collections.Immutable;
+            using Microsoft.CodeAnalysis;
+            using Microsoft.CodeAnalysis.CSharp;
+            using Microsoft.CodeAnalysis.CSharp.Syntax;
+            using Microsoft.CodeAnalysis.Diagnostics;
+
+namespace SyntaxNodeAnalyzer
+    {
+        [DiagnosticAnalyzer(LanguageNames.CSharp)]
+        public class SyntaxNodeAnalyzerAnalyzer : DiagnosticAnalyzer
+        {
+            public const string spacingRuleId = ""IfSpacing"";
+
+        internal static DiagnosticDescriptor Rule = new DiagnosticDescriptor(
+            id: spacingRuleId, //make the id specific
+            title: ""If statement must have a space between 'if' and the boolean expression"", //allow any title
+            messageFormat: ""If statements must contain a space between the 'if' keyword and the boolean expression"", //allow any message
+            category: ""Syntax"", //make the category specific
+            defaultSeverity: DiagnosticSeverity.Warning, //possible options
+            isEnabledByDefault: true);
+
+            public override ImmutableArray<DiagnosticDescriptor> SupportedDiagnostics
+            {
+                get
+                {
+                    return ImmutableArray.Create(Rule);
+                }
+            }
+
+            public override void Initialize(AnalysisContext context)
+            {
+                context.RegisterSyntaxNodeAction(AnalyzeIfStatement, SyntaxKind.IfStatement);
+            }
+
+            private void AnalyzeIfStatement(SyntaxNodeAnalysisContext context)
+            {
+                var ifStatement = (IfStatementSyntax)context.Node;
+                var ifKeyword = ifStatement.IfKeyword;
+                if (ifKeyword.HasTrailingTrivia)
+                {
+                    var trailingTrivia = ifKeyword.TrailingTrivia.Last();
+                    if (trailingTrivia.IsKind() == SyntaxKind.WhitespaceTrivia)
+                    {
+                    }
+                }
+            }
+        }
+    }";
+            var expected = new DiagnosticResult
+            {
+                Id = MetaCompilationAnalyzer.TrailingTriviaKindCheckIncorrect,
+                Message = "This statement should check to see if the kind of trailingTrivia is whitespace trivia",
+                Severity = DiagnosticSeverity.Error,
+                Locations = new[] { new DiagnosticResultLocation("Test0.cs", 42, 21) }
+            };
+
+            VerifyCSharpDiagnostic(test, expected);
+
+            var fixtest = @"using System.Collections.Immutable;
+            using Microsoft.CodeAnalysis;
+            using Microsoft.CodeAnalysis.CSharp;
+            using Microsoft.CodeAnalysis.CSharp.Syntax;
+            using Microsoft.CodeAnalysis.Diagnostics;
+
+namespace SyntaxNodeAnalyzer
+    {
+        [DiagnosticAnalyzer(LanguageNames.CSharp)]
+        public class SyntaxNodeAnalyzerAnalyzer : DiagnosticAnalyzer
+        {
+            public const string spacingRuleId = ""IfSpacing"";
+
+        internal static DiagnosticDescriptor Rule = new DiagnosticDescriptor(
+            id: spacingRuleId, //make the id specific
+            title: ""If statement must have a space between 'if' and the boolean expression"", //allow any title
+            messageFormat: ""If statements must contain a space between the 'if' keyword and the boolean expression"", //allow any message
+            category: ""Syntax"", //make the category specific
+            defaultSeverity: DiagnosticSeverity.Warning, //possible options
+            isEnabledByDefault: true);
+
+            public override ImmutableArray<DiagnosticDescriptor> SupportedDiagnostics
+            {
+                get
+                {
+                    return ImmutableArray.Create(Rule);
+                }
+            }
+
+            public override void Initialize(AnalysisContext context)
+            {
+                context.RegisterSyntaxNodeAction(AnalyzeIfStatement, SyntaxKind.IfStatement);
+            }
+
+            private void AnalyzeIfStatement(SyntaxNodeAnalysisContext context)
+            {
+                var ifStatement = (IfStatementSyntax)context.Node;
+                var ifKeyword = ifStatement.IfKeyword;
+                if (ifKeyword.HasTrailingTrivia)
+                {
+                    var trailingTrivia = ifKeyword.TrailingTrivia.Last();
+                if (trailingTrivia.Kind() == SyntaxKind.WhitespaceTrivia)
+                {
+                }
+            }
+            }
+        }
+    }";
+            VerifyCSharpFix(test, fixtest);
+        }
+
+        //one equals sign
+        [Fact]
+        public void TrailingKindIncorrect5()
+        {
+            var test = @"using System.Collections.Immutable;
+            using Microsoft.CodeAnalysis;
+            using Microsoft.CodeAnalysis.CSharp;
+            using Microsoft.CodeAnalysis.CSharp.Syntax;
+            using Microsoft.CodeAnalysis.Diagnostics;
+
+namespace SyntaxNodeAnalyzer
+    {
+        [DiagnosticAnalyzer(LanguageNames.CSharp)]
+        public class SyntaxNodeAnalyzerAnalyzer : DiagnosticAnalyzer
+        {
+            public const string spacingRuleId = ""IfSpacing"";
+
+        internal static DiagnosticDescriptor Rule = new DiagnosticDescriptor(
+            id: spacingRuleId, //make the id specific
+            title: ""If statement must have a space between 'if' and the boolean expression"", //allow any title
+            messageFormat: ""If statements must contain a space between the 'if' keyword and the boolean expression"", //allow any message
+            category: ""Syntax"", //make the category specific
+            defaultSeverity: DiagnosticSeverity.Warning, //possible options
+            isEnabledByDefault: true);
+
+            public override ImmutableArray<DiagnosticDescriptor> SupportedDiagnostics
+            {
+                get
+                {
+                    return ImmutableArray.Create(Rule);
+                }
+            }
+
+            public override void Initialize(AnalysisContext context)
+            {
+                context.RegisterSyntaxNodeAction(AnalyzeIfStatement, SyntaxKind.IfStatement);
+            }
+
+            private void AnalyzeIfStatement(SyntaxNodeAnalysisContext context)
+            {
+                var ifStatement = (IfStatementSyntax)context.Node;
+                var ifKeyword = ifStatement.IfKeyword;
+                if (ifKeyword.HasTrailingTrivia)
+                {
+                    var trailingTrivia = ifKeyword.TrailingTrivia.Last();
+                    if (trailingTrivia.Kind() = SyntaxKind.WhitespaceTrivia)
+                    {
+                    }
+                }
+            }
+        }
+    }";
+            var expected = new DiagnosticResult
+            {
+                Id = MetaCompilationAnalyzer.TrailingTriviaKindCheckIncorrect,
+                Message = "This statement should check to see if the kind of trailingTrivia is whitespace trivia",
+                Severity = DiagnosticSeverity.Error,
+                Locations = new[] { new DiagnosticResultLocation("Test0.cs", 42, 21) }
+            };
+
+            VerifyCSharpDiagnostic(test, expected);
+
+            var fixtest = @"using System.Collections.Immutable;
+            using Microsoft.CodeAnalysis;
+            using Microsoft.CodeAnalysis.CSharp;
+            using Microsoft.CodeAnalysis.CSharp.Syntax;
+            using Microsoft.CodeAnalysis.Diagnostics;
+
+namespace SyntaxNodeAnalyzer
+    {
+        [DiagnosticAnalyzer(LanguageNames.CSharp)]
+        public class SyntaxNodeAnalyzerAnalyzer : DiagnosticAnalyzer
+        {
+            public const string spacingRuleId = ""IfSpacing"";
+
+        internal static DiagnosticDescriptor Rule = new DiagnosticDescriptor(
+            id: spacingRuleId, //make the id specific
+            title: ""If statement must have a space between 'if' and the boolean expression"", //allow any title
+            messageFormat: ""If statements must contain a space between the 'if' keyword and the boolean expression"", //allow any message
+            category: ""Syntax"", //make the category specific
+            defaultSeverity: DiagnosticSeverity.Warning, //possible options
+            isEnabledByDefault: true);
+
+            public override ImmutableArray<DiagnosticDescriptor> SupportedDiagnostics
+            {
+                get
+                {
+                    return ImmutableArray.Create(Rule);
+                }
+            }
+
+            public override void Initialize(AnalysisContext context)
+            {
+                context.RegisterSyntaxNodeAction(AnalyzeIfStatement, SyntaxKind.IfStatement);
+            }
+
+            private void AnalyzeIfStatement(SyntaxNodeAnalysisContext context)
+            {
+                var ifStatement = (IfStatementSyntax)context.Node;
+                var ifKeyword = ifStatement.IfKeyword;
+                if (ifKeyword.HasTrailingTrivia)
+                {
+                    var trailingTrivia = ifKeyword.TrailingTrivia.Last();
+                if (trailingTrivia.Kind() == SyntaxKind.WhitespaceTrivia)
+                {
+                }
+            }
+            }
+        }
+    }";
+            VerifyCSharpFix(test, fixtest);
+        }
+
+        //wrong member accessor
+        [Fact]
+        public void TrailingKindIncorrect6()
+        {
+            var test = @"using System.Collections.Immutable;
+            using Microsoft.CodeAnalysis;
+            using Microsoft.CodeAnalysis.CSharp;
+            using Microsoft.CodeAnalysis.CSharp.Syntax;
+            using Microsoft.CodeAnalysis.Diagnostics;
+
+namespace SyntaxNodeAnalyzer
+    {
+        [DiagnosticAnalyzer(LanguageNames.CSharp)]
+        public class SyntaxNodeAnalyzerAnalyzer : DiagnosticAnalyzer
+        {
+            public const string spacingRuleId = ""IfSpacing"";
+
+        internal static DiagnosticDescriptor Rule = new DiagnosticDescriptor(
+            id: spacingRuleId, //make the id specific
+            title: ""If statement must have a space between 'if' and the boolean expression"", //allow any title
+            messageFormat: ""If statements must contain a space between the 'if' keyword and the boolean expression"", //allow any message
+            category: ""Syntax"", //make the category specific
+            defaultSeverity: DiagnosticSeverity.Warning, //possible options
+            isEnabledByDefault: true);
+
+            public override ImmutableArray<DiagnosticDescriptor> SupportedDiagnostics
+            {
+                get
+                {
+                    return ImmutableArray.Create(Rule);
+                }
+            }
+
+            public override void Initialize(AnalysisContext context)
+            {
+                context.RegisterSyntaxNodeAction(AnalyzeIfStatement, SyntaxKind.IfStatement);
+            }
+
+            private void AnalyzeIfStatement(SyntaxNodeAnalysisContext context)
+            {
+                var ifStatement = (IfStatementSyntax)context.Node;
+                var ifKeyword = ifStatement.IfKeyword;
+                if (ifKeyword.HasTrailingTrivia)
+                {
+                    var trailingTrivia = ifKeyword.TrailingTrivia.Last();
+                    if (trailingTrivia.Kind() == SymbolKind.WhitespaceTrivia)
+                    {
+                    }
+                }
+            }
+        }
+    }";
+            var expected = new DiagnosticResult
+            {
+                Id = MetaCompilationAnalyzer.TrailingTriviaKindCheckIncorrect,
+                Message = "This statement should check to see if the kind of trailingTrivia is whitespace trivia",
+                Severity = DiagnosticSeverity.Error,
+                Locations = new[] { new DiagnosticResultLocation("Test0.cs", 42, 21) }
+            };
+
+            VerifyCSharpDiagnostic(test, expected);
+
+            var fixtest = @"using System.Collections.Immutable;
+            using Microsoft.CodeAnalysis;
+            using Microsoft.CodeAnalysis.CSharp;
+            using Microsoft.CodeAnalysis.CSharp.Syntax;
+            using Microsoft.CodeAnalysis.Diagnostics;
+
+namespace SyntaxNodeAnalyzer
+    {
+        [DiagnosticAnalyzer(LanguageNames.CSharp)]
+        public class SyntaxNodeAnalyzerAnalyzer : DiagnosticAnalyzer
+        {
+            public const string spacingRuleId = ""IfSpacing"";
+
+        internal static DiagnosticDescriptor Rule = new DiagnosticDescriptor(
+            id: spacingRuleId, //make the id specific
+            title: ""If statement must have a space between 'if' and the boolean expression"", //allow any title
+            messageFormat: ""If statements must contain a space between the 'if' keyword and the boolean expression"", //allow any message
+            category: ""Syntax"", //make the category specific
+            defaultSeverity: DiagnosticSeverity.Warning, //possible options
+            isEnabledByDefault: true);
+
+            public override ImmutableArray<DiagnosticDescriptor> SupportedDiagnostics
+            {
+                get
+                {
+                    return ImmutableArray.Create(Rule);
+                }
+            }
+
+            public override void Initialize(AnalysisContext context)
+            {
+                context.RegisterSyntaxNodeAction(AnalyzeIfStatement, SyntaxKind.IfStatement);
+            }
+
+            private void AnalyzeIfStatement(SyntaxNodeAnalysisContext context)
+            {
+                var ifStatement = (IfStatementSyntax)context.Node;
+                var ifKeyword = ifStatement.IfKeyword;
+                if (ifKeyword.HasTrailingTrivia)
+                {
+                    var trailingTrivia = ifKeyword.TrailingTrivia.Last();
+                if (trailingTrivia.Kind() == SyntaxKind.WhitespaceTrivia)
+                {
+                }
+            }
+            }
+        }
+    }";
+            VerifyCSharpFix(test, fixtest);
+        }
+
+        // wrong accessed
+        [Fact]
+        public void TrailingKindIncorrect7()
+        {
+            var test = @"using System.Collections.Immutable;
+            using Microsoft.CodeAnalysis;
+            using Microsoft.CodeAnalysis.CSharp;
+            using Microsoft.CodeAnalysis.CSharp.Syntax;
+            using Microsoft.CodeAnalysis.Diagnostics;
+
+namespace SyntaxNodeAnalyzer
+    {
+        [DiagnosticAnalyzer(LanguageNames.CSharp)]
+        public class SyntaxNodeAnalyzerAnalyzer : DiagnosticAnalyzer
+        {
+            public const string spacingRuleId = ""IfSpacing"";
+
+        internal static DiagnosticDescriptor Rule = new DiagnosticDescriptor(
+            id: spacingRuleId, //make the id specific
+            title: ""If statement must have a space between 'if' and the boolean expression"", //allow any title
+            messageFormat: ""If statements must contain a space between the 'if' keyword and the boolean expression"", //allow any message
+            category: ""Syntax"", //make the category specific
+            defaultSeverity: DiagnosticSeverity.Warning, //possible options
+            isEnabledByDefault: true);
+
+            public override ImmutableArray<DiagnosticDescriptor> SupportedDiagnostics
+            {
+                get
+                {
+                    return ImmutableArray.Create(Rule);
+                }
+            }
+
+            public override void Initialize(AnalysisContext context)
+            {
+                context.RegisterSyntaxNodeAction(AnalyzeIfStatement, SyntaxKind.IfStatement);
+            }
+
+            private void AnalyzeIfStatement(SyntaxNodeAnalysisContext context)
+            {
+                var ifStatement = (IfStatementSyntax)context.Node;
+                var ifKeyword = ifStatement.IfKeyword;
+                if (ifKeyword.HasTrailingTrivia)
+                {
+                    var trailingTrivia = ifKeyword.TrailingTrivia.Last();
+                    if (trailingTrivia.Kind() == SyntaxKind.IfStatement)
+                    {
+                    }
+                }
+            }
+        }
+    }";
+            var expected = new DiagnosticResult
+            {
+                Id = MetaCompilationAnalyzer.TrailingTriviaKindCheckIncorrect,
+                Message = "This statement should check to see if the kind of trailingTrivia is whitespace trivia",
+                Severity = DiagnosticSeverity.Error,
+                Locations = new[] { new DiagnosticResultLocation("Test0.cs", 42, 21) }
+            };
+
+            VerifyCSharpDiagnostic(test, expected);
+
+            var fixtest = @"using System.Collections.Immutable;
+            using Microsoft.CodeAnalysis;
+            using Microsoft.CodeAnalysis.CSharp;
+            using Microsoft.CodeAnalysis.CSharp.Syntax;
+            using Microsoft.CodeAnalysis.Diagnostics;
+
+namespace SyntaxNodeAnalyzer
+    {
+        [DiagnosticAnalyzer(LanguageNames.CSharp)]
+        public class SyntaxNodeAnalyzerAnalyzer : DiagnosticAnalyzer
+        {
+            public const string spacingRuleId = ""IfSpacing"";
+
+        internal static DiagnosticDescriptor Rule = new DiagnosticDescriptor(
+            id: spacingRuleId, //make the id specific
+            title: ""If statement must have a space between 'if' and the boolean expression"", //allow any title
+            messageFormat: ""If statements must contain a space between the 'if' keyword and the boolean expression"", //allow any message
+            category: ""Syntax"", //make the category specific
+            defaultSeverity: DiagnosticSeverity.Warning, //possible options
+            isEnabledByDefault: true);
+
+            public override ImmutableArray<DiagnosticDescriptor> SupportedDiagnostics
+            {
+                get
+                {
+                    return ImmutableArray.Create(Rule);
+                }
+            }
+
+            public override void Initialize(AnalysisContext context)
+            {
+                context.RegisterSyntaxNodeAction(AnalyzeIfStatement, SyntaxKind.IfStatement);
+            }
+
+            private void AnalyzeIfStatement(SyntaxNodeAnalysisContext context)
+            {
+                var ifStatement = (IfStatementSyntax)context.Node;
+                var ifKeyword = ifStatement.IfKeyword;
+                if (ifKeyword.HasTrailingTrivia)
+                {
+                    var trailingTrivia = ifKeyword.TrailingTrivia.Last();
+                if (trailingTrivia.Kind() == SyntaxKind.WhitespaceTrivia)
+                {
+                }
+            }
+            }
+        }
+    }";
+            VerifyCSharpFix(test, fixtest);
+        }
+
+        // first statement not member access
+        [Fact]
+        public void TrailingKindIncorrect8()
+        {
+            var test = @"using System.Collections.Immutable;
+            using Microsoft.CodeAnalysis;
+            using Microsoft.CodeAnalysis.CSharp;
+            using Microsoft.CodeAnalysis.CSharp.Syntax;
+            using Microsoft.CodeAnalysis.Diagnostics;
+
+namespace SyntaxNodeAnalyzer
+    {
+        [DiagnosticAnalyzer(LanguageNames.CSharp)]
+        public class SyntaxNodeAnalyzerAnalyzer : DiagnosticAnalyzer
+        {
+            public const string spacingRuleId = ""IfSpacing"";
+
+        internal static DiagnosticDescriptor Rule = new DiagnosticDescriptor(
+            id: spacingRuleId, //make the id specific
+            title: ""If statement must have a space between 'if' and the boolean expression"", //allow any title
+            messageFormat: ""If statements must contain a space between the 'if' keyword and the boolean expression"", //allow any message
+            category: ""Syntax"", //make the category specific
+            defaultSeverity: DiagnosticSeverity.Warning, //possible options
+            isEnabledByDefault: true);
+
+            public override ImmutableArray<DiagnosticDescriptor> SupportedDiagnostics
+            {
+                get
+                {
+                    return ImmutableArray.Create(Rule);
+                }
+            }
+
+            public override void Initialize(AnalysisContext context)
+            {
+                context.RegisterSyntaxNodeAction(AnalyzeIfStatement, SyntaxKind.IfStatement);
+            }
+
+            private void AnalyzeIfStatement(SyntaxNodeAnalysisContext context)
+            {
+                var ifStatement = (IfStatementSyntax)context.Node;
+                var ifKeyword = ifStatement.IfKeyword;
+                if (ifKeyword.HasTrailingTrivia)
+                {
+                    var trailingTrivia = ifKeyword.TrailingTrivia.Last();
+                    if (trailingTrivia == SyntaxKind.WhitespaceTrivia)
+                    {
+                    }
+                }
+            }
+        }
+    }";
+            var expected = new DiagnosticResult
+            {
+                Id = MetaCompilationAnalyzer.TrailingTriviaKindCheckIncorrect,
+                Message = "This statement should check to see if the kind of trailingTrivia is whitespace trivia",
+                Severity = DiagnosticSeverity.Error,
+                Locations = new[] { new DiagnosticResultLocation("Test0.cs", 42, 21) }
+            };
+
+            VerifyCSharpDiagnostic(test, expected);
+
+            var fixtest = @"using System.Collections.Immutable;
+            using Microsoft.CodeAnalysis;
+            using Microsoft.CodeAnalysis.CSharp;
+            using Microsoft.CodeAnalysis.CSharp.Syntax;
+            using Microsoft.CodeAnalysis.Diagnostics;
+
+namespace SyntaxNodeAnalyzer
+    {
+        [DiagnosticAnalyzer(LanguageNames.CSharp)]
+        public class SyntaxNodeAnalyzerAnalyzer : DiagnosticAnalyzer
+        {
+            public const string spacingRuleId = ""IfSpacing"";
+
+        internal static DiagnosticDescriptor Rule = new DiagnosticDescriptor(
+            id: spacingRuleId, //make the id specific
+            title: ""If statement must have a space between 'if' and the boolean expression"", //allow any title
+            messageFormat: ""If statements must contain a space between the 'if' keyword and the boolean expression"", //allow any message
+            category: ""Syntax"", //make the category specific
+            defaultSeverity: DiagnosticSeverity.Warning, //possible options
+            isEnabledByDefault: true);
+
+            public override ImmutableArray<DiagnosticDescriptor> SupportedDiagnostics
+            {
+                get
+                {
+                    return ImmutableArray.Create(Rule);
+                }
+            }
+
+            public override void Initialize(AnalysisContext context)
+            {
+                context.RegisterSyntaxNodeAction(AnalyzeIfStatement, SyntaxKind.IfStatement);
+            }
+
+            private void AnalyzeIfStatement(SyntaxNodeAnalysisContext context)
+            {
+                var ifStatement = (IfStatementSyntax)context.Node;
+                var ifKeyword = ifStatement.IfKeyword;
+                if (ifKeyword.HasTrailingTrivia)
+                {
+                    var trailingTrivia = ifKeyword.TrailingTrivia.Last();
+                if (trailingTrivia.Kind() == SyntaxKind.WhitespaceTrivia)
+                {
+                }
+            }
+            }
+        }
+    }";
+            VerifyCSharpFix(test, fixtest);
+        }
+
+        // second statement not member access
+        [Fact]
+        public void TrailingKindIncorrect9()
+        {
+            var test = @"using System.Collections.Immutable;
+            using Microsoft.CodeAnalysis;
+            using Microsoft.CodeAnalysis.CSharp;
+            using Microsoft.CodeAnalysis.CSharp.Syntax;
+            using Microsoft.CodeAnalysis.Diagnostics;
+
+namespace SyntaxNodeAnalyzer
+    {
+        [DiagnosticAnalyzer(LanguageNames.CSharp)]
+        public class SyntaxNodeAnalyzerAnalyzer : DiagnosticAnalyzer
+        {
+            public const string spacingRuleId = ""IfSpacing"";
+
+        internal static DiagnosticDescriptor Rule = new DiagnosticDescriptor(
+            id: spacingRuleId, //make the id specific
+            title: ""If statement must have a space between 'if' and the boolean expression"", //allow any title
+            messageFormat: ""If statements must contain a space between the 'if' keyword and the boolean expression"", //allow any message
+            category: ""Syntax"", //make the category specific
+            defaultSeverity: DiagnosticSeverity.Warning, //possible options
+            isEnabledByDefault: true);
+
+            public override ImmutableArray<DiagnosticDescriptor> SupportedDiagnostics
+            {
+                get
+                {
+                    return ImmutableArray.Create(Rule);
+                }
+            }
+
+            public override void Initialize(AnalysisContext context)
+            {
+                context.RegisterSyntaxNodeAction(AnalyzeIfStatement, SyntaxKind.IfStatement);
+            }
+
+            private void AnalyzeIfStatement(SyntaxNodeAnalysisContext context)
+            {
+                var ifStatement = (IfStatementSyntax)context.Node;
+                var ifKeyword = ifStatement.IfKeyword;
+                if (ifKeyword.HasTrailingTrivia)
+                {
+                    var trailingTrivia = ifKeyword.TrailingTrivia.Last();
+                    if (trailingTrivia.Kind() == SyntaxKind)
+                    {
+                    }
+                }
+            }
+        }
+    }";
+            var expected = new DiagnosticResult
+            {
+                Id = MetaCompilationAnalyzer.TrailingTriviaKindCheckIncorrect,
+                Message = "This statement should check to see if the kind of trailingTrivia is whitespace trivia",
+                Severity = DiagnosticSeverity.Error,
+                Locations = new[] { new DiagnosticResultLocation("Test0.cs", 42, 21) }
+            };
+
+            VerifyCSharpDiagnostic(test, expected);
+
+            var fixtest = @"using System.Collections.Immutable;
+            using Microsoft.CodeAnalysis;
+            using Microsoft.CodeAnalysis.CSharp;
+            using Microsoft.CodeAnalysis.CSharp.Syntax;
+            using Microsoft.CodeAnalysis.Diagnostics;
+
+namespace SyntaxNodeAnalyzer
+    {
+        [DiagnosticAnalyzer(LanguageNames.CSharp)]
+        public class SyntaxNodeAnalyzerAnalyzer : DiagnosticAnalyzer
+        {
+            public const string spacingRuleId = ""IfSpacing"";
+
+        internal static DiagnosticDescriptor Rule = new DiagnosticDescriptor(
+            id: spacingRuleId, //make the id specific
+            title: ""If statement must have a space between 'if' and the boolean expression"", //allow any title
+            messageFormat: ""If statements must contain a space between the 'if' keyword and the boolean expression"", //allow any message
+            category: ""Syntax"", //make the category specific
+            defaultSeverity: DiagnosticSeverity.Warning, //possible options
+            isEnabledByDefault: true);
+
+            public override ImmutableArray<DiagnosticDescriptor> SupportedDiagnostics
+            {
+                get
+                {
+                    return ImmutableArray.Create(Rule);
+                }
+            }
+
+            public override void Initialize(AnalysisContext context)
+            {
+                context.RegisterSyntaxNodeAction(AnalyzeIfStatement, SyntaxKind.IfStatement);
+            }
+
+            private void AnalyzeIfStatement(SyntaxNodeAnalysisContext context)
+            {
+                var ifStatement = (IfStatementSyntax)context.Node;
+                var ifKeyword = ifStatement.IfKeyword;
+                if (ifKeyword.HasTrailingTrivia)
+                {
+                    var trailingTrivia = ifKeyword.TrailingTrivia.Last();
+                if (trailingTrivia.Kind() == SyntaxKind.WhitespaceTrivia)
+                {
+                }
+            }
+            }
+        }
+    }";
+            VerifyCSharpFix(test, fixtest);
+        }
+
+        // no condition
+        [Fact]
+        public void TrailingKindIncorrect10()
+        {
+            var test = @"using System.Collections.Immutable;
+            using Microsoft.CodeAnalysis;
+            using Microsoft.CodeAnalysis.CSharp;
+            using Microsoft.CodeAnalysis.CSharp.Syntax;
+            using Microsoft.CodeAnalysis.Diagnostics;
+
+namespace SyntaxNodeAnalyzer
+    {
+        [DiagnosticAnalyzer(LanguageNames.CSharp)]
+        public class SyntaxNodeAnalyzerAnalyzer : DiagnosticAnalyzer
+        {
+            public const string spacingRuleId = ""IfSpacing"";
+
+        internal static DiagnosticDescriptor Rule = new DiagnosticDescriptor(
+            id: spacingRuleId, //make the id specific
+            title: ""If statement must have a space between 'if' and the boolean expression"", //allow any title
+            messageFormat: ""If statements must contain a space between the 'if' keyword and the boolean expression"", //allow any message
+            category: ""Syntax"", //make the category specific
+            defaultSeverity: DiagnosticSeverity.Warning, //possible options
+            isEnabledByDefault: true);
+
+            public override ImmutableArray<DiagnosticDescriptor> SupportedDiagnostics
+            {
+                get
+                {
+                    return ImmutableArray.Create(Rule);
+                }
+            }
+
+            public override void Initialize(AnalysisContext context)
+            {
+                context.RegisterSyntaxNodeAction(AnalyzeIfStatement, SyntaxKind.IfStatement);
+            }
+
+            private void AnalyzeIfStatement(SyntaxNodeAnalysisContext context)
+            {
+                var ifStatement = (IfStatementSyntax)context.Node;
+                var ifKeyword = ifStatement.IfKeyword;
+                if (ifKeyword.HasTrailingTrivia)
+                {
+                    var trailingTrivia = ifKeyword.TrailingTrivia.Last();
+                    if ()
+                    {
+                    }
+                }
+            }
+        }
+    }";
+            var expected = new DiagnosticResult
+            {
+                Id = MetaCompilationAnalyzer.TrailingTriviaKindCheckIncorrect,
+                Message = "This statement should check to see if the kind of trailingTrivia is whitespace trivia",
+                Severity = DiagnosticSeverity.Error,
+                Locations = new[] { new DiagnosticResultLocation("Test0.cs", 42, 21) }
+            };
+
+            VerifyCSharpDiagnostic(test, expected);
+
+            var fixtest = @"using System.Collections.Immutable;
+            using Microsoft.CodeAnalysis;
+            using Microsoft.CodeAnalysis.CSharp;
+            using Microsoft.CodeAnalysis.CSharp.Syntax;
+            using Microsoft.CodeAnalysis.Diagnostics;
+
+namespace SyntaxNodeAnalyzer
+    {
+        [DiagnosticAnalyzer(LanguageNames.CSharp)]
+        public class SyntaxNodeAnalyzerAnalyzer : DiagnosticAnalyzer
+        {
+            public const string spacingRuleId = ""IfSpacing"";
+
+        internal static DiagnosticDescriptor Rule = new DiagnosticDescriptor(
+            id: spacingRuleId, //make the id specific
+            title: ""If statement must have a space between 'if' and the boolean expression"", //allow any title
+            messageFormat: ""If statements must contain a space between the 'if' keyword and the boolean expression"", //allow any message
+            category: ""Syntax"", //make the category specific
+            defaultSeverity: DiagnosticSeverity.Warning, //possible options
+            isEnabledByDefault: true);
+
+            public override ImmutableArray<DiagnosticDescriptor> SupportedDiagnostics
+            {
+                get
+                {
+                    return ImmutableArray.Create(Rule);
+                }
+            }
+
+            public override void Initialize(AnalysisContext context)
+            {
+                context.RegisterSyntaxNodeAction(AnalyzeIfStatement, SyntaxKind.IfStatement);
+            }
+
+            private void AnalyzeIfStatement(SyntaxNodeAnalysisContext context)
+            {
+                var ifStatement = (IfStatementSyntax)context.Node;
+                var ifKeyword = ifStatement.IfKeyword;
+                if (ifKeyword.HasTrailingTrivia)
+                {
+                    var trailingTrivia = ifKeyword.TrailingTrivia.Last();
+                if (trailingTrivia.Kind() == SyntaxKind.WhitespaceTrivia)
+                {
+                }
+            }
+            }
+        }
+    }";
+            VerifyCSharpFix(test, fixtest);
+        }
+
+        // incorrect statement is next statement
+        [Fact]
+        public void TrailingKindIncorrect11()
+        {
+            var test = @"using System.Collections.Immutable;
+            using Microsoft.CodeAnalysis;
+            using Microsoft.CodeAnalysis.CSharp;
+            using Microsoft.CodeAnalysis.CSharp.Syntax;
+            using Microsoft.CodeAnalysis.Diagnostics;
+
+namespace SyntaxNodeAnalyzer
+    {
+        [DiagnosticAnalyzer(LanguageNames.CSharp)]
+        public class SyntaxNodeAnalyzerAnalyzer : DiagnosticAnalyzer
+        {
+            public const string spacingRuleId = ""IfSpacing"";
+
+        internal static DiagnosticDescriptor Rule = new DiagnosticDescriptor(
+            id: spacingRuleId, //make the id specific
+            title: ""If statement must have a space between 'if' and the boolean expression"", //allow any title
+            messageFormat: ""If statements must contain a space between the 'if' keyword and the boolean expression"", //allow any message
+            category: ""Syntax"", //make the category specific
+            defaultSeverity: DiagnosticSeverity.Warning, //possible options
+            isEnabledByDefault: true);
+
+            public override ImmutableArray<DiagnosticDescriptor> SupportedDiagnostics
+            {
+                get
+                {
+                    return ImmutableArray.Create(Rule);
+                }
+            }
+
+            public override void Initialize(AnalysisContext context)
+            {
+                context.RegisterSyntaxNodeAction(AnalyzeIfStatement, SyntaxKind.IfStatement);
+            }
+
+            private void AnalyzeIfStatement(SyntaxNodeAnalysisContext context)
+            {
+                var ifStatement = (IfStatementSyntax)context.Node;
+                var ifKeyword = ifStatement.IfKeyword;
+                if (ifKeyword.HasTrailingTrivia)
+                {
+                    var trailingTrivia = ifKeyword.TrailingTrivia.Last();
+                    if (trailingTrivia.ToString() == "" "")
+                    {
+                    }
+                }
+            }
+        }
+    }";
+            var expected = new DiagnosticResult
+            {
+                Id = MetaCompilationAnalyzer.TrailingTriviaKindCheckIncorrect,
+                Message = "This statement should check to see if the kind of trailingTrivia is whitespace trivia",
+                Severity = DiagnosticSeverity.Error,
+                Locations = new[] { new DiagnosticResultLocation("Test0.cs", 42, 21) }
+            };
+
+            VerifyCSharpDiagnostic(test, expected);
+
+            var fixtest = @"using System.Collections.Immutable;
+            using Microsoft.CodeAnalysis;
+            using Microsoft.CodeAnalysis.CSharp;
+            using Microsoft.CodeAnalysis.CSharp.Syntax;
+            using Microsoft.CodeAnalysis.Diagnostics;
+
+namespace SyntaxNodeAnalyzer
+    {
+        [DiagnosticAnalyzer(LanguageNames.CSharp)]
+        public class SyntaxNodeAnalyzerAnalyzer : DiagnosticAnalyzer
+        {
+            public const string spacingRuleId = ""IfSpacing"";
+
+        internal static DiagnosticDescriptor Rule = new DiagnosticDescriptor(
+            id: spacingRuleId, //make the id specific
+            title: ""If statement must have a space between 'if' and the boolean expression"", //allow any title
+            messageFormat: ""If statements must contain a space between the 'if' keyword and the boolean expression"", //allow any message
+            category: ""Syntax"", //make the category specific
+            defaultSeverity: DiagnosticSeverity.Warning, //possible options
+            isEnabledByDefault: true);
+
+            public override ImmutableArray<DiagnosticDescriptor> SupportedDiagnostics
+            {
+                get
+                {
+                    return ImmutableArray.Create(Rule);
+                }
+            }
+
+            public override void Initialize(AnalysisContext context)
+            {
+                context.RegisterSyntaxNodeAction(AnalyzeIfStatement, SyntaxKind.IfStatement);
+            }
+
+            private void AnalyzeIfStatement(SyntaxNodeAnalysisContext context)
+            {
+                var ifStatement = (IfStatementSyntax)context.Node;
+                var ifKeyword = ifStatement.IfKeyword;
+                if (ifKeyword.HasTrailingTrivia)
+                {
+                    var trailingTrivia = ifKeyword.TrailingTrivia.Last();
+                if (trailingTrivia.Kind() == SyntaxKind.WhitespaceTrivia)
+                {
+                }
+            }
+            }
+        }
+    }";
+            VerifyCSharpFix(test, fixtest);
+        }
+
+        // statements within if statement
+        [Fact]
+        public void TrailingKind12()
+        {
+            var test = @"using System.Collections.Immutable;
+            using Microsoft.CodeAnalysis;
+            using Microsoft.CodeAnalysis.CSharp;
+            using Microsoft.CodeAnalysis.CSharp.Syntax;
+            using Microsoft.CodeAnalysis.Diagnostics;
+
+namespace SyntaxNodeAnalyzer
+    {
+        [DiagnosticAnalyzer(LanguageNames.CSharp)]
+        public class SyntaxNodeAnalyzerAnalyzer : DiagnosticAnalyzer
+        {
+            public const string spacingRuleId = ""IfSpacing"";
+
+        internal static DiagnosticDescriptor Rule = new DiagnosticDescriptor(
+            id: spacingRuleId, //make the id specific
+            title: ""If statement must have a space between 'if' and the boolean expression"", //allow any title
+            messageFormat: ""If statements must contain a space between the 'if' keyword and the boolean expression"", //allow any message
+            category: ""Syntax"", //make the category specific
+            defaultSeverity: DiagnosticSeverity.Warning, //possible options
+            isEnabledByDefault: true);
+
+            public override ImmutableArray<DiagnosticDescriptor> SupportedDiagnostics
+            {
+                get
+                {
+                    return ImmutableArray.Create(Rule);
+                }
+            }
+
+            public override void Initialize(AnalysisContext context)
+            {
+                context.RegisterSyntaxNodeAction(AnalyzeIfStatement, SyntaxKind.IfStatement);
+            }
+
+            private void AnalyzeIfStatement(SyntaxNodeAnalysisContext context)
+            {
+                var ifStatement = (IfStatementSyntax)context.Node;
+                var ifKeyword = ifStatement.IfKeyword;
+                if (ifKeyword.HasTrailingTrivia)
+                {
+                    var trailingTrivia = ifKeyword.TrailingTrivia.Last();
+                    if (trailingTrivia == SyntaxKind.WhitespaceTrivia)
+                    {
+                        var one = 1;
+                    }
+                }
+            }
+        }
+    }";
+            var expected = new DiagnosticResult
+            {
+                Id = MetaCompilationAnalyzer.TrailingTriviaKindCheckIncorrect,
+                Message = "This statement should check to see if the kind of trailingTrivia is whitespace trivia",
+                Severity = DiagnosticSeverity.Error,
+                Locations = new[] { new DiagnosticResultLocation("Test0.cs", 42, 21) }
+            };
+
+            VerifyCSharpDiagnostic(test, expected);
+
+            var fixtest = @"using System.Collections.Immutable;
+            using Microsoft.CodeAnalysis;
+            using Microsoft.CodeAnalysis.CSharp;
+            using Microsoft.CodeAnalysis.CSharp.Syntax;
+            using Microsoft.CodeAnalysis.Diagnostics;
+
+namespace SyntaxNodeAnalyzer
+    {
+        [DiagnosticAnalyzer(LanguageNames.CSharp)]
+        public class SyntaxNodeAnalyzerAnalyzer : DiagnosticAnalyzer
+        {
+            public const string spacingRuleId = ""IfSpacing"";
+
+        internal static DiagnosticDescriptor Rule = new DiagnosticDescriptor(
+            id: spacingRuleId, //make the id specific
+            title: ""If statement must have a space between 'if' and the boolean expression"", //allow any title
+            messageFormat: ""If statements must contain a space between the 'if' keyword and the boolean expression"", //allow any message
+            category: ""Syntax"", //make the category specific
+            defaultSeverity: DiagnosticSeverity.Warning, //possible options
+            isEnabledByDefault: true);
+
+            public override ImmutableArray<DiagnosticDescriptor> SupportedDiagnostics
+            {
+                get
+                {
+                    return ImmutableArray.Create(Rule);
+                }
+            }
+
+            public override void Initialize(AnalysisContext context)
+            {
+                context.RegisterSyntaxNodeAction(AnalyzeIfStatement, SyntaxKind.IfStatement);
+            }
+
+            private void AnalyzeIfStatement(SyntaxNodeAnalysisContext context)
+            {
+                var ifStatement = (IfStatementSyntax)context.Node;
+                var ifKeyword = ifStatement.IfKeyword;
+                if (ifKeyword.HasTrailingTrivia)
+                {
+                    var trailingTrivia = ifKeyword.TrailingTrivia.Last();
+                if (trailingTrivia.Kind() == SyntaxKind.WhitespaceTrivia)
+                {
+                    var one = 1;
+                    }
+                }
+            }
+        }
+    }";
+        }
+        #endregion
         protected override CodeFixProvider GetCSharpCodeFixProvider()
         {
             return new MetaCompilationCodeFixProvider();
