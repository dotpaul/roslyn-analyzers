--- conflicted
+++ resolved
@@ -55,13 +55,9 @@
             foreach (Diagnostic diagnostic in context.Diagnostics)
             {
                 TextSpan diagnosticSpan = diagnostic.Location.SourceSpan;
-<<<<<<< HEAD
 
                 //TODO: if statements for each diagnostic id, to register a code fix
-=======
-                
                 //TODO: change this to else if once we are done (creates less merge conflicts without else if)
->>>>>>> 50f5db80
                 if (diagnostic.Id.Equals(MetaCompilationAnalyzer.MissingId))
                 {
                     ClassDeclarationSyntax declaration = root.FindToken(diagnosticSpan.Start).Parent.AncestorsAndSelf().OfType<ClassDeclarationSyntax>().First();
