// Copyright (c) Microsoft.  All Rights Reserved.  Licensed under the Apache License, Version 2.0.  See License.txt in the project root for license information.
using System;
using System.Collections.Generic;
using System.Collections.Immutable;
using System.Linq;
using System.Threading;
using Microsoft.CodeAnalysis;
using Microsoft.CodeAnalysis.CSharp;
using Microsoft.CodeAnalysis.CSharp.Syntax;
using Microsoft.CodeAnalysis.Diagnostics;
using Microsoft.CodeAnalysis.Editing;
using Microsoft.CodeAnalysis.Text;

namespace MetaCompilation
{
    [DiagnosticAnalyzer(LanguageNames.CSharp)]
    public class MetaCompilationAnalyzer : DiagnosticAnalyzer
    {
        #region rule rules

        public const string IdDeclTypeError = "MetaAnalyzer018";
        internal static DiagnosticDescriptor IdDeclTypeErrorRule = new DiagnosticDescriptor(
            id: IdDeclTypeError,
            title: "Thise diagnostic id type is incorrect.",
            messageFormat: "The diagnostic id should not be a string literal.",
            category: "Tutorial",
            defaultSeverity: DiagnosticSeverity.Error,
            isEnabledByDefault: true);

        public const string MissingIdDeclaration = "MetaAnalyzer017";
        internal static DiagnosticDescriptor MissingIdDeclarationRule = new DiagnosticDescriptor(
            id: MissingIdDeclaration,
            title: "The diagnostic id declaration is missing.",
            messageFormat: "This diagnostic id has not been declared.",
            category: "Tutorial",
            defaultSeverity: DiagnosticSeverity.Error,
            isEnabledByDefault: true);

        public const string DefaultSeverityError = "MetaAnalyzer016";
        internal static DiagnosticDescriptor DefaultSeverityErrorRule = new DiagnosticDescriptor(
            id: DefaultSeverityError,
            title: "defaultSeverity is incorrectly declared.",
            messageFormat: "defaultSeverity must be of the form: DiagnosticSeverity.[severity].",
            category: "Tutorial",
            defaultSeverity: DiagnosticSeverity.Error,
            isEnabledByDefault: true);

        public const string EnabledByDefaultError = "MetaAnalyzer015";
        internal static DiagnosticDescriptor EnabledByDefaultErrorRule = new DiagnosticDescriptor(
            id: EnabledByDefaultError,
            title: "isEnabledByDefault should be set to true.",
            messageFormat: "isEnabledByDefault should be set to true.",
            category: "Tutorial",
            defaultSeverity: DiagnosticSeverity.Error,
            isEnabledByDefault: true);

        public const string InternalAndStaticError = "MetaAnalyzer014";
        internal static DiagnosticDescriptor InternalAndStaticErrorRule = new DiagnosticDescriptor(
            id: InternalAndStaticError,
            title: "The DiagnosticDescriptor should be internal and static.",
            messageFormat: "The DiagnosticDescriptor should be internal and static.",
            category: "Tutorial",
            defaultSeverity: DiagnosticSeverity.Error,
            isEnabledByDefault: true);

        public const string MissingRule = "MetaAnalyzer019";
        internal static DiagnosticDescriptor MissingRuleRule = new DiagnosticDescriptor(
            id: MissingRule,
            title: "Missing a rule",
            messageFormat: "You need to have at least one DiagnosticDescriptor rule",
            category: "Tutorial",
            defaultSeverity: DiagnosticSeverity.Error,
            isEnabledByDefault: true);
        #endregion

        #region id rules
        public const string MissingId = "MetaAnalyzer001";
        internal static DiagnosticDescriptor MissingIdRule = new DiagnosticDescriptor(
            id: MissingId,
            title: "You are missing a diagnostic id",
            messageFormat: "You are missing a diagnostic id",
            category: "Tutorial",
            defaultSeverity: DiagnosticSeverity.Error,
            isEnabledByDefault: true);
        #endregion

        #region Initialize rules
        public const string MissingInit = "MetaAnalyzer002";
        internal static DiagnosticDescriptor MissingInitRule = new DiagnosticDescriptor(
            id: MissingInit,
            title: "You are missing the required Initialize method",
            messageFormat: "You are missing the required Initialize method",
            category: "Tutorial",
            defaultSeverity: DiagnosticSeverity.Error,
            isEnabledByDefault: true);

        public const string MissingRegisterStatement = "MetaAnalyzer003";
        internal static DiagnosticDescriptor MissingRegisterRule = new DiagnosticDescriptor(
            id: MissingRegisterStatement,
            title: "You need to register an action within the Initialize method",
            messageFormat: "You need to register an action within the Initialize method",
            category: "Tutorial",
            defaultSeverity: DiagnosticSeverity.Error,
            isEnabledByDefault: true);

        public const string TooManyInitStatements = "MetaAnalyzer004";
        internal static DiagnosticDescriptor TooManyInitStatementsRule = new DiagnosticDescriptor(
            id: TooManyInitStatements,
            title: "Please only have one statement within Initiailize. You will only be registering one action.",
            messageFormat: "Please only have one statement within Initiailize. You will only be registering one action.",
            category: "Tutorial",
            defaultSeverity: DiagnosticSeverity.Error,
            isEnabledByDefault: true);

        public const string IncorrectInitStatement = "MetaAnalyzer005";
        internal static DiagnosticDescriptor IncorrectInitStatementRule = new DiagnosticDescriptor(
            id: IncorrectInitStatement,
            title: "This statement needs to register for a supported action",
            messageFormat: "This statement needs to register for a supported action",
            category: "Tutorial",
            defaultSeverity: DiagnosticSeverity.Error,
            isEnabledByDefault: true);

        public const string IncorrectInitSig = "MetaAnalyzer006";
        internal static DiagnosticDescriptor IncorrectInitSigRule = new DiagnosticDescriptor(
            id: IncorrectInitSig,
            title: "The signature for the Initialize method is incorrect",
            messageFormat: "The signature for the Initialize method is incorrect",
            category: "Tutorial",
            defaultSeverity: DiagnosticSeverity.Error,
            isEnabledByDefault: true);
        #endregion

        #region SupportedDiagnostics rules
        public const string MissingSuppDiag = "MetaAnalyzer007";
        internal static DiagnosticDescriptor MissingSuppDiagRule = new DiagnosticDescriptor(
            id: MissingSuppDiag,
            title: "You are missing the required SupportedDiagnostics method",
            messageFormat: "You are missing the required SupportedDiagnostics method",
            category: "Tutorial",
            defaultSeverity: DiagnosticSeverity.Error,
            isEnabledByDefault: true);

        public const string IncorrectSigSuppDiag = "MetaAnalyzer008";
        internal static DiagnosticDescriptor IncorrectSigSuppDiagRule = new DiagnosticDescriptor(
            id: IncorrectSigSuppDiag,
            title: "The signature of the SupportedDiagnostics property is incorrect",
            messageFormat: "The signature of the SupportedDiagnostics property is incorrect",
            category: "Tutorial",
            defaultSeverity: DiagnosticSeverity.Error,
            isEnabledByDefault: true);

        public const string MissingAccessor = "MetaAnalyzer009";
        internal static DiagnosticDescriptor MissingAccessorRule = new DiagnosticDescriptor(
            id: MissingAccessor,
            title: "You are missing a get accessor in your SupportedDiagnostics property",
            messageFormat: "You are missing a get accessor in your SupportedDiagnostics property",
            category: "Tutorial",
            defaultSeverity: DiagnosticSeverity.Error,
            isEnabledByDefault: true);

        public const string TooManyAccessors = "MetaAnalyzer010";
        internal static DiagnosticDescriptor TooManyAccessorsRule = new DiagnosticDescriptor(
            id: TooManyAccessors,
            title: "You only need a get accessor for this property",
            messageFormat: "You only need a get accessor for this property",
            category: "Tutorial",
            defaultSeverity: DiagnosticSeverity.Error,
            isEnabledByDefault: true);

        public const string IncorrectAccessorReturn = "MetaAnalyzer011";
        internal static DiagnosticDescriptor IncorrectAccessorReturnRule = new DiagnosticDescriptor(
            id: IncorrectAccessorReturn,
            title: "The get accessor needs to return an ImmutableArray containing all of your DiagnosticDescriptor rules",
            messageFormat: "The get accessor needs to return an ImmutableArray containing all of your DiagnosticDescriptor rules",
            category: "Tutorial",
            defaultSeverity: DiagnosticSeverity.Error,
            isEnabledByDefault: true);

        public const string SuppDiagReturnValue = "MetaAnalyzer012";
        internal static DiagnosticDescriptor SuppDiagReturnValueRule = new DiagnosticDescriptor(
            id: SuppDiagReturnValue,
            title: "You need to create an immutable array",
            messageFormat: "You need to create an immutable array",
            category: "Tutorial",
            defaultSeverity: DiagnosticSeverity.Error,
            isEnabledByDefault: true);

        public const string SupportedRules = "MetaAnalyzer013";
        internal static DiagnosticDescriptor SupportedRulesRule = new DiagnosticDescriptor(
            id: SupportedRules,
            title: "The immutable array should contain every DiagnosticDescriptor rule that was created",
            messageFormat: "The immutable array should contain every DiagnosticDescriptor rule that was created",
            category: "Tutorial",
            defaultSeverity: DiagnosticSeverity.Error,
            isEnabledByDefault: true);
        #endregion

        #region analysis rules
        public const string MissingAnalysisMethod = "MetaAnalyzer018";
        internal static DiagnosticDescriptor MissingAnalysisMethodRule = new DiagnosticDescriptor(
            id: MissingAnalysisMethod,
            title: "Missing analysis method",
            messageFormat: "You are missing the method that was registered to perform the analysis",
            category: "Tutorial",
            defaultSeverity: DiagnosticSeverity.Error,
            isEnabledByDefault: true);
        #endregion

        #region analysis for IfStatement rules
        public const string IfStatementMissing = "MetaAnalyzer024";
        internal static DiagnosticDescriptor IfStatementMissingRule = new DiagnosticDescriptor(
            id: IfStatementMissing,
            title: "Missing 1st step",
            messageFormat: "The first step is to extract the if statement from {0}",
            category: "Tutorial",
            defaultSeverity: DiagnosticSeverity.Error,
            isEnabledByDefault: true);

        public const string IfStatementIncorrect = "MetaAnalyzer022";
        internal static DiagnosticDescriptor IfStatementIncorrectRule = new DiagnosticDescriptor(
            id: IfStatementIncorrect,
            title: "If statement extraction incorrect",
            messageFormat: "This statement should extract the if statement in question by casting {0}.Node to IfStatementSyntax",
            category: "Tutorial",
            defaultSeverity: DiagnosticSeverity.Error,
            isEnabledByDefault: true);

        public const string IfKeywordMissing = "MetaAnalyzer021";
        internal static DiagnosticDescriptor IfKeywordMissingRule = new DiagnosticDescriptor(
            id: IfKeywordMissing,
            title: "Missing 2nd step",
            messageFormat: "The second step is to extract the 'if' keyword from {0}",
            category: "Tutorial",
            defaultSeverity: DiagnosticSeverity.Error,
            isEnabledByDefault: true);

        public const string IfKeywordIncorrect = "MetaAnalyzer025";
        internal static DiagnosticDescriptor IfKeywordIncorrectRule = new DiagnosticDescriptor(
            id: IfKeywordIncorrect,
            title: "Incorrect 2nd step",
            messageFormat: "This statement should extract the 'if' keyword from {0}",
            category: "Tutorial",
            defaultSeverity: DiagnosticSeverity.Error,
            isEnabledByDefault: true);

        public const string TrailingTriviaCheckMissing = "MetaAnalyzer026";
        internal static DiagnosticDescriptor TrailingTriviaCheckMissingRule = new DiagnosticDescriptor(
            id: TrailingTriviaCheckMissing,
            title: "Missing 3rd step",
            messageFormat: "The third step is to begin looking for the space between 'if' and '(' by checking if {0} has trailing trivia",
            category: "Tutorial",
            defaultSeverity: DiagnosticSeverity.Error,
            isEnabledByDefault: true);

        public const string TrailingTriviaCheckIncorrect = "MetaAnalyzer027";
        internal static DiagnosticDescriptor TrailingTriviaCheckIncorrectRule = new DiagnosticDescriptor(
            id: TrailingTriviaCheckIncorrect,
            title: "Incorrect 3rd step",
            messageFormat: "This statement should be an if statement that checks to see if {0} has trailing trivia",
            category: "Tutorial",
            defaultSeverity: DiagnosticSeverity.Error,
            isEnabledByDefault: true);

        public const string TrailingTriviaVarMissing = "MetaAnalyzer028";
        internal static DiagnosticDescriptor TrailingTriviaVarMissingRule = new DiagnosticDescriptor(
            id: TrailingTriviaVarMissing,
            title: "Missing 4th step",
            messageFormat: "The fourth step is to extract the last trailing trivia of {0} into a variable",
            category: "Tutorial",
            defaultSeverity: DiagnosticSeverity.Error,
            isEnabledByDefault: true);

        public const string TrailingTriviaVarIncorrect = "MetaAnalyzer029";
        internal static DiagnosticDescriptor TrailingTriviaVarIncorrectRule = new DiagnosticDescriptor(
            id: TrailingTriviaVarIncorrect,
            title: "Incorrect 4th step",
            messageFormat: "This statement should extract the last trailing trivia of {0} into a variable",
            category: "Tutorial",
            defaultSeverity: DiagnosticSeverity.Error,
            isEnabledByDefault: true);

        public const string InvalidStatement = "MetaAnalyzer020";
        internal static DiagnosticDescriptor InvalidStatementRule = new DiagnosticDescriptor(
            id: InvalidStatement,
            title: "The Initialize method only registers actions: the statement is invalid",
            messageFormat: "The Initialize method only registers actions: the statement '{0}' is invalid",
            category: "Syntax",
            defaultSeverity: DiagnosticSeverity.Error,
            isEnabledByDefault: true);
        #endregion

        public override ImmutableArray<DiagnosticDescriptor> SupportedDiagnostics
        {
            get
            {
                return ImmutableArray.Create(MissingIdRule, 
                                             MissingInitRule, 
                                             MissingRegisterRule, 
                                             TooManyInitStatementsRule, 
                                             IncorrectInitStatementRule, 
                                             IncorrectInitSigRule,
                                             MissingSuppDiagRule,
                                             IncorrectSigSuppDiagRule,
                                             MissingAccessorRule,
                                             TooManyAccessorsRule,
                                             IncorrectAccessorReturnRule,
                                             SuppDiagReturnValueRule,
                                             SupportedRulesRule,
                                             MissingIdDeclarationRule, 
                                             EnabledByDefaultErrorRule, 
                                             DefaultSeverityErrorRule, 
                                             InternalAndStaticErrorRule,
<<<<<<< HEAD
                                             MissingRuleRule,
                                             MissingAnalysisMethodRule,
                                             IfStatementMissingRule,
                                             IfKeywordMissingRule,
                                             IfStatementIncorrectRule,
                                             IdDeclTypeErrorRule,
                                             IfStatementMissingRule,
                                             IfKeywordMissingRule,
                                             IfStatementIncorrectRule,
                                             IfKeywordIncorrectRule,
                                             TrailingTriviaCheckMissingRule,
                                             TrailingTriviaCheckIncorrectRule,
                                             TrailingTriviaVarMissingRule,
                                             TrailingTriviaVarIncorrectRule);
=======
                                             InvalidStatementRule,
                                             IdDeclTypeErrorRule);
>>>>>>> e24e2747
            }
        }

        public override void Initialize(AnalysisContext context)
        {
            context.RegisterCompilationStartAction(SetupAnalysis);
        }

        private void SetupAnalysis(CompilationStartAnalysisContext context)
        {
            //information collector
            CompilationAnalyzer compilationAnalyzer = new CompilationAnalyzer();

            context.RegisterSymbolAction(compilationAnalyzer.AddClass, SymbolKind.NamedType);
            context.RegisterSymbolAction(compilationAnalyzer.AddMethod, SymbolKind.Method);
            context.RegisterSymbolAction(compilationAnalyzer.AddField, SymbolKind.Field);
            context.RegisterSymbolAction(compilationAnalyzer.AddProperty, SymbolKind.Property);

            context.RegisterCompilationEndAction(compilationAnalyzer.ReportCompilationEndDiagnostics);
        }

        class CompilationAnalyzer
        {
            private List<IMethodSymbol> _analyzerMethodSymbols = new List<IMethodSymbol>();
            private List<IPropertySymbol> _analyzerPropertySymbols = new List<IPropertySymbol>();
            private List<IFieldSymbol> _analyzerFieldSymbols = new List<IFieldSymbol>();
            private List<INamedTypeSymbol> _otherClassSymbols = new List<INamedTypeSymbol>();
            private IMethodSymbol _initializeSymbol = null;
            private IPropertySymbol _propertySymbol = null; 
            private INamedTypeSymbol _analyzerClassSymbol = null;
            private Dictionary<string, string> _branchesDict = new Dictionary<string, string>();

            internal void ReportCompilationEndDiagnostics(CompilationAnalysisContext context)
            {
                //supported main branches for tutorial
                _branchesDict.Add("RegisterSyntaxNodeAction", "SyntaxNode");

                //supported sub-branches for tutorial
                List<string> allowedKinds = new List<string>();
                allowedKinds.Add("IfStatement");

                if (_analyzerClassSymbol == null)
                {
                    return;
                }

                //gather initialize info
                List<object> registerInfo = CheckInitialize(context);
                if (registerInfo == null)
                {
                    return;
                }
                var registerSymbol = (IMethodSymbol)registerInfo[0];
                if (registerSymbol == null)
                {
                    return;
                }
                var registerArgs = (List<ISymbol>)registerInfo[1];
                if (registerArgs == null)
                {
                    return;
                }
                if (registerArgs.Count == 0)
                {
                    return;
                }
                IMethodSymbol analysisMethodSymbol = null;
                if (registerArgs.Count > 0)
                {
                        analysisMethodSymbol = (IMethodSymbol)registerArgs[0];
                }
                IFieldSymbol kind = null;
                if (registerArgs.Count > 1)
                {
                    kind = (IFieldSymbol)registerArgs[1];
                }

                var invocationExpression = (InvocationExpressionSyntax)registerInfo[2];
                if (invocationExpression == null)
                {
                    return;
                }
                //interpret initialize info
                if (_branchesDict.ContainsKey(registerSymbol.Name))
                {
                    string kindName = null;
                    if (kind != null)
                    {
                        kindName = kind.Name;
                    }

                    if (kindName == null || allowedKinds.Contains(kindName))
                    {
                        //look for and interpret id fields
                        List<string> idNames = CheckIds(_branchesDict[registerSymbol.Name], kindName, context);
                        if (idNames.Count > 0)
                        {
                            //look for and interpret rule fields
                            List<string> ruleNames = CheckRules(idNames, _branchesDict[registerSymbol.Name], kindName, context);

                            if (ruleNames.Count > 0)
                            {
                                //look for and interpret SupportedDiagnostics property
                               bool supportedDiagnosticsCorrect = CheckSupportedDiagnostics(ruleNames, context);

                                if (supportedDiagnosticsCorrect)
                                {
                                    //check the SyntaxNode, Symbol, Compilation, CodeBlock, etc analysis method(s)
                                    bool analysisCorrect = CheckAnalysis(_branchesDict[registerSymbol.Name], kindName, ruleNames, context, analysisMethodSymbol);
                                    if (analysisCorrect)
                                    {
                                        //diagnostic to go to code fix
                                    }
                                    else
                                    {
                                        //diagnostic
                                    }
                                }
                                else
                                {
                                    return;
                                }
                            }
                            else
                            {
                                var analyzerClass = _analyzerClassSymbol.DeclaringSyntaxReferences[0].GetSyntax() as ClassDeclarationSyntax;
                                ReportDiagnostic(context, MissingRuleRule, analyzerClass.Identifier.GetLocation(), MissingRuleRule.MessageFormat);
                            }
                        }
                        else
                        {
                            // diagnostic for missing id names
                           var analyzerClassSyntax = _analyzerClassSymbol.DeclaringSyntaxReferences[0].GetSyntax() as ClassDeclarationSyntax;
                           ReportDiagnostic(context, MissingIdRule, analyzerClassSyntax.Identifier.GetLocation(), MissingIdRule.MessageFormat);
                        }
                    }
                    else
                    {
                        ReportDiagnostic(context, IncorrectInitStatementRule, invocationExpression.GetLocation(), IncorrectInitStatementRule.MessageFormat);
                    }
                }
                else
                {
                    return;
                }
            }
            
            //checks the syntax tree analysis part of the analyzer
            internal bool CheckAnalysis(string branch, string kind, List<string> ruleNames, CompilationAnalysisContext context, IMethodSymbol analysisMethodSymbol)
            {
                if (branch == "SyntaxNode")
                {
                    if (kind == "IfStatement")
                    {
                        return CheckIfStatementAnalysis(branch, kind, ruleNames, context, analysisMethodSymbol);
                    }
                }

                return false;
            }

            #region CheckAnalysis for IfStatement
            internal bool CheckIfStatementAnalysis(string branch, string kind, List<string> ruleNames, CompilationAnalysisContext context, IMethodSymbol analysisMethodSymbol)
            {
                var getStatements = AnalysisGetStatements(analysisMethodSymbol);
                if (getStatements.Count == 0)
                {
                    return false;
                }

                var methodDeclaration = getStatements[0] as MethodDeclarationSyntax;
                var statements = (SyntaxList<StatementSyntax>)getStatements[1];
                var contextParameter = methodDeclaration.ParameterList.Parameters[0] as ParameterSyntax;
                if (contextParameter == null)
                {
                    return false;
                }

                int statementCount = statements.Count;

                if (statementCount > 0)
                {
                    SyntaxToken statementIdentifierToken = IfStatementAnalysis1(context, statements, contextParameter);
                    if (statementIdentifierToken.Text == "")
                    {
                        ReportDiagnostic(context, IfStatementIncorrectRule, statements[0].GetLocation(), contextParameter.Identifier.Text);
                        return false;
                    }

                    if (statementCount > 1)
                    {
                        SyntaxToken keywordIdentifierToken = IfStatementAnalysis2(context, statements, statementIdentifierToken);
                        if (keywordIdentifierToken.Text == "")
                        {
                            ReportDiagnostic(context, IfKeywordIncorrectRule, statements[1].GetLocation(), statementIdentifierToken.Text);
                            return false;
                        }

                        if (statementCount > 2)
                        {
                            var triviaBlock = IfStatementAnalysis3(context, statements, keywordIdentifierToken) as BlockSyntax;
                            if (triviaBlock == null)
                            {
                                ReportDiagnostic(context, TrailingTriviaCheckIncorrectRule, statements[2].GetLocation(), keywordIdentifierToken.Text);
                                return false;
                            }

                            SyntaxList<StatementSyntax> triviaBlockStatements = triviaBlock.Statements;
                            if (triviaBlockStatements == null)
                            {
                                ReportDiagnostic(context, TrailingTriviaVarMissingRule, triviaBlock.GetLocation(), keywordIdentifierToken.Text);
                                return false;
                            }

                            if (triviaBlockStatements.Count > 0)
                            {
                                SyntaxToken triviaIdentifierToken = IfStatementAnalysis4(context, triviaBlockStatements, keywordIdentifierToken);
                                if (triviaIdentifierToken.Text == "")
                                {
                                    ReportDiagnostic(context, TrailingTriviaVarIncorrectRule, triviaBlockStatements[0].GetLocation(), keywordIdentifierToken.Text);
                                    return false;
                                }
                            }
                            else
                            {
                                ReportDiagnostic(context, TrailingTriviaVarMissingRule, triviaBlock.GetLocation(), keywordIdentifierToken.Text);
                                return false;
                            }

                        }
                        else
                        {
                            ReportDiagnostic(context, TrailingTriviaCheckMissingRule, statements[1].GetLocation(), keywordIdentifierToken.Text);
                            return false;
                        }
                    }
                    else
                    {
                        ReportDiagnostic(context, IfKeywordMissingRule, statements[0].GetLocation(), statementIdentifierToken.Text);
                    }
                }
                else
                {
                    ReportDiagnostic(context, IfStatementMissingRule, methodDeclaration.Identifier.GetLocation(), contextParameter.Identifier.Text);
                    return false;
                }

                return true;
            }

            internal SyntaxToken IfStatementAnalysis1(CompilationAnalysisContext context, SyntaxList<StatementSyntax> statements, ParameterSyntax contextParameter)
            {
                var emptyResult = SyntaxFactory.Identifier("");
                var ifStatement = statements[0] as LocalDeclarationStatementSyntax;
                if (ifStatement == null)
                {
                    return emptyResult;
                }

                var statementName = GetIdentifierTokenFromLocalDecl(ifStatement);
                if (statementName.Text == "")
                {
                    return emptyResult;
                }

                var statementEqualsValueClause = GetEqualsValueClauseFromLocalDecl(ifStatement);
                if (statementEqualsValueClause == null)
                {
                    return emptyResult;
                }

                var statementCastExpression = statementEqualsValueClause.Value as CastExpressionSyntax;
                if (statementCastExpression == null)
                {
                    return emptyResult;
                }

                var statementIdentifier = statementCastExpression.Type as TypeSyntax;
                //TODO: figure out how to make this not use ToString()
                if (statementIdentifier == null || statementIdentifier.ToString() != "IfStatementSyntax")
                {
                    return emptyResult;
                }

                var statementExpression = statementCastExpression.Expression as MemberAccessExpressionSyntax;
                if (statementExpression == null)
                {
                    return emptyResult;
                }

                var statementExpressionIdentifier = statementExpression.Expression as IdentifierNameSyntax;
                if (statementExpressionIdentifier == null || statementExpressionIdentifier.Identifier.Text != contextParameter.Identifier.Text)
                {
                    return emptyResult;
                }

                var statementExpressionNode = statementExpression.Name as IdentifierNameSyntax;
                if (statementExpressionNode == null || statementExpressionNode.Identifier.Text != "Node")
                {
                    return emptyResult;
                }

                return statementName;
            }

            internal SyntaxToken IfStatementAnalysis2(CompilationAnalysisContext context, SyntaxList<StatementSyntax> statements, SyntaxToken statementIdentifierToken)
            {
                var emptyResult = SyntaxFactory.Identifier("");
                var statement = statements[1] as LocalDeclarationStatementSyntax;
                if (statement == null)
                {
                    return emptyResult;
                }

                SyntaxToken keywordIdentifierToken = GetIdentifierTokenFromLocalDecl(statement);
                if (keywordIdentifierToken.Text == "")
                {
                    return emptyResult;
                }

                var equalsValueClause = GetEqualsValueClauseFromLocalDecl(statement);
                if (equalsValueClause == null)
                {
                    return emptyResult;
                }

                var memberExpr = equalsValueClause.Value as MemberAccessExpressionSyntax;
                if (memberExpr == null)
                {
                    return emptyResult;
                }

                var identifier = memberExpr.Expression as IdentifierNameSyntax;
                if (identifier == null || identifier.Identifier.Text != statementIdentifierToken.Text)
                {
                    return emptyResult;
                }

                var name = memberExpr.Name as IdentifierNameSyntax;
                if (name == null || name.Identifier.Text != "IfKeyword")
                {
                    return emptyResult;
                }

                return keywordIdentifierToken;
            }

            internal BlockSyntax IfStatementAnalysis3(CompilationAnalysisContext context, SyntaxList<StatementSyntax> statements, SyntaxToken keywordIdentifierToken)
            {
                BlockSyntax emptyResult = null;

                var statement = statements[2] as IfStatementSyntax;
                if (statement == null)
                {
                    return emptyResult;
                }

                var booleanExpression = statement.Condition as MemberAccessExpressionSyntax;
                if (booleanExpression == null)
                {
                    return emptyResult;
                }

                var identifier = booleanExpression.Expression as IdentifierNameSyntax;
                if (identifier == null || identifier.Identifier.Text != keywordIdentifierToken.Text)
                {
                    return emptyResult;
                }

                var name = booleanExpression.Name as IdentifierNameSyntax;
                if (name == null || name.Identifier.Text != "HasTrailingTrivia")
                {
                    return emptyResult;
                }

                var block = statement.Statement as BlockSyntax;
                if (block == null)
                {
                    return emptyResult;
                }

                return block;
            }

            internal SyntaxToken IfStatementAnalysis4(CompilationAnalysisContext context, SyntaxList<StatementSyntax> statements, SyntaxToken keywordIdentifierToken)
            {
                var emptyResult = SyntaxFactory.Identifier("");
                var statement = statements[0] as LocalDeclarationStatementSyntax;
                if (statement == null)
                {
                    return emptyResult;
                }

                SyntaxToken triviaIdentifierToken = GetIdentifierTokenFromLocalDecl(statement);
                if (triviaIdentifierToken.Text == "")
                {
                    return emptyResult;
                }

                var statementEqualsValueClause = GetEqualsValueClauseFromLocalDecl(statement);
                if (statementEqualsValueClause == null)
                {
                    return emptyResult;
                }

                var invocationExpression = statementEqualsValueClause.Value as InvocationExpressionSyntax;
                if (invocationExpression == null)
                {
                    return emptyResult;
                }

                var memberExpr = invocationExpression.Expression as MemberAccessExpressionSyntax;
                if (memberExpr == null)
                {
                    return emptyResult;
                }

                var memberExprInner = memberExpr.Expression as MemberAccessExpressionSyntax;
                if (memberExprInner == null)
                {
                    return emptyResult;
                }

                var innerIdentifier = memberExprInner.Expression as IdentifierNameSyntax;
                if (innerIdentifier == null || innerIdentifier.Identifier.Text != keywordIdentifierToken.Text)
                {
                    return emptyResult;
                }

                var innerName = memberExprInner.Name as IdentifierNameSyntax;
                if (innerName == null || innerName.Identifier.Text != "TrailingTrivia")
                {
                    return emptyResult;
                }

                var memberExprName = memberExpr.Name as IdentifierNameSyntax;
                if (memberExprName == null || memberExprName.Identifier.Text != "Last")
                {
                    return emptyResult;
                }

                return triviaIdentifierToken;
            }

            internal EqualsValueClauseSyntax GetEqualsValueClauseFromLocalDecl(LocalDeclarationStatementSyntax statement)
            {
                EqualsValueClauseSyntax emptyResult = null;
                if (statement == null)
                {
                    return emptyResult;
                }

                var variableDeclaration = statement.Declaration as VariableDeclarationSyntax;
                if (variableDeclaration == null)
                {
                    return emptyResult;
                }

                SeparatedSyntaxList<VariableDeclaratorSyntax> variables = variableDeclaration.Variables;
                if (variables == null || variables.Count != 1)
                {
                    return emptyResult;
                }

                var variableDeclarator = variables[0] as VariableDeclaratorSyntax;
                if (variableDeclarator == null)
                {
                    return emptyResult;
                }

                SyntaxToken identifier = variableDeclarator.Identifier;
                if (identifier == null)
                {
                    return emptyResult;
                }

                var equalsValueClause = variableDeclarator.Initializer as EqualsValueClauseSyntax;
                if (equalsValueClause == null)
                {
                    return emptyResult;
                }

                return equalsValueClause;
            }

            internal SyntaxToken GetIdentifierTokenFromLocalDecl(LocalDeclarationStatementSyntax statement)
            {
                var emptyResult = SyntaxFactory.Identifier("");
                if (statement == null)
                {
                    return emptyResult;
                }

                var variableDeclaration = statement.Declaration as VariableDeclarationSyntax;
                if (variableDeclaration == null)
                {
                    return emptyResult;
                }

                SeparatedSyntaxList<VariableDeclaratorSyntax> variables = variableDeclaration.Variables;
                if (variables == null || variables.Count != 1)
                {
                    return emptyResult;
                }

                var variableDeclarator = variables[0] as VariableDeclaratorSyntax;
                if (variableDeclarator == null)
                {
                    return emptyResult;
                }

                SyntaxToken identifier = variableDeclarator.Identifier;
                if (identifier == null)
                {
                    return emptyResult;
                }

                return identifier;
            }
            #endregion

            internal List<object> AnalysisGetStatements(IMethodSymbol analysisMethodSymbol)
            {
                List<object> result = new List<object>();
                if (analysisMethodSymbol == null)
                {
                    return result;
                }

                var methodDeclaration = analysisMethodSymbol.DeclaringSyntaxReferences[0].GetSyntax() as MethodDeclarationSyntax;
                if (methodDeclaration == null)
                {
                    return result;
                }

                var body = methodDeclaration.Body as BlockSyntax;
                if (body == null)
                {
                    return result;
                }

                SyntaxList<StatementSyntax> statements = body.Statements;
                if (statements == null)
                {
                    return result;
                }

                result.Add(methodDeclaration);
                result.Add(statements);
                return result;
            }

            //returns a boolean based on whether or not the SupportedDiagnostics property is correct
            internal bool CheckSupportedDiagnostics(List<string> ruleNames, CompilationAnalysisContext context)
            {
                var propertyDeclaration = SuppDiagPropertySymbol(context);
                if (propertyDeclaration == null)
                {
                    return false;
                }

                SyntaxList<StatementSyntax> statements = SuppDiagAccessor(context, propertyDeclaration);

                if (statements.Count == 0)
                {
                    ReportDiagnostic(context, IncorrectAccessorReturnRule, propertyDeclaration.GetLocation(), IncorrectAccessorReturnRule.MessageFormat);
                    return false;
                }

                var getAccessorKeywordLocation = propertyDeclaration.AccessorList.Accessors.First().GetLocation();

                IEnumerable<ReturnStatementSyntax> returnStatements = statements.OfType<ReturnStatementSyntax>();
                if (returnStatements.Count() == 0)
                {
                    ReportDiagnostic(context, IncorrectAccessorReturnRule, getAccessorKeywordLocation, IncorrectAccessorReturnRule.MessageFormat);
                    return false;
                }

                ReturnStatementSyntax returnStatement = returnStatements.First();
                if (returnStatement == null)
                {
                    ReportDiagnostic(context, IncorrectAccessorReturnRule, getAccessorKeywordLocation, IncorrectAccessorReturnRule.MessageFormat);
                    return false;
                }

                var returnExpression = returnStatement.Expression;
                if (returnExpression == null)
                {
                    ReportDiagnostic(context, IncorrectAccessorReturnRule, getAccessorKeywordLocation, IncorrectAccessorReturnRule.MessageFormat);
                    return false;
                }

                if (returnExpression is InvocationExpressionSyntax)
                {
                    var valueClause = returnExpression as InvocationExpressionSyntax;
                    var returnDeclaration = returnStatement as ReturnStatementSyntax;
                    SuppDiagReturnCheck(context, valueClause, returnDeclaration.GetLocation(), ruleNames);
                }
                else if (returnExpression is IdentifierNameSyntax)
                {
                    SymbolInfo returnSymbolInfo = context.Compilation.GetSemanticModel(returnStatement.SyntaxTree).GetSymbolInfo(returnExpression as IdentifierNameSyntax);
                    List<object> symbolResult = SuppDiagReturnSymbol(context, returnSymbolInfo, getAccessorKeywordLocation);
                    if (symbolResult.Count == 0)
                    {
                        return false;
                    }

                    InvocationExpressionSyntax valueClause = symbolResult[0] as InvocationExpressionSyntax;
                    VariableDeclaratorSyntax returnDeclaration = symbolResult[1] as VariableDeclaratorSyntax;
                    SuppDiagReturnCheck(context, valueClause, returnDeclaration.GetLocation(), ruleNames);
                }
                else
                {
                    ReportDiagnostic(context, IncorrectAccessorReturnRule, getAccessorKeywordLocation, IncorrectAccessorReturnRule.MessageFormat);
                    return false;
                }

                return true;

            }

            #region CheckSupportedDiagnostics helpers
            internal PropertyDeclarationSyntax SuppDiagPropertySymbol(CompilationAnalysisContext context)
            {
                if (_propertySymbol == null)
                {
                    ReportDiagnostic(context, MissingSuppDiagRule, _analyzerClassSymbol.Locations[0], MissingSuppDiagRule.MessageFormat);
                    return null;
                }

                if (_propertySymbol.Name != "SupportedDiagnostics" || _propertySymbol.DeclaredAccessibility != Accessibility.Public ||
                    !_propertySymbol.IsOverride)
                {
                    ReportDiagnostic(context, IncorrectSigSuppDiagRule, _propertySymbol.Locations[0], IncorrectSigSuppDiagRule.MessageFormat);
                    return null;
                }

                return _propertySymbol.DeclaringSyntaxReferences[0].GetSyntax() as PropertyDeclarationSyntax;
            }

            internal SyntaxList<StatementSyntax> SuppDiagAccessor(CompilationAnalysisContext context, PropertyDeclarationSyntax propertyDeclaration)
            {
                SyntaxList<StatementSyntax> emptyResult = new SyntaxList<StatementSyntax>();

                AccessorListSyntax accessorList = propertyDeclaration.AccessorList;
                if (accessorList == null)
                {
                    return emptyResult;
                }

                SyntaxList<AccessorDeclarationSyntax> accessors = accessorList.Accessors;
                if (accessors == null || accessors.Count == 0)
                {
                    ReportDiagnostic(context, MissingAccessorRule, propertyDeclaration.GetLocation(), MissingAccessorRule.MessageFormat);
                    return emptyResult;
                }
                if (accessors.Count > 1)
                {
                    ReportDiagnostic(context, TooManyAccessorsRule, accessorList.GetLocation(), TooManyAccessorsRule.MessageFormat);
                    return emptyResult;
                }

                var getAccessor = accessors.First() as AccessorDeclarationSyntax;
                if (getAccessor == null || getAccessor.Keyword.Kind() != SyntaxKind.GetKeyword)
                {
                    ReportDiagnostic(context, MissingAccessorRule, propertyDeclaration.GetLocation(), MissingAccessorRule.MessageFormat);
                    return emptyResult;
                }

                var accessorBody = getAccessor.Body as BlockSyntax;
                if (accessorBody == null)
                {
                    ReportDiagnostic(context, IncorrectAccessorReturnRule, getAccessor.Keyword.GetLocation(), IncorrectAccessorReturnRule.MessageFormat);
                    return emptyResult;
                }

                return accessorBody.Statements;
            }

            internal void SuppDiagReturnCheck(CompilationAnalysisContext context, InvocationExpressionSyntax valueClause, Location returnDeclarationLocation, List<string> ruleNames)
            {
                if (valueClause == null)
                {
                    ReportDiagnostic(context, IncorrectAccessorReturnRule, returnDeclarationLocation, IncorrectAccessorReturnRule.MessageFormat);
                    return;
                }

                var valueExpression = valueClause.Expression as MemberAccessExpressionSyntax;
                if (valueExpression == null)
                {
                    ReportDiagnostic(context, IncorrectAccessorReturnRule, returnDeclarationLocation, IncorrectAccessorReturnRule.MessageFormat);
                    return;
                }

                if (valueExpression.ToString() != "ImmutableArray.Create")
                {
                    ReportDiagnostic(context, SuppDiagReturnValueRule, returnDeclarationLocation, SuppDiagReturnValueRule.MessageFormat);
                    return;
                }

                var valueArguments = valueClause.ArgumentList as ArgumentListSyntax;
                if (valueArguments == null)
                {
                    return;
                }

                SeparatedSyntaxList<ArgumentSyntax> valueArgs = valueArguments.Arguments;
                if (valueArgs == null)
                {
                    return;
                }

                foreach (ArgumentSyntax arg in valueArgs)
                {
                    if (ruleNames.Count == 0)
                    {
                        ReportDiagnostic(context, SupportedRulesRule, valueExpression.GetLocation(), SupportedRulesRule.MessageFormat);
                        return;
                    }
                    if (ruleNames.Contains(arg.ToString()))
                    {
                        ruleNames.Remove(arg.ToString());
                    }
                }
            }

            internal List<object> SuppDiagReturnSymbol(CompilationAnalysisContext context, SymbolInfo returnSymbolInfo, Location getAccessorKeywordLocation)
            {
                List<object> result = new List<object>();

                ILocalSymbol returnSymbol = null;
                if (returnSymbolInfo.CandidateSymbols.Count() == 0)
                {
                    returnSymbol = returnSymbolInfo.Symbol as ILocalSymbol;
                }
                else
                {
                    returnSymbol = returnSymbolInfo.CandidateSymbols[0] as ILocalSymbol;
                }

                if (returnSymbol == null)
                {
                    ReportDiagnostic(context, IncorrectAccessorReturnRule, getAccessorKeywordLocation, IncorrectAccessorReturnRule.MessageFormat);
                    return result;
                }

                if (returnSymbol.Type.Name != "System.Collections.Immutable.ImmutableArray<Microsoft.CodeAnalysis.DiagnosticDescriptor>")
                {
                    ReportDiagnostic(context, IncorrectAccessorReturnRule, returnSymbol.Locations[0], IncorrectAccessorReturnRule.MessageFormat);
                    return result;
                }

                var returnDeclaration = returnSymbol.DeclaringSyntaxReferences[0].GetSyntax() as VariableDeclaratorSyntax;
                if (returnDeclaration == null)
                {
                    ReportDiagnostic(context, IncorrectAccessorReturnRule, returnSymbol.Locations[0], IncorrectAccessorReturnRule.MessageFormat);
                    return result;
                }

                var equalsValueClause = returnDeclaration.Initializer as EqualsValueClauseSyntax;
                if (equalsValueClause == null)
                {
                    ReportDiagnostic(context, IncorrectAccessorReturnRule, returnDeclaration.GetLocation(), IncorrectAccessorReturnRule.MessageFormat);
                    return result;
                }

                var valueClause = equalsValueClause.Value as InvocationExpressionSyntax;

                result.Add(valueClause);
                result.Add(returnDeclaration);
                return result;
            }
            #endregion

            //returns a list of rule names
            internal List<string> CheckRules(List<string> idNames, string branch, string kind, CompilationAnalysisContext context)
            {
                List<string> ruleNames = new List<string>();
                List<string> emptyRuleNames = new List<string>();

                foreach (var fieldSymbol in _analyzerFieldSymbols)
                {
                    if (fieldSymbol.Type != null &&  fieldSymbol.Type.MetadataName == "DiagnosticDescriptor")
                    {
                        if (fieldSymbol.DeclaredAccessibility != Accessibility.Internal || !fieldSymbol.IsStatic)
                        {
                            ReportDiagnostic(context, InternalAndStaticErrorRule, fieldSymbol.Locations[0], InternalAndStaticErrorRule.MessageFormat);
                            return emptyRuleNames;
                        }

                        var declaratorSyntax = fieldSymbol.DeclaringSyntaxReferences[0].GetSyntax() as VariableDeclaratorSyntax;
                        if (declaratorSyntax == null)
                        {
                            return emptyRuleNames;
                        }

                        var objectCreationSyntax = declaratorSyntax.Initializer.Value as ObjectCreationExpressionSyntax;
                        if (objectCreationSyntax == null)
                        {
                            return emptyRuleNames;
                        }

                        var ruleArgumentList = objectCreationSyntax.ArgumentList;

                        for (int i = 0; i < ruleArgumentList.Arguments.Count; i++)
                        {
                            var currentArg = ruleArgumentList.Arguments[i];
                            if (currentArg == null)
                            {
                                return emptyRuleNames;
                            }

                            var currentArgExpr = currentArg.Expression;
                            if (currentArgExpr == null)
                            {
                                return emptyRuleNames;
                            }

                            if (currentArg.NameColon != null)
                            {
                                string currentArgName = currentArg.NameColon.Name.Identifier.Text;

                                if (currentArgName == "isEnabledByDefault" && !currentArgExpr.IsKind(SyntaxKind.TrueLiteralExpression))
                                {
                                    ReportDiagnostic(context, EnabledByDefaultErrorRule, currentArgExpr.GetLocation(), EnabledByDefaultErrorRule.MessageFormat);
                                    return emptyRuleNames;
                                }
                                else if (currentArgName == "defaultSeverity")
                                {
                                    var memberAccessExpr = currentArgExpr as MemberAccessExpressionSyntax;
                                    if (memberAccessExpr == null)
                                    {
                                        return emptyRuleNames;
                                    }

                                    if (memberAccessExpr.Expression != null && memberAccessExpr.Name != null)
                                    {
                                        string identifierExpr = memberAccessExpr.Expression.ToString();
                                        string identifierName = memberAccessExpr.Name.Identifier.Text;
                                        if (identifierExpr != "DiagnosticSeverity" && (identifierName != "Warning" || identifierName != "Error" || identifierName != "Hidden" || identifierName != "Info"))
                                        {
                                            ReportDiagnostic(context, DefaultSeverityErrorRule, currentArgExpr.GetLocation(), DefaultSeverityErrorRule.MessageFormat);
                                            return emptyRuleNames;
                                        }
                                    }
                                    else
                                    {
                                        return emptyRuleNames;
                                    }
                                }
                                else if (currentArgName == "id")
                                {
                                    if (currentArgExpr.IsKind(SyntaxKind.StringLiteralExpression))
                                    {
                                        ReportDiagnostic(context, IdDeclTypeErrorRule, currentArgExpr.GetLocation(), IdDeclTypeErrorRule.MessageFormat);
                                        return emptyRuleNames;
                                    }

                                    if (fieldSymbol.Name == null)
                                    {
                                        return emptyRuleNames;
                                    }

                                    var foundId = currentArgExpr.ToString();
                                    var foundRule = fieldSymbol.Name.ToString();
                                    bool ruleIdFound = false;

                                    foreach (string idName in idNames)
                                    {
                                        if (idName == foundId)
                                        {
                                            ruleNames.Add(foundRule);
                                            ruleIdFound = true;
                                        }
                                    }

                                    if (!ruleIdFound)
                                    {
                                        ReportDiagnostic(context, MissingIdDeclarationRule, currentArgExpr.GetLocation(), MissingIdDeclarationRule.MessageFormat);
                                        return emptyRuleNames;
                                    }
                                }
                            }
                        }
                    }
                }
                return ruleNames;
            }

            //returns a list of id names, empty if none found
            internal List<string> CheckIds(string branch, string kind, CompilationAnalysisContext context)
            {
                List<string> idNames = new List<string>();
                foreach (IFieldSymbol field in _analyzerFieldSymbols)
                {
                    if (field.IsConst && field.IsStatic && field.DeclaredAccessibility == Accessibility.Public && field.Type.SpecialType == SpecialType.System_String)
                    {
                        if (field.Name == null)
                        {
                            continue;
                        }
                        idNames.Add(field.Name);
                    }
                }
                return idNames;
            }

            //returns a symbol for the register call, and a list of the arguments
            //assumes that there is only one thing registered
            internal List<object> CheckInitialize(CompilationAnalysisContext context)
            {
                //default values for returning
                IMethodSymbol registerCall = null;
                List<ISymbol> registerArgs = new List<ISymbol>();
                InvocationExpressionSyntax invocExpr = null;
                
                if (_initializeSymbol == null)
                {
                    //the initialize method was not found
                    ReportDiagnostic(context, MissingInitRule, _analyzerClassSymbol.Locations[0], MissingInitRule.MessageFormat);
                    return new List<object>(new object[] { registerCall, registerArgs });
                }
                else
                {
                    //checking method signature
                    var codeBlock = InitializeOverview(context) as BlockSyntax;
                    if (codeBlock == null)
                    {
                        return new List<object>(new object[] { registerCall, registerArgs, invocExpr });
                    }

                    SyntaxList<StatementSyntax> statements = codeBlock.Statements;
                    if (statements.Count == 0)
                    {
                        //no statements inside initiailize
                        ReportDiagnostic(context, MissingRegisterRule, _initializeSymbol.Locations[0], MissingRegisterRule.MessageFormat);
                        return new List<object>(new object[] { registerCall, registerArgs, invocExpr });
                    }
                    else if (statements.Count > 1)
                    {
                        foreach (var statement in statements)
                        {
                            if (statement.Kind() != SyntaxKind.ExpressionStatement)
                            {
                                ReportDiagnostic(context, InvalidStatementRule, statement.GetLocation(), statement.ToString());
                                statements = statements.Remove(statement);
                                continue;
                            }
                        }

                        if (statements.Count() > 1)
                        {
                            foreach (ExpressionStatementSyntax statement in statements)
                            {
                                var expression = statement.Expression as InvocationExpressionSyntax;
                                if (expression == null)
                                {
                                    ReportDiagnostic(context, InvalidStatementRule, statement.GetLocation(), statement.Expression);
                                    statements = statements.Remove(statement);
                                    continue;
                                }

                                var expressionStart = expression.Expression as MemberAccessExpressionSyntax;
                                if (expressionStart == null || expressionStart.Name == null)
                                {
                                    ReportDiagnostic(context, InvalidStatementRule, statement.GetLocation(), statement.Expression);
                                    statements = statements.Remove(statement);
                                    continue;
                                }

                                var preExpressionStart = expressionStart.Expression as IdentifierNameSyntax;
                                if (preExpressionStart == null || preExpressionStart.Identifier == null ||
                                    preExpressionStart.Identifier.ValueText != "context")
                                {
                                    ReportDiagnostic(context, InvalidStatementRule, statement.GetLocation(), statement.Expression);
                                    statements = statements.Remove(statement);
                                    continue;
                                }

                                var name = expressionStart.Name.ToString();
                                if (!_branchesDict.ContainsKey(name))
                                {
                                    ReportDiagnostic(context, InvalidStatementRule, statement.GetLocation(), statement.Expression);
                                    statements = statements.Remove(statement);
                                    continue;
                                }
                            }

                            if (statements.Count() > 1)
                            {
                                //too many statements inside initialize
                                ReportDiagnostic(context, TooManyInitStatementsRule, statements[0].GetLocation(), TooManyInitStatementsRule.MessageFormat);
                                return new List<object>(new object[] { registerCall, registerArgs, invocExpr });
                            }
                        }
                    }
                    else
                    {
                        //only one statement inside initialize
                        List<object> bodyResults = InitializeBody(context, statements);
                        if (bodyResults == null)
                        {
                            return new List<object>(new object[] { registerCall, registerArgs, invocExpr });
                        }
                        var invocationExpr = bodyResults[0] as InvocationExpressionSyntax;
                        var memberExpr = bodyResults[1] as MemberAccessExpressionSyntax;
                        invocExpr = invocationExpr;

                        if (context.Compilation.GetSemanticModel(invocationExpr.SyntaxTree).GetSymbolInfo(memberExpr).CandidateSymbols.Count() == 0)
                        {
                            registerCall = context.Compilation.GetSemanticModel(memberExpr.SyntaxTree).GetSymbolInfo(memberExpr).Symbol as IMethodSymbol;
                        }
                        else
                        {
                            registerCall = context.Compilation.GetSemanticModel(memberExpr.SyntaxTree).GetSymbolInfo(memberExpr).CandidateSymbols[0] as IMethodSymbol;
                        }

                        if (registerCall == null)
                        {
                            return new List<object>(new object[] { registerCall, registerArgs });
                        }

                        SeparatedSyntaxList<ArgumentSyntax> arguments = invocationExpr.ArgumentList.Arguments;
                        if (arguments == null)
                        {
                            ReportDiagnostic(context, IncorrectInitStatementRule, memberExpr.GetLocation(), IncorrectInitStatementRule.MessageFormat);
                            return new List<object>(new object[] { registerCall, registerArgs, invocExpr });
                        }
                        if (arguments.Count() > 0)
                        {
                            IMethodSymbol actionSymbol = context.Compilation.GetSemanticModel(invocationExpr.SyntaxTree).GetSymbolInfo(arguments[0].Expression).Symbol as IMethodSymbol;
                            registerArgs.Add(actionSymbol);

                            if (arguments.Count() > 1)
                            {
                                IFieldSymbol kindSymbol = context.Compilation.GetSemanticModel(invocationExpr.SyntaxTree).GetSymbolInfo(arguments[1].Expression).Symbol as IFieldSymbol;
                                if (kindSymbol == null)
                                {
                                    return new List<object>(new object[] { registerCall, registerArgs, invocExpr });
                                }
                                else
                                {
                                    registerArgs.Add(kindSymbol);
                                }
                            }
                        }
                    }
                }

                return new List<object>(new object[] { registerCall, registerArgs, invocExpr });
            }

            #region CheckInitialize helpers
            internal BlockSyntax InitializeOverview(CompilationAnalysisContext context)
            {
                ImmutableArray<IParameterSymbol> parameters = _initializeSymbol.Parameters;
                if (parameters.Count() != 1 || parameters[0].Type != context.Compilation.GetTypeByMetadataName("Microsoft.CodeAnalysis.Diagnostics.AnalysisContext") || parameters[0].Name != "context" || _initializeSymbol.DeclaredAccessibility != Accessibility.Public || !_initializeSymbol.IsOverride || !_initializeSymbol.ReturnsVoid)
                {
                    ReportDiagnostic(context, IncorrectInitSigRule, _initializeSymbol.Locations[0], MissingInitRule.MessageFormat);
                    return null;
                }

                //looking at the contents of the initialize method
                var initializeMethod = _initializeSymbol.DeclaringSyntaxReferences[0].GetSyntax() as MethodDeclarationSyntax;
                if (initializeMethod == null)
                {
                    return null;
                }

                var codeBlock = initializeMethod.Body as BlockSyntax;
                if (codeBlock == null)
                {
                    return null;
                }

                return codeBlock;
            }

            internal List<object> InitializeBody(CompilationAnalysisContext context, SyntaxList<StatementSyntax> statements)
            {
                var statement = statements[0] as ExpressionStatementSyntax;
                if (statement == null)
                {
                    ReportDiagnostic(context, IncorrectInitStatementRule, statements[0].GetLocation(), IncorrectInitStatementRule.MessageFormat);
                    return null;
                }

                var invocationExpr = statement.Expression as InvocationExpressionSyntax;
                if (invocationExpr == null)
                {
                    ReportDiagnostic(context, IncorrectInitStatementRule, statement.GetLocation(), IncorrectInitStatementRule.MessageFormat);
                    return null;
                }

                var memberExpr = invocationExpr.Expression as MemberAccessExpressionSyntax;
                if (memberExpr == null)
                {
                    ReportDiagnostic(context, IncorrectInitStatementRule, invocationExpr.GetLocation(), IncorrectInitStatementRule.MessageFormat);
                    return null;
                }

                var memberExprContext = memberExpr.Expression as IdentifierNameSyntax;
                if (memberExprContext == null)
                {
                    ReportDiagnostic(context, IncorrectInitStatementRule, memberExpr.GetLocation(), IncorrectInitStatementRule.MessageFormat);
                    return null;
                }
                if (memberExprContext.Identifier.Text != "context")
                {
                    ReportDiagnostic(context, IncorrectInitStatementRule, memberExprContext.GetLocation(), IncorrectInitStatementRule.MessageFormat);
                    return null;
                }

                var memberExprRegister = memberExpr.Name as IdentifierNameSyntax;
                if (memberExprRegister == null)
                {
                    ReportDiagnostic(context, IncorrectInitStatementRule, memberExpr.GetLocation(), IncorrectInitStatementRule.MessageFormat);
                    return null;
                }
                if (!_branchesDict.ContainsKey(memberExprRegister.ToString()))
                {
                    ReportDiagnostic(context, IncorrectInitStatementRule, memberExprRegister.GetLocation(), IncorrectInitStatementRule.MessageFormat);
                    return null;
                }

                return new List<object>(new object[] { invocationExpr, memberExpr });
            }
            #endregion

            #region symbol collectors
            internal void AddMethod(SymbolAnalysisContext context)
            {
                var sym = (IMethodSymbol)context.Symbol;

                if (sym == null)
                {
                    return;
                }
                if (sym.ContainingType == null)
                {
                    return;
                }
                if (sym.ContainingType.BaseType == null)
                {
                    return;
                }
                if (sym.ContainingType.BaseType != context.Compilation.GetTypeByMetadataName("Microsoft.CodeAnalysis.Diagnostics.DiagnosticAnalyzer"))
                {
                    return;
                }
                if (_analyzerMethodSymbols.Contains(sym))
                {
                    return;
                }

                if (sym.Name == "Initialize")
                {
                    _initializeSymbol = sym;
                    return;
                }

                _analyzerMethodSymbols.Add(sym);
            }

            internal void AddProperty(SymbolAnalysisContext context)
            {
                var sym = (IPropertySymbol)context.Symbol;

                if (sym == null)
                {
                    return;
                }
                if (sym.ContainingType == null)
                {
                    return;
                }
                if (sym.ContainingType.BaseType == null)
                {
                    return;
                }
                if (sym.ContainingType.BaseType != context.Compilation.GetTypeByMetadataName("Microsoft.CodeAnalysis.Diagnostics.DiagnosticAnalyzer"))
                {
                    return;
                }
                if (_analyzerPropertySymbols.Contains(sym))
                {
                    return;
                }

                if (sym.Name == "SupportedDiagnostics")
                {
                    _propertySymbol = sym;
                    return;
                }

                _analyzerPropertySymbols.Add(sym);
            }

            internal void AddField(SymbolAnalysisContext context)
            {
                var sym = (IFieldSymbol)context.Symbol;

                if (sym == null)
                {
                    return;
                }
                if (sym.ContainingType == null)
                {
                    return;
                }
                if (sym.ContainingType.BaseType == null)
                {
                    return;
                }
                if (sym.ContainingType.BaseType != context.Compilation.GetTypeByMetadataName("Microsoft.CodeAnalysis.Diagnostics.DiagnosticAnalyzer"))
                {
                    return;
                }
                if (_analyzerFieldSymbols.Contains(sym))
                {
                    return;
                }

                _analyzerFieldSymbols.Add(sym);
            }

            internal void AddClass(SymbolAnalysisContext context)
            {
                var sym = (INamedTypeSymbol)context.Symbol;

                if (sym == null)
                {
                    return;
                }
                if (sym.BaseType == null)
                {
                    return;
                }
                if (sym.BaseType != context.Compilation.GetTypeByMetadataName("Microsoft.CodeAnalysis.Diagnostics.DiagnosticAnalyzer"))
                {
                    if (sym.ContainingType == null)
                    {
                        return;
                    }
                    if (sym.ContainingType.BaseType == null)
                    {
                        return;
                    }
                    if (sym.ContainingType.BaseType == context.Compilation.GetTypeByMetadataName("Microsoft.CodeAnalysis.Diagnostics.DiagnosticAnalyzer"))
                    {
                        if (_otherClassSymbols.Contains(sym))
                        {
                            return;
                        }
                        else
                        {
                            _otherClassSymbols.Add(sym);
                            return;
                        }
                    }
                    else
                    {
                        return;
                    }
                }

                _analyzerClassSymbol = sym;
            }
            #endregion

            internal void ClearState()
            {
                _analyzerClassSymbol = null;
                _analyzerFieldSymbols = new List<IFieldSymbol>();
                _analyzerMethodSymbols = new List<IMethodSymbol>();
                _analyzerPropertySymbols = new List<IPropertySymbol>();
            }

            public static void ReportDiagnostic(CompilationAnalysisContext context, DiagnosticDescriptor rule, Location location, params object[] messageArgs)
            {
                Diagnostic diagnostic = Diagnostic.Create(rule, location, messageArgs);
                context.ReportDiagnostic(diagnostic);
            }
        }
    }
}<|MERGE_RESOLUTION|>--- conflicted
+++ resolved
@@ -311,7 +311,6 @@
                                              EnabledByDefaultErrorRule, 
                                              DefaultSeverityErrorRule, 
                                              InternalAndStaticErrorRule,
-<<<<<<< HEAD
                                              MissingRuleRule,
                                              MissingAnalysisMethodRule,
                                              IfStatementMissingRule,
@@ -325,11 +324,9 @@
                                              TrailingTriviaCheckMissingRule,
                                              TrailingTriviaCheckIncorrectRule,
                                              TrailingTriviaVarMissingRule,
-                                             TrailingTriviaVarIncorrectRule);
-=======
+                                             TrailingTriviaVarIncorrectRule,
                                              InvalidStatementRule,
                                              IdDeclTypeErrorRule);
->>>>>>> e24e2747
             }
         }
 
