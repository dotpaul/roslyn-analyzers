--- conflicted
+++ resolved
@@ -3,15 +3,9 @@
   <ProductDependencies>
   </ProductDependencies>
   <ToolsetDependencies>
-<<<<<<< HEAD
-    <Dependency Name="Microsoft.DotNet.Arcade.Sdk" Version="5.0.0-beta.21063.3">
-      <Uri>https://github.com/dotnet/arcade</Uri>
-      <Sha>f73f462f75b5fa21805f0b3c477b11277c5da556</Sha>
-=======
     <Dependency Name="Microsoft.DotNet.Arcade.Sdk" Version="6.0.0-beta.21062.10">
       <Uri>https://github.com/dotnet/arcade</Uri>
       <Sha>ff8fec9066eca51a26abf723dd7d92e20926a90e</Sha>
->>>>>>> 4dd6e66c
     </Dependency>
   </ToolsetDependencies>
 </Dependencies>