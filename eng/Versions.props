<Project>
  <PropertyGroup>
    <VersionPrefix>3.3.2</VersionPrefix>
    <PreReleaseVersionLabel>beta1</PreReleaseVersionLabel>
<<<<<<< HEAD
    <NetAnalyzersVersionPrefix>5.0.2</NetAnalyzersVersionPrefix>
    <NetAnalyzersPreReleaseVersionLabel>rtm</NetAnalyzersPreReleaseVersionLabel>
=======
    <NetAnalyzersVersionPrefix>6.0.0</NetAnalyzersVersionPrefix>
    <NetAnalyzersPreReleaseVersionLabel>preview1</NetAnalyzersPreReleaseVersionLabel>
>>>>>>> c5a887f6
    <AnalyzerUtilitiesVersionPrefix>$(VersionPrefix)</AnalyzerUtilitiesVersionPrefix>
    <!--
        When StabilizePackageVersion is set to 'true', this branch will produce stable outputs for 'Shipping' packages
    -->
    <StabilizePackageVersion Condition="'$(StabilizePackageVersion)' == ''">false</StabilizePackageVersion>
    <DotNetFinalVersionKind Condition="'$(StabilizePackageVersion)' == 'true'">release</DotNetFinalVersionKind>
    <!-- Opt-in repo features -->
    <UsingToolVSSDK>true</UsingToolVSSDK>
    <UsingToolNuGetRepack>true</UsingToolNuGetRepack>
    <UsingToolSymbolUploader>true</UsingToolSymbolUploader>
    <UsingToolNetFrameworkReferenceAssemblies>true</UsingToolNetFrameworkReferenceAssemblies>
    <!-- Toolset -->
    <MicrosoftVSSDKBuildToolsVersion>16.5.2044</MicrosoftVSSDKBuildToolsVersion>
    <MicrosoftVSSDKVSDConfigToolVersion>16.0.2032702</MicrosoftVSSDKVSDConfigToolVersion>
    <CodecovVersion>1.12.3</CodecovVersion>
    <CoverletVersion>2.9.0</CoverletVersion>
    <ReportGeneratorVersion>4.3.6</ReportGeneratorVersion>
    <!-- Use the correct compiler version -->
    <UsingToolMicrosoftNetCompilers>true</UsingToolMicrosoftNetCompilers>
    <CodeStyleAnalyersVersion>3.8.0-3.20428.4</CodeStyleAnalyersVersion>
    <!-- Roslyn -->
    <MicrosoftCodeAnalysisVersion>3.3.1</MicrosoftCodeAnalysisVersion>
    <MicrosoftCodeAnalysisForRoslynDiagnosticsAnalyzersVersion>3.7.0</MicrosoftCodeAnalysisForRoslynDiagnosticsAnalyzersVersion>
    <MicrosoftCodeAnalysisVersionForTests>3.8.0-4.final</MicrosoftCodeAnalysisVersionForTests>
    <DogfoodAnalyzersVersion>3.3.1</DogfoodAnalyzersVersion>
    <MicrosoftCodeAnalysisBannedApiAnalyzersVersion>$(DogfoodAnalyzersVersion)</MicrosoftCodeAnalysisBannedApiAnalyzersVersion>
    <MicrosoftCodeAnalysisFXCopAnalyzersVersion>$(DogfoodAnalyzersVersion)</MicrosoftCodeAnalysisFXCopAnalyzersVersion>
    <MicrosoftCodeAnalysisAnalyzersVersion>$(DogfoodAnalyzersVersion)</MicrosoftCodeAnalysisAnalyzersVersion>
    <MicrosoftCodeAnalysisPublicApiAnalyzersVersion>$(DogfoodAnalyzersVersion)</MicrosoftCodeAnalysisPublicApiAnalyzersVersion>
    <RoslynDiagnosticsAnalyzersVersion>$(DogfoodAnalyzersVersion)</RoslynDiagnosticsAnalyzersVersion>
    <MicrosoftCodeAnalysisTestResourcesProprietaryVersion>2.0.0-pre-20160714</MicrosoftCodeAnalysisTestResourcesProprietaryVersion>
    <!-- Roslyn Testing -->
    <MicrosoftCodeAnalysisTestingVersion>1.0.1-beta1.20521.1</MicrosoftCodeAnalysisTestingVersion>
    <!-- Libs -->
    <SystemCollectionsImmutableVersion>1.3.1</SystemCollectionsImmutableVersion>
    <SystemComponentModelCompositionVersion>4.7.0</SystemComponentModelCompositionVersion>
    <SystemDirectoryServicesVersion>4.7.0</SystemDirectoryServicesVersion>
    <SystemReflectionMetadataVersion>1.4.2</SystemReflectionMetadataVersion>
    <MicrosoftVisualBasicVersion>10.1.0</MicrosoftVisualBasicVersion>
    <MicrosoftBuildLocatorVersion>1.1.2</MicrosoftBuildLocatorVersion>
    <SQLitePCLRawVersion>1.1.2</SQLitePCLRawVersion>
    <HumanizerVersion>2.2.0</HumanizerVersion>
    <XunitCombinatorialVersion>1.2.7</XunitCombinatorialVersion>
  </PropertyGroup>
</Project><|MERGE_RESOLUTION|>--- conflicted
+++ resolved
@@ -2,13 +2,8 @@
   <PropertyGroup>
     <VersionPrefix>3.3.2</VersionPrefix>
     <PreReleaseVersionLabel>beta1</PreReleaseVersionLabel>
-<<<<<<< HEAD
-    <NetAnalyzersVersionPrefix>5.0.2</NetAnalyzersVersionPrefix>
-    <NetAnalyzersPreReleaseVersionLabel>rtm</NetAnalyzersPreReleaseVersionLabel>
-=======
     <NetAnalyzersVersionPrefix>6.0.0</NetAnalyzersVersionPrefix>
     <NetAnalyzersPreReleaseVersionLabel>preview1</NetAnalyzersPreReleaseVersionLabel>
->>>>>>> c5a887f6
     <AnalyzerUtilitiesVersionPrefix>$(VersionPrefix)</AnalyzerUtilitiesVersionPrefix>
     <!--
         When StabilizePackageVersion is set to 'true', this branch will produce stable outputs for 'Shipping' packages
